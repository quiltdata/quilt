--- conflicted
+++ resolved
@@ -1,61 +1,4 @@
 <!-- markdownlint-disable -->
-<<<<<<< HEAD
-# Using Quilt with other services that consume S3 events
-
-By default, when you connect a bucket to Quilt, Quilt will create an S3
-"Event Notification" that forwards events to SNS (and ultimately to SQS and Lambda)
-so that Quilt can keep its managed ElasticSearch up-to-date regarding changes
-to the underlying bucket.
-
-## The conflict 
-As of this writing S3 does not permit overlapping S3 event notifications.
-As such, services such as FSx and Quilt may clash.
-
-## The workarounds
-
-1. Provide Quilt with an SNS topic that receives ObjectRemoved:* and ObjectCreated:*
-from S3
-(see [Fanout S3 Event Notifications to Multiple Endpoints](
-https://aws.amazon.com/blogs/compute/fanout-s3-event-notifications-to-multiple-endpoints/))
-1. Use EventBridge to generate synthetic S3 events
-1. Avoid using S3 notifications by spinning resources (e.g. FSx clusters) up 
-"just in time" to avoid the need for live notification from S3
-
-## EventBridge workaround
-
-Suppose you wish to add the bucket `Bucket` to Quilt and use `Bucket` with FSx "always on".
-FSx will consume the S3 event notifications. So you can use EventBridge to send
-similar notifications to Quilt, thus circumventing the need for Quilt to rely 
-directly on S3 event notifications.
-
-You may of course script the following steps.
-
-1. Create an SNS topic in the same region as `Bucket` 
-1. For existing Quilt stacks, if you see a trail under CloudFormation > YourStack > Resources,
-Quilt will automatically add the bucket to the trail for you. Alternatively, if you provided an
-existing CloudTrail bucket to reuse a pre-existing trail, you will see that bucket under
-CloudFormation > YourStack > Parameters, and will need to explicitly add `Bucket` to the trail.
-1. Create an EventBridge Rule in the same region as `Bucket`
-1. Create an Event Pattern using Pre-defined pattern by service > AWS > S3
-1. Set Event type to "Specific operation(s)" and select the following:
-   * PutObject
-   * CopyObject
-   * CompleteMultipartUpload
-   * DeleteObject
-   * DeleteObjects
-1. Select "Specific bucket(s) by name" and specify `Bucket`
-
-    ![](./imgs/event-pattern.png)
-
-1. Now we specify the event Target. You will target the SNS topic
-that you created above.
-
-    ![](./imgs/event-target.png)
-
-1. Specify the Input transformer as follows:
-    #### Input Path
-    ```json
-=======
 # EventBridge Integration: Resolving S3 Event Conflicts
 
 When using Quilt alongside other AWS services that consume S3 events (like FSx, Lambda triggers, or custom applications), you may encounter conflicts because **S3 only allows one event notification configuration per bucket**. This guide shows you how to resolve these conflicts using AWS EventBridge.
@@ -245,7 +188,6 @@
 ```json
 {
   "Records": [
->>>>>>> 4c837fb8
     {
       "awsRegion": <awsRegion>,
       "eventName": <eventName>, 
@@ -431,15 +373,7 @@
    
    > Amazon S3 Lifecycle actions are not captured by AWS CloudTrail object level logging. CloudTrail captures API requests made to external Amazon S3 endpoints, whereas S3 Lifecycle actions are performed using internal Amazon S3 endpoints.
 
-<<<<<<< HEAD
-    Now Quilt will receive events directly from EventBridge and does not
-    require S3 event notifications.
-1. Re-index the bucket using the Re-Index and Repair button, but be sure **not**
-to check the Repair checkbox, as this would attempt to create a new S3 event
-notification.
-=======
 ### Best Practices
->>>>>>> 4c837fb8
 
 #### Security
 - ✅ Use least-privilege IAM policies
@@ -447,19 +381,11 @@
 - ✅ Monitor EventBridge rule metrics
 - ✅ Set up CloudWatch alarms for failed events
 
-<<<<<<< HEAD
-1. As of this writing, the `delete-objects` API, which is also invoked when
-deleting objects with AWS console, is not compatible with the EventBridge
-workaround.
-Unlike native S3 events, `delete-objects` does not generate individual
-`delete-object` notifications for each object that has been deleted.
-=======
 #### Reliability  
 - ✅ Test event flow end-to-end before production
 - ✅ Set up dead letter queues for failed events
 - ✅ Monitor CloudWatch metrics for all components
 - ✅ Have a rollback plan to direct S3 events if needed
->>>>>>> 4c837fb8
 
 #### Cost Management
 - ✅ Monitor EventBridge and SNS costs
