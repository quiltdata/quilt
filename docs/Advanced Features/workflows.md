*New in Quilt 3.3*


### Workflows basics
A *workflow* is a quality gate that your data must pass in order to be pushed
<<<<<<< HEAD
to S3. As of now, workflows only support validation of package-level metadata. In the future we plan to support more types of validation.

To get started, create a configuration file in your Quilt S3 bucket
=======
to S3. To get started, create a configuration file in your Quilt S3 bucket
>>>>>>> c257c724
at `s3://BUCKET/.quilt/workflows/config.yml`.

Here's an example:
```yaml
version: "1"
workflows:
  alpha:
    name: Search for aliens
    is_message_required: true
  beta:
    name: Studying superpowers
    metadata_schema: superheroes
  gamma:
    name: Nothing special
    description: TOP SECRET
    is_message_required: true
    metadata_schema: top-secret
schemas:
  superheroes:
    url: s3://quilt-sergey-dev-metadata/schemas/superheroes.schema.json
  top-secret:
    url: s3://quilt-sergey-dev-metadata/schemas/top-secret.schema.json
```

With the above configuration, you must specify a workflow before you can push:

```python
>>> import quilt3
>>> quilt3.Package().push('test/package', registry='s3://quilt-sergey-dev-metadata')

QuiltException: Workflow required, but none specified.
```

<<<<<<< HEAD
Let's try with the `workflow=` parameter:
=======
Let's try with with the `workflow=` parameter:
>>>>>>> c257c724

```python
>>> quilt3.Package().push('test/package', registry='s3://quilt-sergey-dev-metadata', workflow='alpha')

QuiltException: Commit message is required by workflow, but none was provided.
```

The above `QuiltException` is caused by `is_message_required: true`.
Here's how we can pass the workflow:
```python
>>> quilt3.Package().push(
        'test/package',
        registry='s3://quilt-sergey-dev-metadata',
        message='added info about UFO',
        workflow='alpha')

Package test/package@bc9a838 pushed to s3://quilt-sergey-dev-metadata
```

Now let's push with `workflow='beta'`:

```python
>>> quilt3.Package().push(
        'test/package',
        registry='s3://quilt-sergey-dev-metadata',
        workflow='beta')

QuiltException: Metadata failed validation: 'superhero' is a required property.
```

<<<<<<< HEAD
We encountered another exception because the `beta` workflow specifies
`metadata_schema: superheroes`.
Therefore the `test/package` metadata must validate against the
=======
We encounterd another exception because the `beta` workflows specifies
`metadata_schema: superheroes`.
Therefore the `test/package` metadata must validated against the
>>>>>>> c257c724
[JSON Schema](https://json-schema.org/) at
`s3://quilt-sergey-dev-metadata/schemas/superheroes.schema.json`:
```json
{
  "$schema": "http://json-schema.org/draft-07/schema#",
  "$id": "http://example.com/superheroes.schema.json",
  "properties": {
    "superhero": {
      "enum": [
        "Spider-Man",
        "Superman",
        "Batman"
      ]
    }
  },
  "required": [
    "superhero"
  ]
}
```

Note that `superhero` is a required property:

```python
>>> quilt3.Package().set_meta({'superhero': 'Batman'}).push(
        'test/package',
        registry='s3://quilt-sergey-dev-metadata',
        workflow='beta')

Package test/package@c4691d8 pushed to s3://quilt-sergey-dev-metadata
```

For the `gamma` workflow, both `is_message_required: true` and `metadata_schema`
are set, so both `message` and package metadata are validated:

```python
>>> quilt3.Package().push(
        'test/package',
        registry='s3://quilt-sergey-dev-metadata',
        workflow='gamma')

QuiltException: Metadata failed validation: 'answer' is a required property.

>>> quilt3.Package().set_meta({'answer': 42}).push(
        'test/package',
        registry='s3://quilt-sergey-dev-metadata',
        workflow='gamma')

QuiltException: Commit message is required by workflow, but none was provided.

>>> quilt3.Package().set_meta({'answer': 42}).push(
        'test/package',
        registry='s3://quilt-sergey-dev-metadata',
        message='at last all is set up',
        workflow='gamma')

Package test/package@6331508 pushed to s3://quilt-sergey-dev-metadata
```

If you wish for your users to be able to skip workflows altogether, you can make
workflow validation optional with `is_workflow_required: false` in your `config.yml`,
and specify `workflow=None` in the API:

```python
>>> quilt3.Package().push(
        'test/package',
        registry='s3://quilt-sergey-dev-metadata',
        workflow=None)

Package test/package@06b2815 pushed to s3://quilt-sergey-dev-metadata
```

Also `default_workflow` can be set in config to specify which workflow will be used
if `workflow` parameter is not provided.


### Pushing across buckets with the Quilt catalog
The catalog's [Push to bucket](../Walkthrough/Working%20with%20the%20Catalog.md)
feature can be enabled by adding a `successors` property to the config.
A *successor* is a destination bucket.

```yaml
successors:
  s3://bucket1:
    title: Staging
    copy_data: false
  s3://bucket2:
    title: Production
```

If `copy_data` is `true` (the default), all package entries will be copied to the
destination bucket. If `copy_data` is `false`, all entries will remain in their
current locations.


### Full `config.yml` schema
See
[config-1-.schema.json](https://github.com/quiltdata/quilt/blob/master/api/python/quilt3/workflows/config-1.schema.json).


### Known limitations
* Only [Draft 7 Json Schemas](https://json-schema.org/specification-links.html#draft-7) are supported
* Schemas with [`$ref`](https://json-schema.org/draft-07/json-schema-core.html#rfc.section.8.3) are not supported
* Schemas must be in an S3 bucket for which the Quilt user has read permissions<|MERGE_RESOLUTION|>--- conflicted
+++ resolved
@@ -3,13 +3,9 @@
 
 ### Workflows basics
 A *workflow* is a quality gate that your data must pass in order to be pushed
-<<<<<<< HEAD
 to S3. As of now, workflows only support validation of package-level metadata. In the future we plan to support more types of validation.
 
 To get started, create a configuration file in your Quilt S3 bucket
-=======
-to S3. To get started, create a configuration file in your Quilt S3 bucket
->>>>>>> c257c724
 at `s3://BUCKET/.quilt/workflows/config.yml`.
 
 Here's an example:
@@ -43,11 +39,7 @@
 QuiltException: Workflow required, but none specified.
 ```
 
-<<<<<<< HEAD
 Let's try with the `workflow=` parameter:
-=======
-Let's try with with the `workflow=` parameter:
->>>>>>> c257c724
 
 ```python
 >>> quilt3.Package().push('test/package', registry='s3://quilt-sergey-dev-metadata', workflow='alpha')
@@ -78,15 +70,9 @@
 QuiltException: Metadata failed validation: 'superhero' is a required property.
 ```
 
-<<<<<<< HEAD
 We encountered another exception because the `beta` workflow specifies
 `metadata_schema: superheroes`.
 Therefore the `test/package` metadata must validate against the
-=======
-We encounterd another exception because the `beta` workflows specifies
-`metadata_schema: superheroes`.
-Therefore the `test/package` metadata must validated against the
->>>>>>> c257c724
 [JSON Schema](https://json-schema.org/) at
 `s3://quilt-sergey-dev-metadata/schemas/superheroes.schema.json`:
 ```json
