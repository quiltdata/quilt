<!--template:
# unreleased - YYYY-MM-DD
## Python API

## CLI

## Catalog, Lambdas
!-->

# unreleased - YYYY-MM-DD
## Python API

## CLI

## Catalog, Lambdas
* [Added] Generate and resolve Quilt package URIs ([#1935](https://github.com/quiltdata/quilt/pull/1935))
<<<<<<< HEAD
* [Fixed] Empty response from `pkgselect` folder view for packages with all non-string logical_keys or physical_keys.
=======
* [Changed] Tree view for files in package update dialog ([#1989](https://github.com/quiltdata/quilt/pull/1989))
* [Fixed] lambda previews for time series `AICSImage` data (potential `IndexError` if odd number of time points) ([#1945](https://github.com/quiltdata/quilt/pull/1945))
>>>>>>> e899aa9a

# 3.3.0 - 2020-12-08
## Python API
* [Added] Metadata quality API ([#1855](https://github.com/quiltdata/quilt/pull/1874)). For details see this [section](Advanced Features/workflows.md).
* [Changed] Improved formatting of package load progress bar ([#1897](https://github.com/quiltdata/quilt/pull/1897))
* [Fixed] Crash during load of package manifest with unicode symbols with non-unicode locale set ([#1931](https://github.com/quiltdata/quilt/pull/1931))

## Catalog, Lambdas
* [Added] Ad hoc package updates ([#1856](https://github.com/quiltdata/quilt/pull/1856))
* [Added] Copy packages from one bucket to another ([#1932](https://github.com/quiltdata/quilt/pull/1932))
* [Added] Enhanced JSON editor and schema validation for package metadata ([#1867](https://github.com/quiltdata/quilt/pull/1867))
* [Added] Preview .pdbqt files as plain text ([#1855](https://github.com/quiltdata/quilt/pull/1855))
* [Added] Retry logic for failed queries, minimize load on ES for sample, images overviews ([#1864](https://github.com/quiltdata/quilt/pull/1864/))
* [Added] Buttons to download packages and directories as .zip archives ([#1868](https://github.com/quiltdata/quilt/pull/1868/))
* [Added] Search help dropdown for the index landing page ([#1838](https://github.com/quiltdata/quilt/pull/1838))
* [Changed] Get package revisions from ElasticSearch, not S3 ([#1851](https://github.com/quiltdata/quilt/pull/1851))
* [Changed] Render vega specs smaller than 20 MiB right away, render larger ones after pressing a button ([#1873](https://github.com/quiltdata/quilt/pull/1873))
* [Changed] Prefix filtering for directory view similar to AWS Console ([#1876](https://github.com/quiltdata/quilt/pull/1876), [#1880](https://github.com/quiltdata/quilt/pull/1880))
* [Changed] Preview `*notes` files as plain text ([#1896](https://github.com/quiltdata/quilt/pull/1896))
* [Changed] Default search operator to "AND" (was "OR") for more precise searches ([#1924](https://github.com/quiltdata/quilt/pull/1924))
* [Changed] `top_hash`-based package routes (timestamp routes are still supported in the same way) ([#1938](https://github.com/quiltdata/quilt/pull/1938))
* [Fixed] Incomplete package stats for empty packages in es/indexer Lambda ([#1869](https://github.com/quiltdata/quilt/pull/1869))
* [Fixed] Slow parquet preview rendering (and probably other occurrences of JsonDisplay) ([#1878](https://github.com/quiltdata/quilt/pull/1878))

# 3.2.1 - 2020-10-14
## Python API
* [Performance] 2X to 5X faster multi-threaded hashing of S3 objects ([#1816](https://github.com/quiltdata/quilt/issues/1816), [#1788](https://github.com/quiltdata/quilt/issues/1788))
* [Fixed] Bump minimum required version of tqdm. Fixes a crash (`UnseekableStreamError`) during upload retry. ([#1853](https://github.com/quiltdata/quilt/issues/1853))

## CLI
* [Added] `--meta` argument to `push` ([#1793](https://github.com/quiltdata/quilt/issues/1793))
* [Fixed] Crash in `list-packages` ([#1852](https://github.com/quiltdata/quilt/issues/1852))

## Catalog, Lambdas
* [Added] Ability to preview larger Jupyter notebooks; warning when cells are elided ([#1823](https://github.com/quiltdata/quilt/issues/1823), [#1822](https://github.com/quiltdata/quilt/issues/1822))
* [Added] Object size to package browsing experience in catalog ([#1744](https://github.com/quiltdata/quilt/issues/1744))
* [Added] Total number of packages to catalog Overview tab ([#1808](https://github.com/quiltdata/quilt/issues/1808))
* [Added] PDF and other file formats, including .gz ones, to catalog Overview tab
* [Added] Drag-n-drop package creation ([#1786](https://github.com/quiltdata/quilt/pull/1786))
* [Added] Glacier support ([#1794](https://github.com/quiltdata/quilt/pull/1794), [#1796](https://github.com/quiltdata/quilt/pull/1796))
* [Added] Show package metadata ([#1806](https://github.com/quiltdata/quilt/pull/1806))
* [Added] Search facets help ([#1828](https://github.com/quiltdata/quilt/pull/1828/))
* [Added] Admin/buckets: re-index and repair ([#1824](https://github.com/quiltdata/quilt/pull/1824))
* [Changed] Case-insensitive package filtering ([#1807](https://github.com/quiltdata/quilt/pull/1807))
* [Changed] Show PDFs in bucket overviews ([#1811](https://github.com/quiltdata/quilt/pull/1811))
* [Changed] Admin/buckets: adjust SNS ARN input, make it possible to not subscribe to a topic ([#1824](https://github.com/quiltdata/quilt/pull/1824))
* [Changed] Show "push package" button when there's no packages in a bucket ([#1843](https://github.com/quiltdata/quilt/pull/1843))
* [Fixed] Bugs involving bad or missing package stats during S3 Select calls ([#1829](https://github.com/quiltdata/quilt/issues/1829))
* [Fixed] Overly aggressive 40X retry logic in es/indexer ([#1804](https://github.com/quiltdata/quilt/issues/1804))
* [Fixed] Semantic bugs in ElasticSearch timeouts (queries now time out properly) ([#1803](https://github.com/quiltdata/quilt/issues/1803))
* [Fixed] Missing Helvetica issues for PDFs ([#1792](https://github.com/quiltdata/quilt/issues/1792))
* [Fixed] Bulletproof file downloads via HTTP header override ([#1787](https://github.com/quiltdata/quilt/pull/1787))
* [Fixed] Previews not rendering in global search ([#1787](https://github.com/quiltdata/quilt/pull/1787))

# 3.2.0 - 2020-09-08 - Package Registry Refactor
## Python:
* Refactors local and s3 storage-layer code around a new PackageRegistry base class (to support improved file layouts in future releases)
* Multi-threaded download for large files, 2X to 5X performance gains when installing packages with large files, especially on larger EC2 instances
* Package name added to Package.resolve_hash
* Bugfix: remove package revision by shorthash
* Performance improvements for build and push

## Catalog & Lambdas:
* PDF previews
* Browse full package contents (no longer limited to 1000 files)
* Indexing and search package-level metadata
* Fixed issue with download button for certain text files
* FCS files: content indexing and preview
* Catalog sign-in with email (or username)
* Catalog support for sign-in with Okta

# 3.1.14 - 2020-06-13 - Python API features, fixes, catalog capabilities, backend optimizations
## Catalog
* .cef preview
* allow hiding download button
* only show stats for 2-level extensions for .gz files

## Python
* `quilt3.logged_in()`
* fix retries during hashing
* improve progress bars
* fix `quilt3 catalog`
* expanded documentation
* reduce `pyyaml` requirements to prevent version conflicts

## Backend
* improve unit test coverage for indexing lambdas
* fix real-time delete handling (incl. for unversioned objects)
* handle all s3:ObjectCreated: and ObjectRemoved: events (fixes ES search state and bucket Overview)

# 3.1.13 - 2020-04-15 - Windows Support
## Python API
* Official support for Windows
* Add support for Python 3.7, 3.8
* Fix Package import in Python
* Updated libraries for stability and security
* Quiet TQDM for log files ($ export QUILT_MINIMIZE_STDOUT=true )
* CLI setting of config parameters

## Catalog
* new feature to filter large S3 directories with regex
* more reliable bucket region inference
* Support preview of larger Jupyter notebooks in S3 (via transparent GZIP)
* JS (catalog) dependencies for stability and security
* extended Parquet file support (for files without a .parquet extension)
* Improvements to catalog signing logic for external and in-stack buckets

Special thanks to @NathanDeMaria (CLI and Windows support) and @JacksonMaxfield for contributing code to this release.

# 3.1.12 - 2020-03-11 - Command line push
Python
* Add `push` to CLI

# 3.1.11 - 2020-03-10 - New command line features, bug fixes
Catalog
* Updated JS dependencies
* Display package truncation warning in Packages

Python
* `quilt3 install foo/bar/subdirectory`
* Bug fixes for CopyObject and other exceptions

# 3.1.10 - 2020-01-29 - 3.1.10
## Python Client

- Fix bug introduced in 3.1.9 where uploads fail due to incorrect error checking after a HEAD request to see if an object already exists (#1512)

# 3.1.9 - 2020-01-29 - Release 3.1.9
## Python Client

- `quilt3 install` now displays the tophash of the installed package (#1461)
- Added `quilt3 --version` (#1495)
- Added `quilt3 disable-telemetry` CLI command (#1496)
- CLI command to launch catalog directly to file viewer - `quilt3 catalog $S3_URL` (#1470, #1487)
- No longer run local container for `quilt3 catalog` (#1504). See (#1468, #1483, #1482) for various bugs leading to this decision.
- Add PhysicalKey class to abstract away local files vs unversioned s3 object vs versioned s3 object (#1456, #1473, #1478)
- Changed cache directory location (#1466)
- More informative progress bars (#1506)
- Improve support for downloading from public buckets (#1503)
- Always disable telemetry during tests (#1494)
- Bug fix: prevent misleading CLI argument abbreviations (#1481) such as `--to` referring to `--tophash`
- Bug fix: background upload/download threads are now killed if the main thread is interrupted (#1486)
- Performance improvements: load JSONL manifest faster (#1480)
- Performance improvement: If there is an error when copying files, fail quickly (#1488)

## Catalog

- Better package listing UX (#1462)
- Improve bucket stats visualization when there are many categories (#1469)

# 3.1.8 - 2019-12-20 - Catalog Command Fixes and Performance Improvements
## Python API
- Bug-fixes for `quilt3.config` and `quilt3.catalog`
- Performance improvements for Packages

## Catalog
- Updated landing page

# 3.1.7 - 2019-12-13 - Package Cache
## Catalog
* New `LOCAL` mode for running the catalog on localhost

## Python API
* `quilt3 catalog` command to run the Quilt catalog on your local machine
* `quilt3 verify` compares the state of a directory to the contents of a package version
* Added a local file cache for installed packages
* Performance improvements for upload and download
* Support for short hashes to identify package versions
* Adding telemetry for API calls

# 3.1.6 - 2019-12-03 - Package rollback
## API Improvements
- Implement Package.rollback
- Drop support for object metadata (outside of packages)
- Change the number of threads used when installing and pushing from 4 to 10 (S3 default)
- Misc bug fixes

# 3.1.5 - 2019-11-20 - Catalog and API improvements
## Catalog
* Fix package listing for packages with more 100 revisions
* Add stacked area charts for downloads
* 2-level file-extensions for bucket summary

## Python
* Fix uploads of very large files
* Remove unnecessary copying during push

# 3.1.4 - 2019-10-17 - Release v3.1.4
* [`delete_package`](https://docs.quiltdata.com/api-reference/api#delete\_package) for a specific version via `top_hash=`

# 3.1.3 - 2019-10-11 - Release v3.1.3
- Bug fix: when adding python objects to a package a temporary file would be created and then deleted when the object was pushed, leading to a crash if you tried to push that package again (PR #1264)

# 3.1.2 - 2019-10-11
- Added support for adding an in-memory object (such as a `pandas.DataFrame`) to a package via `package.set()`
- Fix to work with pyarrow 0.15.0
- Performance improvements for list_packages and delete_package
- Added `list_package_versions` function

# 3.0.0 - 2019-05-24 - Quilt 3 (formerly Quilt T4) Initial Release
This is the initial release of the new and improved Quilt 3 ([formerly Quilt T4](https://github.com/quiltdata/t4)). For more information [refer to the documentation](https://docs.quiltdata.com/).

# 2.9.15 - 2019-01-09 - Teams Config
## Compiler
Adds a feature to allow `quilt config` to set a registry URL for a private Teams registry.

# 2.9.14 - 2018-12-20 - Push Package by Hash
## Compiler
- Adding a hash argument to `quilt.push` to allow pushing any package version to a registry.

## Registry
- Make object sizes required.
- Update urllib3 version for security patch

## Docs
- Improved instructions for running registries.

# 2.9.13 - 2018-11-12 - Fix ascii decoding bug
* Fix an ascii decoding issue related to ellipses …

# 2.9.12 - 2018-10-11 - Pyarrow 0.11 compatibility
##  Make Quilt work with pyarrow 0.11
- Update Parquet reading code to match the API change in pyarrow 0.11.
- Fix downloading of zero-byte files

# 2.9.11 - 2018-09-11 - Save Objects to Existing Packages
## Compiler
* New helper function `quilt.save` adds an object (e.g., a Pandas DataFrame) to an existing package by performing a sub-package build and push in a single step
* BugFix: `quilt.load` now correctly returns sub-packages (fixes issue #741)

## Registry
* Send a welcome email to new users after activation

# 2.9.10 - 2018-08-08 - Minor updates and improved documentation
## Compiler
- fixes an issue with packages created on older versions of pyarrow
- improves readability for `quilt inspect`
- allow adding a node with metadata using sub-package build/push

## Registry
- adds documentation for running a private registry in AWS

# 2.9.9 - 2018-07-31 - Bug fixes
* Suppress numpy warnings under Python 2.7
* Fix subpackage build and push

# 2.9.8 - 2018-07-30 - Flask-internal Authentication
## Compiler
- Added support for sub-package build and push to allow updates to allow adding nodes to large packages without materializing the whole package
- First-class support for `ndarray`

## Registry
- Replaced dependence on external OAuth2 provider with a built-in authentication and session management
- Registry support for sub-package push

## Catalog
- Updated to support new registry authentication

# 2.9.7 - 2018-07-11 - Asa extensions
## Compiler
* added Bracket accessor for GroupNodes
* asa.plot to show images in packages
* asa.torch to convert packages to PyTorch Datasets
* Enforce fragment store as read-only

## Catalog
* Added source maps and CI for catalog testing

# 2.9.6 - 2018-06-13 - Documentation and Bugfixes
## Documentation
Expands and improves documentation for working with Quilt packages.

## Bug fixes and small improvements
* Load packages by hash
* Choose a custom loader for DataNodes with asa=

## Registry
* Specify Ubuntu version in Dockerfiles

# 2.9.5 - 2018-05-23 - Package Filtering
## Catalog
* display package traffic stats in catalog

## Compiler
* filter packages based on per-node metadata
* get/set metadata for package nodes
* support custom loaders in the _data method

## Registry
* package commenting

# 2.9.4 - 2018-04-20 - Metadata only package install
## Compiler
- Metadata-only package install
- Build DataFrames from existing Parquet files
- Remove HDF5 dependencies
- Code cleanup and refactoring

## Registry
- Option for metadata-only package installs
- New endpoint for fetching missing fragments (e.g., from partially installed packages)
- Improved full-text search

# 2.9.3 - 2018-03-20 - Package Composition
## Compiler:
- Allow building packages out of other packages and elements from other packages. A new build-file keyword, `package` inserts a package (or sub-package) as an element in the package being built.

## Catalog:
- Upgrade router and other dependencies
- Display packages by author

# 2.9.2 - 2018-03-01 - Quilt Teams
### Catalog Changes to support private registries
- Amin UI for controlling users and access
- Auditing views

### Globbing for package builds
- Allow specifying sets of input files in build.yml

### Command-line support for private registries
- Specify teams packages
- Admin commands to create and activate/deactivate users

# 2.9.1 - 2018-02-06 - Better Progress Bar
Version 2.9.1 introduces a better progress bar for installing (downloading) Quilt packages. Quilt push now sends objects' uncompressed size to the registry. The progress bar is now based on the total bytes downloaded instead of the number of files.

# 2.9.0 - 2018-02-02 - Shared Local Package Storage
## Shared Local Package Storage
Import packages from shared local directories to save storage overhead and network traffic when sharing packages on the same local network.

## Registry Install Stats
Log package installs in the registry to display stats on package use.

## New Python API commands
- generate
- rm
- search

## Drop support for Python 3.4

## (BETA) Team Registries
Updates to commands and local storage to allow users to connect to different registries to support teams running private registries for internal sharing.

# 2.8.4 - 2018-01-24 - Fix download retry
Fixes a bug in download that prevented retrying failed downloads.

# 2.8.3 - 2018-01-19 - Remove Unneeded Pandas dependency
#186 introduced an undeclared dependency on Pandas >= 0.21.0 (by catching ParserError during CSV parsing). This release removes that dependency and resolves #291.

# 2.8.2 - 2018-01-17 - Hotfix for several quilt commands
PR https://github.com/quiltdata/quilt/pull/290

# 2.8.1 - 2018-01-10 - Add Quilt Catalog
## Quilt Catalog
Source for the Quilt data catalog is now included in this repository.

##  MySQL->Postgres
Ported the Quilt registry from MySQL to Postgres

## Docker Compose
Improvements to the docker configuration that allows running the registry, catalog, database and authentication service from Docker compose.

## Parallel Download
Data fragments can now be downloaded in parallel leading to much faster package installs for large packages.

# 2.8.0 - 2017-12-07 - Centralized Local Package Store
# Release Highlights

## Quilt packages live in a centralized location on your machine
Quilt data packages are now available wherever you run Python. We recommend that users **quilt push all local packages to the registry before upgrading**. Further details on migration are [here](https://docs.quiltdata.com/troubleshooting.html).

## Faster builds with build cache
Quilt now caches build intermediates. So if you wish to update the README of a multi-gigabyte package, you can rebuild the entire package in one second. 

## Group-level build parameters
You can now specify build parameters (like transform) for all children of a group in one shot. The updated syntax and docs are [here](https://docs.quiltdata.com/buildyml.html).

## quilt.yml is like requirments.txt but for data
You can now express dependencies on multiple packages in a single file. Docs [here](https://docs.quiltdata.com/cli.html#installing-via-requirements-file).

## Experimental: build a package from a GitHub repo
Quilt build now accepts GitHub URLs. If you use data stored on GitHub you can turn it into a Quilt package with quilt build.

# 2.7.1 - 2017-11-09 - Checks: unit tests for data packages
Version 2.7.1 includes several minor bug fixes and one new feature, checks. Checks allow a user to specify data integrity checks that are enforced during quilt build.

# 2.7.0 - 2017-08-18 - Subpackages and more efficient uploads/downloads
- Support installing subpackages as `quilt install usr/pkg/path`
- Upload fragments in parallel
- Use http sessions when accessing S3

# 2.6.3 - 2017-07-22 - Clear session to prevent quilt.login() bugs in Jupyter

# 2.6.1 - 2017-07-20 - Package Delete
This release adds a new command to delete a package including all versions and history from the registry.

# 2.6.0 - 2017-07-14 - Fast Builds for Large Packages
Building a package from a directory of input files now skips generating a build file. That speeds up the build process and makes it easier to change the package contents and rebuild.

# 2.5.1 - 2017-07-06 - Push Public Packages
This release includes support for paid plans on quiltdata.com and is recommended for all individual and business-plan users. It adds a shortcut to push packages and make them public in a single command and improves documentation.<|MERGE_RESOLUTION|>--- conflicted
+++ resolved
@@ -14,12 +14,9 @@
 
 ## Catalog, Lambdas
 * [Added] Generate and resolve Quilt package URIs ([#1935](https://github.com/quiltdata/quilt/pull/1935))
-<<<<<<< HEAD
-* [Fixed] Empty response from `pkgselect` folder view for packages with all non-string logical_keys or physical_keys.
-=======
 * [Changed] Tree view for files in package update dialog ([#1989](https://github.com/quiltdata/quilt/pull/1989))
 * [Fixed] lambda previews for time series `AICSImage` data (potential `IndexError` if odd number of time points) ([#1945](https://github.com/quiltdata/quilt/pull/1945))
->>>>>>> e899aa9a
+* [Fixed] Empty response from `pkgselect` folder view for packages with all non-string logical_keys or physical_keys ([#1947](https://github.com/quiltdata/quilt/pull/1947))
 
 # 3.3.0 - 2020-12-08
 ## Python API
