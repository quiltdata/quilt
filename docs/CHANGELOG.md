--- conflicted
+++ resolved
@@ -20,11 +20,8 @@
 ## CLI
 
 ## Catalog, Lambdas
-<<<<<<< HEAD
+* [Fixed] Fix file URLs in embed ([#3419](https://github.com/quiltdata/quilt/pull/3419))
 * [Changed] Increased available file size to render Markdown preview to 3Mb ([#3427](https://github.com/quiltdata/quilt/pull/3427))
-=======
-* [Fixed] Fix file URLs in embed ([#3419](https://github.com/quiltdata/quilt/pull/3419))
->>>>>>> 9e668f7a
 
 # 5.3.0 - 2023-04-11
 ## Python API
