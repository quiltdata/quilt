--- conflicted
+++ resolved
@@ -14,16 +14,11 @@
 
 ## Catalog, Lambdas
 !-->
-<<<<<<< HEAD
-
-## Catalog, Lambdas
+
+## Catalog, Lambdas
+* [Fixed] Fixed mobile layout for collaborators badges ([#3307](https://github.com/quiltdata/quilt/pull/3307))
 * [Changed] Edit .quilt/config files with text editor ([#3306](https://github.com/quiltdata/quilt/pull/3306))
 * [Changed] Refactoring of buttons adapted to page width ([#3300](https://github.com/quiltdata/quilt/pull/3300))
-=======
-## Catalog, Lambdas
-* [Fixed] Fixed mobile layout for collaborators badges ([#3307](https://github.com/quiltdata/quilt/pull/3307))
-* [Changed] Edit .quilt/config files with text editor ([#3306](https://github.com/quiltdata/quilt/pull/3306))
->>>>>>> f9c11b52
 
 # 5.1.1 - 2023-01-25
 ## Python API
