--- conflicted
+++ resolved
@@ -10,17 +10,13 @@
 # unreleased - YYYY-MM-DD
 ## Python API
 * [Added] Declared compatibility with `jsonschema==4.*`.
-<<<<<<< HEAD
 * [Added] `--host` and `--port` parameters for `quilt3 catalog`.
 * [Added] `--no-browser` parameter for `quilt3 catalog`.
-* [Changed] Local-mode-specific adjustments to landing page and catalog UI ([#2611](https://github.com/quiltdata/quilt/pull/2611))
 * [Changed] `quilt3 catalog` now requires `quilt3` to be installed with `catalog` extra dependency (`pip install quilt3[catalog]`).
 * [Changed] Dependencies on `flask` and `dnspython` are dropped.
 * [Removed] Deprecated passing subpackage as part of package name for `Package.install()`, use `path` parameter instead.
 * [Removed] Deprecated calling of `Package.resolve_hash()` without specifying `name` parameter.
 * [Removed] Deprecated `PackageEntry.physical_keys`, use `PackageEntry.physical_key` instead.
-=======
->>>>>>> f2f9ddb4
 
 ## Catalog, Lambdas
 * [Changed] `pkgpush` lambda now uses dedicated lambda for hashing files to push larger packages faster from catalog.
