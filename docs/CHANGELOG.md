--- conflicted
+++ resolved
@@ -1,5 +1,4 @@
 <!-- markdownlint-disable line-length -->
-<!-- markdownlint-disable MD025 -->
 <!--
 Entries inside each section should be ordered by type:
 1. Removed
@@ -941,11 +940,7 @@
 
 ### Quilt packages live in a centralized location on your machine
 
-<<<<<<< HEAD
-<!-- markdownlint-disable-next-line MD059 -->
-=======
 <!-- markdownlint-disable-next-line descriptive-link-text -->
->>>>>>> c060bfcd
 Quilt data packages are now available wherever you run Python. We recommend that users **quilt push all local packages to the registry before upgrading**. Further details on migration are [here](https://docs.quilt.bio/troubleshooting.html).
 
 ### Faster builds with build cache
@@ -954,21 +949,12 @@
 
 ### Group-level build parameters
 
-<<<<<<< HEAD
-<!-- markdownlint-disable-next-line MD059 -->
-You can now specify build parameters (like transform) for all children of a group in one shot. The updated syntax and docs are [here](https://docs.quilt.bio/buildyml.html).
-=======
 <!-- markdownlint-disable-next-line descriptive-link-text -->
 You can now specify build parameters (like transform) for all children of a group in one shot. The updated syntax and docs are [here](https://docs.quilt.bio/buildyml.html).
->>>>>>> c060bfcd
 
 ### quilt.yml is like requirements.txt but for data
 
-<<<<<<< HEAD
-<!-- markdownlint-disable-next-line MD059 -->
-=======
 <!-- markdownlint-disable-next-line descriptive-link-text -->
->>>>>>> c060bfcd
 You can now express dependencies on multiple packages in a single file. Docs [here](https://docs.quilt.bio/cli.html#installing-via-requirements-file).
 
 ### Experimental: build a package from a GitHub repo
