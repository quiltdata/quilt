--- conflicted
+++ resolved
@@ -22,11 +22,8 @@
 ## Catalog, Lambdas
 * [Added] Support multiple roles per user ([#3982](https://github.com/quiltdata/quilt/pull/3982))
 * [Added] Add `ui.actions = False` and `ui.actions.writeFile` for configuring visibility of buttons ([#4001](https://github.com/quiltdata/quilt/pull/4001))
-<<<<<<< HEAD
+* [Added] Support creating folders and rearranging entries with drag and drop in package creation dialog ([#3999](https://github.com/quiltdata/quilt/pull/3999))
 * [Added] Add "Qurator" helper for summarizing files content using Bedrock API ([#3989](https://github.com/quiltdata/quilt/pull/3989))
-=======
-* [Added] Support creating folders and rearranging entries with drag and drop in package creation dialog ([#3999](https://github.com/quiltdata/quilt/pull/3999))
->>>>>>> 15fcd5a1
 
 # 6.0.0a4 - 2024-06-18
 ## Python API
