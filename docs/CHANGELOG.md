<!--template:
# unreleased - YYYY-MM-DD
## Python API

## CLI

## Catalog, Lambdas
!-->

# unreleased - YYYY-MM-DD
## Python API

## CLI

## Catalog, Lambdas
<<<<<<< HEAD
* [Fixed] lambda previews for time series `AICSImage` data (potential `IndexError` if odd number of time points) ([#1945](https://github.com/quiltdata/quilt/pull/1945))
* [Changed] `top_hash`-based package routes (timestamp routes are still supported in the same way) ([#1938](https://github.com/quiltdata/quilt/pull/1938))
=======
* [Added] Generate and resolve Quilt package URIs ([#1935](https://github.com/quiltdata/quilt/pull/1935))
* [Changed] Tree view for files in package update dialog ([#1989](https://github.com/quiltdata/quilt/pull/1989))
>>>>>>> 86ee01cf

# 3.3.0 - 2020-12-08
## Python API
* [Added] Metadata quality API ([#1855](https://github.com/quiltdata/quilt/pull/1874)). For details see this [section](Advanced Features/workflows.md).
* [Changed] Improved formatting of package load progress bar ([#1897](https://github.com/quiltdata/quilt/pull/1897))
* [Fixed] Crash during load of package manifest with unicode symbols with non-unicode locale set ([#1931](https://github.com/quiltdata/quilt/pull/1931))

## Catalog, Lambdas
* [Added] Ad hoc package updates ([#1856](https://github.com/quiltdata/quilt/pull/1856))
* [Added] Copy packages from one bucket to another ([#1932](https://github.com/quiltdata/quilt/pull/1932))
* [Added] Enhanced JSON editor and schema validation for package metadata ([#1867](https://github.com/quiltdata/quilt/pull/1867))
* [Added] Preview .pdbqt files as plain text ([#1855](https://github.com/quiltdata/quilt/pull/1855))
* [Added] Retry logic for failed queries, minimize load on ES for sample, images overviews ([#1864](https://github.com/quiltdata/quilt/pull/1864/))
* [Added] Buttons to download packages and directories as .zip archives ([#1868](https://github.com/quiltdata/quilt/pull/1868/))
* [Added] Search help dropdown for the index landing page ([#1838](https://github.com/quiltdata/quilt/pull/1838))
* [Changed] Get package revisions from ElasticSearch, not S3 ([#1851](https://github.com/quiltdata/quilt/pull/1851))
* [Changed] Render vega specs smaller than 20 MiB right away, render larger ones after pressing a button ([#1873](https://github.com/quiltdata/quilt/pull/1873))
* [Changed] Prefix filtering for directory view similar to AWS Console ([#1876](https://github.com/quiltdata/quilt/pull/1876), [#1880](https://github.com/quiltdata/quilt/pull/1880))
* [Changed] Preview `*notes` files as plain text ([#1896](https://github.com/quiltdata/quilt/pull/1896))
* [Changed] Default search operator to "AND" (was "OR") for more precise searches ([#1924](https://github.com/quiltdata/quilt/pull/1924))
* [Changed] `top_hash`-based package routes (timestamp routes are still supported in the same way) ([#1938](https://github.com/quiltdata/quilt/pull/1938))
* [Fixed] Incomplete package stats for empty packages in es/indexer Lambda ([#1869](https://github.com/quiltdata/quilt/pull/1869))
* [Fixed] Slow parquet preview rendering (and probably other occurrences of JsonDisplay) ([#1878](https://github.com/quiltdata/quilt/pull/1878))

# 3.2.1 - 2020-10-14
## Python API
* [Performance] 2X to 5X faster multi-threaded hashing of S3 objects ([#1816](https://github.com/quiltdata/quilt/issues/1816), [#1788](https://github.com/quiltdata/quilt/issues/1788))
* [Fixed] Bump minimum required version of tqdm. Fixes a crash (`UnseekableStreamError`) during upload retry. ([#1853](https://github.com/quiltdata/quilt/issues/1853))

## CLI
* [Added] `--meta` argument to `push` ([#1793](https://github.com/quiltdata/quilt/issues/1793))
* [Fixed] Crash in `list-packages` ([#1852](https://github.com/quiltdata/quilt/issues/1852))

## Catalog, Lambdas
* [Added] Ability to preview larger Jupyter notebooks; warning when cells are elided ([#1823](https://github.com/quiltdata/quilt/issues/1823), [#1822](https://github.com/quiltdata/quilt/issues/1822))
* [Added] Object size to package browsing experience in catalog ([#1744](https://github.com/quiltdata/quilt/issues/1744))
* [Added] Total number of packages to catalog Overview tab ([#1808](https://github.com/quiltdata/quilt/issues/1808))
* [Added] PDF and other file formats, including .gz ones, to catalog Overview tab
* [Added] Drag-n-drop package creation ([#1786](https://github.com/quiltdata/quilt/pull/1786))
* [Added] Glacier support ([#1794](https://github.com/quiltdata/quilt/pull/1794), [#1796](https://github.com/quiltdata/quilt/pull/1796))
* [Added] Show package metadata ([#1806](https://github.com/quiltdata/quilt/pull/1806))
* [Added] Search facets help ([#1828](https://github.com/quiltdata/quilt/pull/1828/))
* [Added] Admin/buckets: re-index and repair ([#1824](https://github.com/quiltdata/quilt/pull/1824))
* [Changed] Case-insensitive package filtering ([#1807](https://github.com/quiltdata/quilt/pull/1807))
* [Changed] Show PDFs in bucket overviews ([#1811](https://github.com/quiltdata/quilt/pull/1811))
* [Changed] Admin/buckets: adjust SNS ARN input, make it possible to not subscribe to a topic ([#1824](https://github.com/quiltdata/quilt/pull/1824))
* [Changed] Show "push package" button when there's no packages in a bucket ([#1843](https://github.com/quiltdata/quilt/pull/1843))
* [Fixed] Bugs involving bad or missing package stats during S3 Select calls ([#1829](https://github.com/quiltdata/quilt/issues/1829))
* [Fixed] Overly aggressive 40X retry logic in es/indexer ([#1804](https://github.com/quiltdata/quilt/issues/1804))
* [Fixed] Semantic bugs in ElasticSearch timeouts (queries now time out properly) ([#1803](https://github.com/quiltdata/quilt/issues/1803))
* [Fixed] Missing Helvetica issues for PDFs ([#1792](https://github.com/quiltdata/quilt/issues/1792))
* [Fixed] Bulletproof file downloads via HTTP header override ([#1787](https://github.com/quiltdata/quilt/pull/1787))
* [Fixed] Previews not rendering in global search ([#1787](https://github.com/quiltdata/quilt/pull/1787))

# 3.2.0 - 2020-09-08 - Package Registry Refactor
## Python:
* Refactors local and s3 storage-layer code around a new PackageRegistry base class (to support improved file layouts in future releases)
* Multi-threaded download for large files, 2X to 5X performance gains when installing packages with large files, especially on larger EC2 instances
* Package name added to Package.resolve_hash
* Bugfix: remove package revision by shorthash
* Performance improvements for build and push

## Catalog & Lambdas:
* PDF previews
* Browse full package contents (no longer limited to 1000 files)
* Indexing and search package-level metadata
* Fixed issue with download button for certain text files
* FCS files: content indexing and preview
* Catalog sign-in with email (or username)
* Catalog support for sign-in with Okta

# 3.1.14 - 2020-06-13 - Python API features, fixes, catalog capabilities, backend optimizations
## Catalog
* .cef preview
* allow hiding download button
* only show stats for 2-level extensions for .gz files

## Python
* `quilt3.logged_in()`
* fix retries during hashing
* improve progress bars
* fix `quilt3 catalog`
* expanded documentation
* reduce `pyyaml` requirements to prevent version conflicts

## Backend
* improve unit test coverage for indexing lambdas
* fix real-time delete handling (incl. for unversioned objects)
* handle all s3:ObjectCreated: and ObjectRemoved: events (fixes ES search state and bucket Overview)

# 3.1.13 - 2020-04-15 - Windows Support
## Python API
* Official support for Windows
* Add support for Python 3.7, 3.8
* Fix Package import in Python
* Updated libraries for stability and security
* Quiet TQDM for log files ($ export QUILT_MINIMIZE_STDOUT=true )
* CLI setting of config parameters

## Catalog
* new feature to filter large S3 directories with regex
* more reliable bucket region inference
* Support preview of larger Jupyter notebooks in S3 (via transparent GZIP)
* JS (catalog) dependencies for stability and security
* extended Parquet file support (for files without a .parquet extension)
* Improvements to catalog signing logic for external and in-stack buckets

Special thanks to @NathanDeMaria (CLI and Windows support) and @JacksonMaxfield for contributing code to this release.

# 3.1.12 - 2020-03-11 - Command line push
Python
* Add `push` to CLI

# 3.1.11 - 2020-03-10 - New command line features, bug fixes
Catalog
* Updated JS dependencies
* Display package truncation warning in Packages

Python
* `quilt3 install foo/bar/subdirectory`
* Bug fixes for CopyObject and other exceptions

# 3.1.10 - 2020-01-29 - 3.1.10
## Python Client

- Fix bug introduced in 3.1.9 where uploads fail due to incorrect error checking after a HEAD request to see if an object already exists (#1512)

# 3.1.9 - 2020-01-29 - Release 3.1.9
## Python Client

- `quilt3 install` now displays the tophash of the installed package (#1461)
- Added `quilt3 --version` (#1495)
- Added `quilt3 disable-telemetry` CLI command (#1496)
- CLI command to launch catalog directly to file viewer - `quilt3 catalog $S3_URL` (#1470, #1487)
- No longer run local container for `quilt3 catalog` (#1504). See (#1468, #1483, #1482) for various bugs leading to this decision.
- Add PhysicalKey class to abstract away local files vs unversioned s3 object vs versioned s3 object (#1456, #1473, #1478)
- Changed cache directory location (#1466)
- More informative progress bars (#1506)
- Improve support for downloading from public buckets (#1503)
- Always disable telemetry during tests (#1494)
- Bug fix: prevent misleading CLI argument abbreviations (#1481) such as `--to` referring to `--tophash`
- Bug fix: background upload/download threads are now killed if the main thread is interrupted (#1486)
- Performance improvements: load JSONL manifest faster (#1480)
- Performance improvement: If there is an error when copying files, fail quickly (#1488)

## Catalog

- Better package listing UX (#1462)
- Improve bucket stats visualization when there are many categories (#1469)

# 3.1.8 - 2019-12-20 - Catalog Command Fixes and Performance Improvements
## Python API
- Bug-fixes for `quilt3.config` and `quilt3.catalog`
- Performance improvements for Packages

## Catalog
- Updated landing page

# 3.1.7 - 2019-12-13 - Package Cache
## Catalog
* New `LOCAL` mode for running the catalog on localhost

## Python API
* `quilt3 catalog` command to run the Quilt catalog on your local machine
* `quilt3 verify` compares the state of a directory to the contents of a package version
* Added a local file cache for installed packages
* Performance improvements for upload and download
* Support for short hashes to identify package versions
* Adding telemetry for API calls

# 3.1.6 - 2019-12-03 - Package rollback
## API Improvements
- Implement Package.rollback
- Drop support for object metadata (outside of packages)
- Change the number of threads used when installing and pushing from 4 to 10 (S3 default)
- Misc bug fixes

# 3.1.5 - 2019-11-20 - Catalog and API improvements
## Catalog
* Fix package listing for packages with more 100 revisions
* Add stacked area charts for downloads
* 2-level file-extensions for bucket summary

## Python
* Fix uploads of very large files
* Remove unnecessary copying during push

# 3.1.4 - 2019-10-17 - Release v3.1.4
* [`delete_package`](https://docs.quiltdata.com/api-reference/api#delete\_package) for a specific version via `top_hash=`

# 3.1.3 - 2019-10-11 - Release v3.1.3
- Bug fix: when adding python objects to a package a temporary file would be created and then deleted when the object was pushed, leading to a crash if you tried to push that package again (PR #1264)

# 3.1.2 - 2019-10-11
- Added support for adding an in-memory object (such as a `pandas.DataFrame`) to a package via `package.set()`
- Fix to work with pyarrow 0.15.0
- Performance improvements for list_packages and delete_package
- Added `list_package_versions` function

# 3.0.0 - 2019-05-24 - Quilt 3 (formerly Quilt T4) Initial Release
This is the initial release of the new and improved Quilt 3 ([formerly Quilt T4](https://github.com/quiltdata/t4)). For more information [refer to the documentation](https://docs.quiltdata.com/).

# 2.9.15 - 2019-01-09 - Teams Config
## Compiler
Adds a feature to allow `quilt config` to set a registry URL for a private Teams registry.

# 2.9.14 - 2018-12-20 - Push Package by Hash
## Compiler
- Adding a hash argument to `quilt.push` to allow pushing any package version to a registry.

## Registry
- Make object sizes required.
- Update urllib3 version for security patch

## Docs
- Improved instructions for running registries.

# 2.9.13 - 2018-11-12 - Fix ascii decoding bug
* Fix an ascii decoding issue related to ellipses …

# 2.9.12 - 2018-10-11 - Pyarrow 0.11 compatibility
##  Make Quilt work with pyarrow 0.11
- Update Parquet reading code to match the API change in pyarrow 0.11.
- Fix downloading of zero-byte files

# 2.9.11 - 2018-09-11 - Save Objects to Existing Packages
## Compiler
* New helper function `quilt.save` adds an object (e.g., a Pandas DataFrame) to an existing package by performing a sub-package build and push in a single step
* BugFix: `quilt.load` now correctly returns sub-packages (fixes issue #741)

## Registry
* Send a welcome email to new users after activation

# 2.9.10 - 2018-08-08 - Minor updates and improved documentation
## Compiler
- fixes an issue with packages created on older versions of pyarrow
- improves readability for `quilt inspect`
- allow adding a node with metadata using sub-package build/push

## Registry
- adds documentation for running a private registry in AWS

# 2.9.9 - 2018-07-31 - Bug fixes
* Suppress numpy warnings under Python 2.7
* Fix subpackage build and push

# 2.9.8 - 2018-07-30 - Flask-internal Authentication
## Compiler
- Added support for sub-package build and push to allow updates to allow adding nodes to large packages without materializing the whole package
- First-class support for `ndarray`

## Registry
- Replaced dependence on external OAuth2 provider with a built-in authentication and session management
- Registry support for sub-package push

## Catalog
- Updated to support new registry authentication

# 2.9.7 - 2018-07-11 - Asa extensions
## Compiler
* added Bracket accessor for GroupNodes
* asa.plot to show images in packages
* asa.torch to convert packages to PyTorch Datasets
* Enforce fragment store as read-only

## Catalog
* Added source maps and CI for catalog testing

# 2.9.6 - 2018-06-13 - Documentation and Bugfixes
## Documentation
Expands and improves documentation for working with Quilt packages.

## Bug fixes and small improvements
* Load packages by hash
* Choose a custom loader for DataNodes with asa=

## Registry
* Specify Ubuntu version in Dockerfiles

# 2.9.5 - 2018-05-23 - Package Filtering
## Catalog
* display package traffic stats in catalog

## Compiler
* filter packages based on per-node metadata
* get/set metadata for package nodes
* support custom loaders in the _data method

## Registry
* package commenting

# 2.9.4 - 2018-04-20 - Metadata only package install
## Compiler
- Metadata-only package install
- Build DataFrames from existing Parquet files
- Remove HDF5 dependencies
- Code cleanup and refactoring

## Registry
- Option for metadata-only package installs
- New endpoint for fetching missing fragments (e.g., from partially installed packages)
- Improved full-text search

# 2.9.3 - 2018-03-20 - Package Composition
## Compiler:
- Allow building packages out of other packages and elements from other packages. A new build-file keyword, `package` inserts a package (or sub-package) as an element in the package being built.

## Catalog:
- Upgrade router and other dependencies
- Display packages by author

# 2.9.2 - 2018-03-01 - Quilt Teams
### Catalog Changes to support private registries
- Amin UI for controlling users and access
- Auditing views

### Globbing for package builds
- Allow specifying sets of input files in build.yml

### Command-line support for private registries
- Specify teams packages
- Admin commands to create and activate/deactivate users

# 2.9.1 - 2018-02-06 - Better Progress Bar
Version 2.9.1 introduces a better progress bar for installing (downloading) Quilt packages. Quilt push now sends objects' uncompressed size to the registry. The progress bar is now based on the total bytes downloaded instead of the number of files.

# 2.9.0 - 2018-02-02 - Shared Local Package Storage
## Shared Local Package Storage
Import packages from shared local directories to save storage overhead and network traffic when sharing packages on the same local network.

## Registry Install Stats
Log package installs in the registry to display stats on package use.

## New Python API commands
- generate
- rm
- search

## Drop support for Python 3.4

## (BETA) Team Registries
Updates to commands and local storage to allow users to connect to different registries to support teams running private registries for internal sharing.

# 2.8.4 - 2018-01-24 - Fix download retry
Fixes a bug in download that prevented retrying failed downloads.

# 2.8.3 - 2018-01-19 - Remove Unneeded Pandas dependency
#186 introduced an undeclared dependency on Pandas >= 0.21.0 (by catching ParserError during CSV parsing). This release removes that dependency and resolves #291.

# 2.8.2 - 2018-01-17 - Hotfix for several quilt commands
PR https://github.com/quiltdata/quilt/pull/290

# 2.8.1 - 2018-01-10 - Add Quilt Catalog
## Quilt Catalog
Source for the Quilt data catalog is now included in this repository.

##  MySQL->Postgres
Ported the Quilt registry from MySQL to Postgres

## Docker Compose
Improvements to the docker configuration that allows running the registry, catalog, database and authentication service from Docker compose.

## Parallel Download
Data fragments can now be downloaded in parallel leading to much faster package installs for large packages.

# 2.8.0 - 2017-12-07 - Centralized Local Package Store
# Release Highlights

## Quilt packages live in a centralized location on your machine
Quilt data packages are now available wherever you run Python. We recommend that users **quilt push all local packages to the registry before upgrading**. Further details on migration are [here](https://docs.quiltdata.com/troubleshooting.html).

## Faster builds with build cache
Quilt now caches build intermediates. So if you wish to update the README of a multi-gigabyte package, you can rebuild the entire package in one second. 

## Group-level build parameters
You can now specify build parameters (like transform) for all children of a group in one shot. The updated syntax and docs are [here](https://docs.quiltdata.com/buildyml.html).

## quilt.yml is like requirments.txt but for data
You can now express dependencies on multiple packages in a single file. Docs [here](https://docs.quiltdata.com/cli.html#installing-via-requirements-file).

## Experimental: build a package from a GitHub repo
Quilt build now accepts GitHub URLs. If you use data stored on GitHub you can turn it into a Quilt package with quilt build.

# 2.7.1 - 2017-11-09 - Checks: unit tests for data packages
Version 2.7.1 includes several minor bug fixes and one new feature, checks. Checks allow a user to specify data integrity checks that are enforced during quilt build.

# 2.7.0 - 2017-08-18 - Subpackages and more efficient uploads/downloads
- Support installing subpackages as `quilt install usr/pkg/path`
- Upload fragments in parallel
- Use http sessions when accessing S3

# 2.6.3 - 2017-07-22 - Clear session to prevent quilt.login() bugs in Jupyter

# 2.6.1 - 2017-07-20 - Package Delete
This release adds a new command to delete a package including all versions and history from the registry.

# 2.6.0 - 2017-07-14 - Fast Builds for Large Packages
Building a package from a directory of input files now skips generating a build file. That speeds up the build process and makes it easier to change the package contents and rebuild.

# 2.5.1 - 2017-07-06 - Push Public Packages
This release includes support for paid plans on quiltdata.com and is recommended for all individual and business-plan users. It adds a shortcut to push packages and make them public in a single command and improves documentation.<|MERGE_RESOLUTION|>--- conflicted
+++ resolved
@@ -13,13 +13,9 @@
 ## CLI
 
 ## Catalog, Lambdas
-<<<<<<< HEAD
-* [Fixed] lambda previews for time series `AICSImage` data (potential `IndexError` if odd number of time points) ([#1945](https://github.com/quiltdata/quilt/pull/1945))
-* [Changed] `top_hash`-based package routes (timestamp routes are still supported in the same way) ([#1938](https://github.com/quiltdata/quilt/pull/1938))
-=======
 * [Added] Generate and resolve Quilt package URIs ([#1935](https://github.com/quiltdata/quilt/pull/1935))
 * [Changed] Tree view for files in package update dialog ([#1989](https://github.com/quiltdata/quilt/pull/1989))
->>>>>>> 86ee01cf
+* [Fixed] lambda previews for time series `AICSImage` data (potential `IndexError` if odd number of time points) ([#1945](https://github.com/quiltdata/quilt/pull/1945))
 
 # 3.3.0 - 2020-12-08
 ## Python API
