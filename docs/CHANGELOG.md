<!--template:
# unreleased - YYYY-MM-DD
## Python API

## CLI

## Catalog, Lambdas
!-->

# unreleased - YYYY-MM-DD
## Python API

## CLI

## Catalog, Lambdas
* [Added] Retry logic for failed queries, minimize load on ES for sample, images
* [Added] Search help dropdown for the index landing page ([#1838](https://github.com/quiltdata/quilt/pull/1838))
overviews ([#1864](https://github.com/quiltdata/quilt/pull/1864/))
* [Fixed] Incomplete package stats for empty packages in es/indexer Lambda ([#1869](https://github.com/quiltdata/quilt/pull/1869))
<<<<<<< HEAD
* [Added] Add enhanced JSON editor and schema validtaion for package metadata ([#1867](https://github.com/quiltdata/quilt/pull/1867))
=======
* [Fixed] Slow parquet preview rendering (and probably other occurances of JsonDisplay) ([#1878](https://github.com/quiltdata/quilt/pull/1878))
>>>>>>> f632c23f

# 3.2.1 - 2020-10-14
## Python API
* [Performance] 2X to 5X faster multi-threaded hashing of S3 objects ([#1816](https://github.com/quiltdata/quilt/issues/1816), [#1788](https://github.com/quiltdata/quilt/issues/1788))
* [Fixed] Bump minimum required version of tqdm. Fixes a crash (`UnseekableStreamError`) during upload retry. ([#1853](https://github.com/quiltdata/quilt/issues/1853))

## CLI
* [Added] `--meta` argument to `push` ([#1793](https://github.com/quiltdata/quilt/issues/1793))
* [Fixed] Crash in `list-packages` ([#1852](https://github.com/quiltdata/quilt/issues/1852))

## Catalog, Lambdas
* [Added] Ability to preview larger Jupyter notebooks; warning when cells are elided ([#1823](https://github.com/quiltdata/quilt/issues/1823), [#1822](https://github.com/quiltdata/quilt/issues/1822))
* [Added] Object size to package browsing experience in catalog ([#1744](https://github.com/quiltdata/quilt/issues/1744))
* [Added] Total number of packages to catalog Overview tab ([#1808](https://github.com/quiltdata/quilt/issues/1808))
* [Added] PDF and other file formats, including .gz ones, to catalog Overview tab
* [Fixed] Bugs involving bad or missing package stats during S3 Select calls ([#1829](https://github.com/quiltdata/quilt/issues/1829))
* [Fixed] Overly aggressive 40X retry logic in es/indexer ([#1804](https://github.com/quiltdata/quilt/issues/1804))
* [Fixed] Semantic bugs in ElasticSearch timeouts (queries now time out properly) ([#1803](https://github.com/quiltdata/quilt/issues/1803))
* [Fixed] Missing Helvetica issues for PDFs ([#1792](https://github.com/quiltdata/quilt/issues/1792))

# 3.2.0 - 2020-09-08 - Package Registry Refactor
## Python:
* Refactors local and s3 storage-layer code around a new PackageRegistry base class (to support improved file layouts in future releases)
* Multi-threaded download for large files, 2X to 5X performance gains when installing packages with large files, especially on larger EC2 instances
* Package name added to Package.resolve_hash
* Bugfix: remove package revision by shorthash
* Performance improvements for build and push

## Catalog & Lambdas:
* PDF previews
* Browse full package contents (no longer limited to 1000 files)
* Indexing and search package-level metadata
* Fixed issue with download button for certain text files
* FCS files: content indexing and preview
* Catalog sign-in with email (or username)
* Catalog support for sign-in with Okta

# 3.1.14 - 2020-06-13 - Python API features, fixes, catalog capabilities, backend optimizations
## Catalog
* .cef preview
* allow hiding download button
* only show stats for 2-level extensions for .gz files

## Python
* `quilt3.logged_in()`
* fix retries during hashing
* improve progress bars
* fix `quilt3 catalog`
* expanded documentation
* reduce `pyyaml` requirements to prevent version conflicts

## Backend
* improve unit test coverage for indexing lambdas
* fix real-time delete handling (incl. for unversioned objects)
* handle all s3:ObjectCreated: and ObjectRemoved: events (fixes ES search state and bucket Overview)

# 3.1.13 - 2020-04-15 - Windows Support
## Python API
* Official support for Windows
* Add support for Python 3.7, 3.8
* Fix Package import in Python
* Updated libraries for stability and security
* Quiet TQDM for log files ($ export QUILT_MINIMIZE_STDOUT=true )
* CLI setting of config parameters

## Catalog
* new feature to filter large S3 directories with regex
* more reliable bucket region inference
* Support preview of larger Jupyter notebooks in S3 (via transparent GZIP)
* JS (catalog) dependencies for stability and security
* extended Parquet file support (for files without a .parquet extension)
* Improvements to catalog signing logic for external and in-stack buckets

Special thanks to @NathanDeMaria (CLI and Windows support) and @JacksonMaxfield for contributing code to this release.

# 3.1.12 - 2020-03-11 - Command line push
Python
* Add `push` to CLI

# 3.1.11 - 2020-03-10 - New command line features, bug fixes
Catalog
* Updated JS dependencies
* Display package truncation warning in Packages

Python
* `quilt3 install foo/bar/subdirectory`
* Bug fixes for CopyObject and other exceptions

# 3.1.10 - 2020-01-29 - 3.1.10
## Python Client

- Fix bug introduced in 3.1.9 where uploads fail due to incorrect error checking after a HEAD request to see if an object already exists (#1512)

# 3.1.9 - 2020-01-29 - Release 3.1.9
## Python Client

- `quilt3 install` now displays the tophash of the installed package (#1461)
- Added `quilt3 --version` (#1495)
- Added `quilt3 disable-telemetry` CLI command (#1496)
- CLI command to launch catalog directly to file viewer - `quilt3 catalog $S3_URL` (#1470, #1487)
- No longer run local container for `quilt3 catalog` (#1504). See (#1468, #1483, #1482) for various bugs leading to this decision.
- Add PhysicalKey class to abstract away local files vs unversioned s3 object vs versioned s3 object (#1456, #1473, #1478)
- Changed cache directory location (#1466)
- More informative progress bars (#1506)
- Improve support for downloading from public buckets (#1503)
- Always disable telemetry during tests (#1494)
- Bug fix: prevent misleading CLI argument abbreviations (#1481) such as `--to` referring to `--tophash`
- Bug fix: background upload/download threads are now killed if the main thread is interrupted (#1486)
- Performance improvements: load JSONL manifest faster (#1480)
- Performance improvement: If there is an error when copying files, fail quickly (#1488)

## Catalog

- Better package listing UX (#1462)
- Improve bucket stats visualization when there are many categories (#1469)

# 3.1.8 - 2019-12-20 - Catalog Command Fixes and Performance Improvements
## Python API
- Bug-fixes for `quilt3.config` and `quilt3.catalog`
- Performance improvements for Packages

## Catalog
- Updated landing page

# 3.1.7 - 2019-12-13 - Package Cache
## Catalog
* New `LOCAL` mode for running the catalog on localhost

## Python API
* `quilt3 catalog` command to run the Quilt catalog on your local machine
* `quilt3 verify` compares the state of a directory to the contents of a package version
* Added a local file cache for installed packages
* Performance improvements for upload and download
* Support for short hashes to identify package versions
* Adding telemetry for API calls

# 3.1.6 - 2019-12-03 - Package rollback
## API Improvements
- Implement Package.rollback
- Drop support for object metadata (outside of packages)
- Change the number of threads used when installing and pushing from 4 to 10 (S3 default)
- Misc bug fixes

# 3.1.5 - 2019-11-20 - Catalog and API improvements
## Catalog
* Fix package listing for packages with more 100 revisions
* Add stacked area charts for downloads
* 2-level file-extensions for bucket summary

## Python
* Fix uploads of very large files
* Remove unnecessary copying during push

# 3.1.4 - 2019-10-17 - Release v3.1.4
* [`delete_package`](https://docs.quiltdata.com/api-reference/api#delete\_package) for a specific version via `top_hash=`

# 3.1.3 - 2019-10-11 - Release v3.1.3
- Bug fix: when adding python objects to a package a temporary file would be created and then deleted when the object was pushed, leading to a crash if you tried to push that package again (PR #1264)

# 3.1.2 - 2019-10-11
- Added support for adding an in-memory object (such as a `pandas.DataFrame`) to a package via `package.set()`
- Fix to work with pyarrow 0.15.0
- Performance improvements for list_packages and delete_package
- Added `list_package_versions` function

# 3.0.0 - 2019-05-24 - Quilt 3 (formerly Quilt T4) Initial Release
This is the initial release of the new and improved Quilt 3 ([formerly Quilt T4](https://github.com/quiltdata/t4)). For more information [refer to the documentation](https://docs.quiltdata.com/).

# 2.9.15 - 2019-01-09 - Teams Config
## Compiler
Adds a feature to allow `quilt config` to set a registry URL for a private Teams registry.

# 2.9.14 - 2018-12-20 - Push Package by Hash
## Compiler
- Adding a hash argument to `quilt.push` to allow pushing any package version to a registry.

## Registry
- Make object sizes required.
- Update urllib3 version for security patch

## Docs
- Improved instructions for running registries.

# 2.9.13 - 2018-11-12 - Fix ascii decoding bug
* Fix an ascii decoding issue related to ellipses …

# 2.9.12 - 2018-10-11 - Pyarrow 0.11 compatibility
##  Make Quilt work with pyarrow 0.11
- Update Parquet reading code to match the API change in pyarrow 0.11.
- Fix downloading of zero-byte files

# 2.9.11 - 2018-09-11 - Save Objects to Existing Packages
## Compiler
* New helper function `quilt.save` adds an object (e.g., a Pandas DataFrame) to an existing package by performing a sub-package build and push in a single step
* BugFix: `quilt.load` now correctly returns sub-packages (fixes issue #741)

## Registry
* Send a welcome email to new users after activation

# 2.9.10 - 2018-08-08 - Minor updates and improved documentation
## Compiler
- fixes an issue with packages created on older versions of pyarrow
- improves readability for `quilt inspect`
- allow adding a node with metadata using sub-package build/push

## Registry
- adds documentation for running a private registry in AWS

# 2.9.9 - 2018-07-31 - Bug fixes
* Suppress numpy warnings under Python 2.7
* Fix subpackage build and push

# 2.9.8 - 2018-07-30 - Flask-internal Authentication
## Compiler
- Added support for sub-package build and push to allow updates to allow adding nodes to large packages without materializing the whole package
- First-class support for `ndarray`

## Registry
- Replaced dependence on external OAuth2 provider with a built-in authentication and session management
- Registry support for sub-package push

## Catalog
- Updated to support new registry authentication

# 2.9.7 - 2018-07-11 - Asa extensions
## Compiler
* added Bracket accessor for GroupNodes
* asa.plot to show images in packages
* asa.torch to convert packages to PyTorch Datasets
* Enforce fragment store as read-only

## Catalog
* Added source maps and CI for catalog testing

# 2.9.6 - 2018-06-13 - Documentation and Bugfixes
## Documentation
Expands and improves documentation for working with Quilt packages.

## Bug fixes and small improvements
* Load packages by hash
* Choose a custom loader for DataNodes with asa=

## Registry
* Specify Ubuntu version in Dockerfiles

# 2.9.5 - 2018-05-23 - Package Filtering
## Catalog
* display package traffic stats in catalog

## Compiler
* filter packages based on per-node metadata
* get/set metadata for package nodes
* support custom loaders in the _data method

## Registry
* package commenting

# 2.9.4 - 2018-04-20 - Metadata only package install
## Compiler
- Metadata-only package install
- Build DataFrames from existing Parquet files
- Remove HDF5 dependencies
- Code cleanup and refactoring

## Registry
- Option for metadata-only package installs
- New endpoint for fetching missing fragments (e.g., from partially installed packages)
- Improved full-text search

# 2.9.3 - 2018-03-20 - Package Composition
## Compiler:
- Allow building packages out of other packages and elements from other packages. A new build-file keyword, `package` inserts a package (or sub-package) as an element in the package being built.

## Catalog:
- Upgrade router and other dependencies
- Display packages by author

# 2.9.2 - 2018-03-01 - Quilt Teams
### Catalog Changes to support private registries
- Amin UI for controlling users and access
- Auditing views

### Globbing for package builds
- Allow specifying sets of input files in build.yml

### Command-line support for private registries
- Specify teams packages
- Admin commands to create and activate/deactivate users

# 2.9.1 - 2018-02-06 - Better Progress Bar
Version 2.9.1 introduces a better progress bar for installing (downloading) Quilt packages. Quilt push now sends objects' uncompressed size to the registry. The progress bar is now based on the total bytes downloaded instead of the number of files.

# 2.9.0 - 2018-02-02 - Shared Local Package Storage
## Shared Local Package Storage
Import packages from shared local directories to save storage overhead and network traffic when sharing packages on the same local network.

## Registry Install Stats
Log package installs in the registry to display stats on package use.

## New Python API commands
- generate
- rm
- search

## Drop support for Python 3.4

## (BETA) Team Registries
Updates to commands and local storage to allow users to connect to different registries to support teams running private registries for internal sharing.

# 2.8.4 - 2018-01-24 - Fix download retry
Fixes a bug in download that prevented retrying failed downloads.

# 2.8.3 - 2018-01-19 - Remove Unneeded Pandas dependency
#186 introduced an undeclared dependency on Pandas >= 0.21.0 (by catching ParserError during CSV parsing). This release removes that dependency and resolves #291.

# 2.8.2 - 2018-01-17 - Hotfix for several quilt commands
PR https://github.com/quiltdata/quilt/pull/290

# 2.8.1 - 2018-01-10 - Add Quilt Catalog
## Quilt Catalog
Source for the Quilt data catalog is now included in this repository.

##  MySQL->Postgres
Ported the Quilt registry from MySQL to Postgres

## Docker Compose
Improvements to the docker configuration that allows running the registry, catalog, database and authentication service from Docker compose.

## Parallel Download
Data fragments can now be downloaded in parallel leading to much faster package installs for large packages.

# 2.8.0 - 2017-12-07 - Centralized Local Package Store
# Release Highlights

## Quilt packages live in a centralized location on your machine
Quilt data packages are now available wherever you run Python. We recommend that users **quilt push all local packages to the registry before upgrading**. Further details on migration are [here](https://docs.quiltdata.com/troubleshooting.html).

## Faster builds with build cache
Quilt now caches build intermediates. So if you wish to update the README of a multi-gigabyte package, you can rebuild the entire package in one second. 

## Group-level build parameters
You can now specify build parameters (like transform) for all children of a group in one shot. The updated syntax and docs are [here](https://docs.quiltdata.com/buildyml.html).

## quilt.yml is like requirments.txt but for data
You can now express dependencies on multiple packages in a single file. Docs [here](https://docs.quiltdata.com/cli.html#installing-via-requirements-file).

## Experimental: build a package from a GitHub repo
Quilt build now accepts GitHub URLs. If you use data stored on GitHub you can turn it into a Quilt package with quilt build.

# 2.7.1 - 2017-11-09 - Checks: unit tests for data packages
Version 2.7.1 includes several minor bug fixes and one new feature, checks. Checks allow a user to specify data integrity checks that are enforced during quilt build.

# 2.7.0 - 2017-08-18 - Subpackages and more efficient uploads/downloads
- Support installing subpackages as `quilt install usr/pkg/path`
- Upload fragments in parallel
- Use http sessions when accessing S3

# 2.6.3 - 2017-07-22 - Clear session to prevent quilt.login() bugs in Jupyter

# 2.6.1 - 2017-07-20 - Package Delete
This release adds a new command to delete a package including all versions and history from the registry.

# 2.6.0 - 2017-07-14 - Fast Builds for Large Packages
Building a package from a directory of input files now skips generating a build file. That speeds up the build process and makes it easier to change the package contents and rebuild.

# 2.5.1 - 2017-07-06 - Push Public Packages
This release includes support for paid plans on quiltdata.com and is recommended for all individual and business-plan users. It adds a shortcut to push packages and make them public in a single command and improves documentation.<|MERGE_RESOLUTION|>--- conflicted
+++ resolved
@@ -16,12 +16,9 @@
 * [Added] Retry logic for failed queries, minimize load on ES for sample, images
 * [Added] Search help dropdown for the index landing page ([#1838](https://github.com/quiltdata/quilt/pull/1838))
 overviews ([#1864](https://github.com/quiltdata/quilt/pull/1864/))
+* [Added] Add enhanced JSON editor and schema validtaion for package metadata ([#1867](https://github.com/quiltdata/quilt/pull/1867))
 * [Fixed] Incomplete package stats for empty packages in es/indexer Lambda ([#1869](https://github.com/quiltdata/quilt/pull/1869))
-<<<<<<< HEAD
-* [Added] Add enhanced JSON editor and schema validtaion for package metadata ([#1867](https://github.com/quiltdata/quilt/pull/1867))
-=======
 * [Fixed] Slow parquet preview rendering (and probably other occurances of JsonDisplay) ([#1878](https://github.com/quiltdata/quilt/pull/1878))
->>>>>>> f632c23f
 
 # 3.2.1 - 2020-10-14
 ## Python API
