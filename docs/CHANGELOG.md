--- conflicted
+++ resolved
@@ -27,12 +27,9 @@
 * [Changed] Show Schema validation errors in text mode ([#2010](https://github.com/quiltdata/quilt/pull/2010))
 * [Fixed] Bug that caused search to miss delete object and delete package events ([#1987](https://github.com/quiltdata/quilt/pull/1987))
 * [Fixed] lambda previews for time series `AICSImage` data (potential `IndexError` if odd number of time points) ([#1945](https://github.com/quiltdata/quilt/pull/1945))
-<<<<<<< HEAD
-* [Fixed] Empty response from `pkgselect` folder view for packages with all non-string logical_keys or physical_keys ([#1947](https://github.com/quiltdata/quilt/pull/1947))
-=======
 * [Fixed] Handle folders in search results ([#1992](https://github.com/quiltdata/quilt/pull/1992), [#1994](https://github.com/quiltdata/quilt/pull/1994))
 * [Fixed] Use EncodingType=url for S3 list requests to handle special chars in keys / prefixes ([#2026](https://github.com/quiltdata/quilt/pull/2026))
->>>>>>> 27ddd354
+* [Fixed] Empty response from `pkgselect` folder view for packages with all non-string logical_keys or physical_keys ([#1947](https://github.com/quiltdata/quilt/pull/1947))
 
 # 3.3.0 - 2020-12-08
 ## Python API
