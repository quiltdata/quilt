--- conflicted
+++ resolved
@@ -16,15 +16,9 @@
 Stack (1-Feb-2023 or later) so that the Quilt registry has sufficient permissions
 to assume cross-account roles on behalf of users
 
-<<<<<<< HEAD
 * Ask your Quilt Account Manager to **enable "prefix-aware search"** for your
 stack in order for search to hide the objects from unauthorized users in the
 search results.
-=======
-* Ask your Quilt Account Manager **enable "prefix-aware search"** in your Cloud Formation template
-in order for search to hide the objects from unauthorized users in the search results.
-
->>>>>>> 30770477
 
 ## Limitations and workarounds
 
@@ -59,12 +53,8 @@
 
 > In certain rare circumstances (e.g. upgrading from an older Quilt stack for
 cross-account role assumption) if Quilt is not working as expected
-<<<<<<< HEAD
-in order to force the Quilt Stack to update its permissions state.
-=======
 __you can rename, remove, or add a Quilt managed role__
 in order to force the Quilt stack to update its permissions state.
->>>>>>> 30770477
 
 ## Example
 
@@ -101,4 +91,4 @@
 
 > The `.quilt` folder is where Quilt Package Manifests are stored for all
 packages in a bucket registry. Users must have access to this directory
-to view Packages.+to view Packages.
