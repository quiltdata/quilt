<<<<<<< HEAD
# Restrict access by S3 bucket prefix
=======
# Restrict users to S3 bucket prefixes
>>>>>>> 77e6e3d5

It is possible to use custom roles and policies in the Quilt Catalog in order
to limit access to specific folders in an S3 bucket. Nevertheless,
this approach has limitations and is therefore not recommended for
high-security data where not just the contents _but the names of files and
folders are sensitive_.


## Pre-requisites

* IAM policies and roles (see below for an example)

* Quilt Catalog Admin status

* For cross-account roles, you must have a recent version of the Quilt
Stack (1-Feb-2023 or later) so that the Quilt registry has sufficient permissions
to assume cross-account roles on behalf or users

* Ask your Quilt Account Manager to **enable "prefix-aware search"** for your stack
in order for search to hide the objects from unauthorized users in the search results.


## Limitations and workarounds

* Roles for users of the Quilt Catalog's Bucket tab must have
**full ListBucket permissions**, whether or not they are allowed to access all
folders and objects. Catalog users who click on a prefix or object that they
are not permitted to access will see _Access Denied_.
  * Alternatively, you can [hide the Bucket tab completely](../catalog/Admin.md#show-and-hide-features-in-the-quilt-catalog)
  and leave users to the Package tab.

  > IAM is not designed as a filter for browsing S3.
  ListBucket will return a 403 for the root of bucket
  if users do not have full permissions (currently incompatible with the Quilt Catalog)

* Similar to prefixes (above), Quilt Packages that reference prefixes that users
cannot access via IAM will reveal package-relative file names and object-level
_Quilt_ metadata, but will not reveal S3 object metadata and will not reveal
object contents.  Clicking on a package entry in the Catalog that has a physical
key that the user is not allowed to access will display _Access Denied_.

* Prefix-aware search performs a head request on every object result; this may slow
search performance in the Catalog


## Requirements and recommendations

* Manage all Quilt roles and policies for prefixes
[with the Quilt Catalog Admin Panel](../catalog/Admin.md#users-and-roles)

* Provided that you use roles created in the Quilt Catalog Admin Panel
**you do not need to and should not** insert a trust relationship into your
roles by hand.

> In certain rare circumstances (e.g. upgrading from older stacks for
cross-account role assumption) if Quilt is not working as expected
__you can rename, remove, or add a Quilt managed role__
in order to force the Quilt Stack to update its permissions state.

## Example

You can attach a "custom" policy to a role with the Quilt Catalog Admin Panel
similar to the following:

```json
{
    "Version": "2012-10-17",
    "Statement": [
        {
            "Effect": "Allow",
            "Action": [
                "s3:GetObject",
                "s3:GetObjectTagging",
                "s3:GetObjectVersion",
                "s3:GetObjectVersionTagging",
                "s3:ListBucket",
                "s3:ListBucketVersions",
                "s3:DeleteObject",
                "s3:DeleteObjectVersion",
                "s3:PutObject",
                "s3:PutObjectTagging"
            ],
            "Resource": [
                "arn:aws:s3:::<BUCKET>",
                "arn:aws:s3:::<BUCKET>/.quilt/*",
                "arn:aws:s3:::<BUCKET>/<PREFIX>/*"
            ]
        }
    ]
}
```

> The `.quilt` folder is where Quilt Package Manifests are stored for all
packages in a bucket registry. Users must have access to this directory
to view Packages.<|MERGE_RESOLUTION|>--- conflicted
+++ resolved
@@ -1,8 +1,4 @@
-<<<<<<< HEAD
 # Restrict access by S3 bucket prefix
-=======
-# Restrict users to S3 bucket prefixes
->>>>>>> 77e6e3d5
 
 It is possible to use custom roles and policies in the Quilt Catalog in order
 to limit access to specific folders in an S3 bucket. Nevertheless,
