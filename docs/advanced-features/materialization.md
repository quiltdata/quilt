--- conflicted
+++ resolved
@@ -6,22 +6,10 @@
 `push` uploads the entries in a data package to a remote registry,
 performs the tophash calculations, and stores a package manifest
 referencing the remote files in the remote registry.
-<<<<<<< HEAD
 
 This is known as **materialization**,
 and it means that `push` creates **materialized packages**: packages
 which point solely to files located in an Amazon S3 bucket.
-
-A materialized package is powerful because Amazon S3 guarantees that
-individual object versions are never lost or destroyed (assuming
-object versioning is enabled).  Furthermore, only materialized
-packages may be browsed in the online Quilt catalog.
-=======
-
-This is known as **materialization**,
-and it means that `push` creates **materialized packages**: packages
-which point solely to files located in an Amazon S3 bucket.
->>>>>>> f4020370
 
 ## Pushing unmaterialized packages
 
