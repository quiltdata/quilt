<!--pytest-codeblocks:skipfile-->
<!-- markdownlint-disable-next-line first-line-h1 -->
Quilt is an open source project, and we welcome contributions from the community.

Contributors must adhere to the [Code of Conduct](https://github.com/quiltdata/quilt/blob/master/docs/CODE_OF_CONDUCT.md).

## Reporting issues

Unsure about something? To get support, check out our [Slack channel](https://quiltusers.slack.com/messages).

Found a bug? File it in our [GitHub issues](https://github.com/quiltdata/quilt/issues).

## Cloning

To work on `quilt` you will first need to clone the repository.

```bash
git clone https://github.com/quiltdata/quilt
```

You can then set up your own branch version of the code, and work
on your changes for a pull request from there.

```bash
cd quilt
git checkout -B new-branch-name
```

## Local package development

### Python Environment

<<<<<<< HEAD
We use [UV](https://github.com/astral-sh/uv) for dependency management.
First, install UV:

```bash
# macOS/Linux
curl -LsSf https://astral.sh/uv/install.sh | sh

# Or with pip
pip install uv
```

Then install `quilt` locally (including development dependencies):

```bash
cd api/python
uv sync
```

This will create a virtual environment in `.venv` and install all dependencies
from the lock file, ensuring your environment matches CI exactly.
=======
We use [`uv`](https://github.com/astral-sh/uv) for dependency management.
First, install `uv`:

```bash
# macOS/Linux
curl -LsSf https://astral.sh/uv/install.sh | sh

# Or with pip
pip install uv
```

`uv` ensures the environemnt is properly set up before executing a command,
so you don't have to do anything else.

Run `uv run poe` to see all configured tasks (or refer to `pyproject.toml`).
>>>>>>> 4c837fb8

### Python Testing

All new code contributions are expected to have complete unit test
coverage, and to pass all preexisting tests.

Use `pytest` to test your changes during normal development:

```bash
cd api/python
<<<<<<< HEAD
# Run all tests using poethepoet
=======
# Run all tests
>>>>>>> 4c837fb8
uv run poe test

# Run tests verbosely
uv run poe test-verbose

# Run with coverage
<<<<<<< HEAD
uv run poe test-coverage

# Run specific test file directly
uv run pytest tests/test_util.py
=======
uv run poe test-cov

# Run specific test file directly
uv run poe test tests/test_util.py
>>>>>>> 4c837fb8
```

Other available tasks:

- `uv run poe lint` - Run linters
- `uv run poe format-check` - Check import sorting
- `uv run poe build` - Build packages
- `uv run poe clean` - Clean build artifacts

## Local catalog development

Note that, at the current time, it is only possible to run a local
catalog if you already have a catalog deployed to AWS, because the
catalog relies on certain services (namely, AWS Lambda and the AWS
Elasticsearch Service) which cannot be run locally.

### Catalog Environment

Use `npm` to install the catalog dependencies locally:

```bash
cd catalog
npm install
```

### Build

To build a static code bundle, as would be necessary in order to serve the catalog:

```bash
npm run build
```

<!-- TODO: add configuration instructions -->

To run the catalog in developer mode:

```bash
npm start
```

This uses `webpack` under the hood to compile code changes on the
fly and provide live reloading, useful when developing.

Make sure that any images you check into the repository are
[optimized](https://kinsta.com/blog/optimize-images-for-web/) at
check-in time.

### Catalog Testing

To run the catalog unit tests:

```bash
npm run test
```

## Creating a release

1. Once you are ready to cut a new release, update the version in `api/python/pyproject.toml`
([`uv version`](https://docs.astral.sh/uv/guides/package/#updating-your-version)
can help with this) and in `docs/CHANGELOG.md`.
1. Create PR with these changes.
1. Once PR is merged, create a tag from commit with merge: `git tag $VERSION $COMMIT_HASH`.
1. Once you push the tag to GitHub with `git push origin $VERSION` a new CI build
that makes PyPI release is triggered.

## Updating documentation

Documentation is served via GitBook, and is based on the `docs/`
folder in the `master` branch of the `quilt` repository.

Documentation changes go live at pull request merge time. There is
currently no way to preview documentation updates except locally.

### Updating the API Reference

The API Reference section of the documentation is served by processing
the docstrings in the codebase using a script. We use [our own
fork](https://github.com/quiltdata/pydoc-markdown/tree/quilt) of
the `pydoc-markdown` package to do the necessary work.

To modify the API Reference, modify the docstring associated with a method of interest.

Then, run `uv run poe gendocs` from the `api/python` directory.

The resulting files will land in `docs/` and will be ready to be checked in.

### Updating everything else

All other pages in the documentation are served from corresponding
Markdown pages in the `docs` directory. To edit the page, edit the
Markdown file. Then check that file in.

## License

Quilt is open source under the [Apache License, Version
2.0](https://github.com/quiltdata/quilt/blob/master/LICENSE).<|MERGE_RESOLUTION|>--- conflicted
+++ resolved
@@ -30,28 +30,6 @@
 
 ### Python Environment
 
-<<<<<<< HEAD
-We use [UV](https://github.com/astral-sh/uv) for dependency management.
-First, install UV:
-
-```bash
-# macOS/Linux
-curl -LsSf https://astral.sh/uv/install.sh | sh
-
-# Or with pip
-pip install uv
-```
-
-Then install `quilt` locally (including development dependencies):
-
-```bash
-cd api/python
-uv sync
-```
-
-This will create a virtual environment in `.venv` and install all dependencies
-from the lock file, ensuring your environment matches CI exactly.
-=======
 We use [`uv`](https://github.com/astral-sh/uv) for dependency management.
 First, install `uv`:
 
@@ -67,7 +45,6 @@
 so you don't have to do anything else.
 
 Run `uv run poe` to see all configured tasks (or refer to `pyproject.toml`).
->>>>>>> 4c837fb8
 
 ### Python Testing
 
@@ -78,36 +55,18 @@
 
 ```bash
 cd api/python
-<<<<<<< HEAD
-# Run all tests using poethepoet
-=======
 # Run all tests
->>>>>>> 4c837fb8
 uv run poe test
 
 # Run tests verbosely
 uv run poe test-verbose
 
 # Run with coverage
-<<<<<<< HEAD
-uv run poe test-coverage
-
-# Run specific test file directly
-uv run pytest tests/test_util.py
-=======
 uv run poe test-cov
 
 # Run specific test file directly
 uv run poe test tests/test_util.py
->>>>>>> 4c837fb8
 ```
-
-Other available tasks:
-
-- `uv run poe lint` - Run linters
-- `uv run poe format-check` - Check import sorting
-- `uv run poe build` - Build packages
-- `uv run poe clean` - Clean build artifacts
 
 ## Local catalog development
 
