# Configuration

## Show and hide features in the Quilt catalog

You can use the configuration file to show or hide certain
tabs and buttons in the Quilt catalog. This gives you fine-grained control
over how users interact with the Quilt catalog. There is one catalog config file
per-bucket. The config file's path is `s3://BUCKET/.quilt/catalog/config.yaml`.

If there is no config.yaml, or your config.yaml file does not override the `ui`
key, then the following defaults are used:

```yaml
ui:
  nav:
    files: True
    packages: True
    queries: True
  actions:
    copyPackage: True
    createPackage: True
    deleteRevision: False
    revisePackage: True
  blocks:
    analytics: True
    browser: True
    code: True
    meta: True
  package_description:
    .*:
      message: True
```

### Properties

* `ui.nav.files: False` - hide Files tab
* `ui.nav.packages: False` - hide Packages tab
* `ui.nav.queries: False` - hide Queries tab
* `ui.actions.copyPackage: False` - hide buttons to push packages across buckets
* `ui.actions.createPackage: False` - hide buttons to create packages via
drag-and-drop or from folders in S3
* `ui.actions.deleteRevision: True` - show buttons to delete package revision
* `ui.actions.revisePackage: False` - hide the button to revise packages
* `ui.blocks.analytics: False` - hide Analytics block on file page
* `ui.blocks.browser: False` - hide files browser on both Bucket and Packages tab
* `ui.blocks.code: False` - hide Code block with quilt3 code boilerplate
* `ui.blocks.meta: False` - hide Metadata block on Package page
* `ui.sourceBuckets` - a dictionary of S3 bucket names
that map to an empty object reserved for future enhancements;
buckets in this dictionary are the ones offered when the user clicks
Revise Package > Add files from Bucket; if the dictionary is not set
or is empty the feature "Add files from Bucket" is disabled
* `ui.defaultSourceBucket` - source bucket from `ui.sourceBuckets`
that is selected by default; if it doesn't match any bucket then it's ignored
* `ui.package_description` - a dictionary
that maps package handle regular expressions
or literals to JSONPath expressions of fields to show from package metadata
in the package list view.
Strings display as paragraphs. Elements of a list display as tags.
* `ui.athena.defaultWorkflow` - default workflow to select on the Athena page

#### `ui.sourceBuckets` example

```yaml
ui:
  sourceBuckets:
    s3://bucket-a: {}
    s3://bucket-b: {}
    s3://bucket-c: {}
  defaultSourceBucket: s3://bucket-b
```

#### `ui.package_description` example
  
```yaml
ui:
  packages:
    # match all packages
    .*:
      # show the message
      message: True
      # show the .labels field
      user_meta:
        - $.labels
    # for any package with a handle prefix of foo
    foo/*:
      # JSONPath expressions to the fields to display
      user_meta:
        - $.key1.key2
        - $.key3
        - $.key4[0]
```

<<<<<<< HEAD
![Example of package_description use](../imgs/package-list-selective-metadata.png)
=======
![Example of package_description use](../imgs/package-list-selective-metadata.png)

#### `ui.athena` example

```yaml
ui:
  athena:
    defaultWorkflow: primary
```
>>>>>>> 568b00a8
<|MERGE_RESOLUTION|>--- conflicted
+++ resolved
@@ -91,9 +91,6 @@
         - $.key4[0]
 ```
 
-<<<<<<< HEAD
-![Example of package_description use](../imgs/package-list-selective-metadata.png)
-=======
 ![Example of package_description use](../imgs/package-list-selective-metadata.png)
 
 #### `ui.athena` example
@@ -102,5 +99,4 @@
 ui:
   athena:
     defaultWorkflow: primary
-```
->>>>>>> 568b00a8
+```