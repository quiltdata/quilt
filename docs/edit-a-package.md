<<<<<<< HEAD
## Import an existing package
=======
# Edit a package

>>>>>>> ff5eb24e
Start by installing and importing the package you wish to modify:
``` python
import quilt
quilt.install("uciml/wine")
from quilt.data.uciml import wine
```

<<<<<<< HEAD
## Edit the package

=======
Alternatively, you can  build an empty package and import it for editing:
```python
import quilt
quilt.build("USER/FOO")
from quilt.data.USER import FOO
```

## Editing dataframes
>>>>>>> ff5eb24e
Use the Pandas API to edit existing dataframes:
``` python
df = wine.tables.wine()
hue = df['Hue']
df['HueNormalized'] = (hue - hue.min())/(hue.max() - hue.min())
```

## Add package members
Use the `_set` helper method on the top-level package node to create new groups and data nodes:
``` python
import pandas as pd
df = pd.DataFrame(dict(x=[1, 2, 3]))
# insert a dataframe at wine.mygroup.data()
wine._set(["mygroup", "data"], df) 
# insert a file at wine.mygroup.anothergroup.blob()
wine._set(["mygroup", "anothergroup", "blob"], "localpath/file.txt") #
```

<<<<<<< HEAD
## Attach metadata

Use the `_meta` attribute to attach any JSON-serializable dictionary of metadata to a group or a data node:

``` python
wine.mygroup._meta['foo'] = 'bar'
wine.mygroup._meta['created'] = time.time()
```

Data nodes contain a built-in key `_meta['_system']` with information such as the original file path. You may access it, but any modifications to it may be lost.

## Filter the package

The top-level package node has a `_filter` method that accepts either a dictionary or a lambda. It returns a new package that has the same tree structure, but contains only the nodes that matched the filter. If a group matches the filter, its whole subtree is included.

Dictionary filter supports two properies, `name` and `meta`:

``` python
pkg = wine._filter({'name': 'README'})  # Just the readme
pkg = wine._filter({'meta': {'foo': 'bar'}})  # The group we created earlier
pkg = wine._filter({'meta': {'_system': {'transform': 'csv'}}})  # Dataframes created from CSVs
```

Lambda filter accepts the node object and its name. It provides more flexibility, but requires more care when accessing values:

``` python
pkg = wine._filter(lambda node, name: node._meta.get('_system', {}).get('filepath', '').endswith('.data'))
```

## Push a new package

Now you can rebuild the package to save the changes and then push the result to Quilt. (Note that only the package owner can modify the package. In the present example you can rebuild the wine package into your own package repository.)

First, log in to quilt:
```
$ quilt login
```

Finally name and push your package:
```python
# build a package based on the current state of wine
quilt.build("YOUR_USERNAME/YOUR_PACKAGENAME", wine)
# push it to the registry.  NOTE: this becomes public and crawlable by Google for example.
quilt.push("YOUR_USERNAME/YOUR_PACKAGENAME", public=True)
=======
## Delete package members
Use `del` to delete attributes:
``` python
del wine.raw.wine
>>>>>>> ff5eb24e
```

## Persist changes
At this point, your changes only exist in memory. To persist your
changes you can [build](./build-a-package.md) and [push](./push-a-package.md)
your package.<|MERGE_RESOLUTION|>--- conflicted
+++ resolved
@@ -1,9 +1,5 @@
-<<<<<<< HEAD
-## Import an existing package
-=======
 # Edit a package
 
->>>>>>> ff5eb24e
 Start by installing and importing the package you wish to modify:
 ``` python
 import quilt
@@ -11,10 +7,6 @@
 from quilt.data.uciml import wine
 ```
 
-<<<<<<< HEAD
-## Edit the package
-
-=======
 Alternatively, you can  build an empty package and import it for editing:
 ```python
 import quilt
@@ -23,7 +15,6 @@
 ```
 
 ## Editing dataframes
->>>>>>> ff5eb24e
 Use the Pandas API to edit existing dataframes:
 ``` python
 df = wine.tables.wine()
@@ -42,9 +33,13 @@
 wine._set(["mygroup", "anothergroup", "blob"], "localpath/file.txt") #
 ```
 
-<<<<<<< HEAD
-## Attach metadata
+## Delete package members
+Use `del` to delete attributes:
+``` python
+del wine.raw.wine
+```
 
+## Edit metadata
 Use the `_meta` attribute to attach any JSON-serializable dictionary of metadata to a group or a data node:
 
 ``` python
@@ -56,7 +51,9 @@
 
 ## Filter the package
 
-The top-level package node has a `_filter` method that accepts either a dictionary or a lambda. It returns a new package that has the same tree structure, but contains only the nodes that matched the filter. If a group matches the filter, its whole subtree is included.
+The top-level package node has a `_filter` method that accepts either a dictionary or a lambda.
+It returns a new package that has the same tree structure, but contains only the nodes that matched the filter.
+If a group matches the filter, its whole subtree is included.
 
 Dictionary filter supports two properies, `name` and `meta`:
 
@@ -72,28 +69,6 @@
 pkg = wine._filter(lambda node, name: node._meta.get('_system', {}).get('filepath', '').endswith('.data'))
 ```
 
-## Push a new package
-
-Now you can rebuild the package to save the changes and then push the result to Quilt. (Note that only the package owner can modify the package. In the present example you can rebuild the wine package into your own package repository.)
-
-First, log in to quilt:
-```
-$ quilt login
-```
-
-Finally name and push your package:
-```python
-# build a package based on the current state of wine
-quilt.build("YOUR_USERNAME/YOUR_PACKAGENAME", wine)
-# push it to the registry.  NOTE: this becomes public and crawlable by Google for example.
-quilt.push("YOUR_USERNAME/YOUR_PACKAGENAME", public=True)
-=======
-## Delete package members
-Use `del` to delete attributes:
-``` python
-del wine.raw.wine
->>>>>>> ff5eb24e
-```
 
 ## Persist changes
 At this point, your changes only exist in memory. To persist your
