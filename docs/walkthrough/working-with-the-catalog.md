<!-- markdownlint-disable-next-line first-line-h1 -->
The Quilt Catalog is the second half of Quilt. It provides an interface on top
of your S3 bucket that brings Quilt features like data packages and search to
the web.

**[For a hands-on demo, check out the public demo catalog](https://open.quiltdata.com/b/quilt-example).**

Note that you can use the Quilt Python API without using the Quilt Catalog,
but they are designed to work together.

## Brief tour

The Quilt Catalog provides a homepage for your data catalog, based on a `README.md`
file that you can optionally create at the top of your bucket.

### Browse

![Homepage](../imgs/catalog_homepage.png)

The Catalog lets you navigate packages in the registry using the "Packages" tab.

![Packages tab](../imgs/catalog_packages_tab.png)

You can also browse the underlying S3 files using the "Bucket" tab.

![Files tab](../imgs/catalog_bucket_tab.png)

### Search

Catalogs also enable you to search the contents of your bucket. We support both
unstructured (e.g. "`San Francisco`") and structured with
[Query String Queries](https://www.elastic.co/guide/en/elasticsearch/reference/6.7/query-dsl-query-string-query.html#query-string-syntax)
(e.g. "`metadata_key: metadata_value`") search. Hits are previewed right in the
search results.

![Search](../imgs/catalog_search.png)

### Upload package

You can upload a new package providing the name of the package, commit message,
files, metadata, and [workflow](../advanced-features/workflows.md).

The name should have the format `namespace/package-name`.

The message needs to add notes on a new revision for this package.

Files are the content of your package.

The associated workflow contains the rules for validating your package.

<<<<<<< HEAD
The metadata can be added with JSON editor, represented as a key/value table
with infinite nesting. If workflow contains JSON schema, you will have
predefined key/value pairs according to the schema.
=======
The metadata can be added with JSON editor for both packages and individual file entries within a package, represented as a key/value table with infinite nesting. If workflow contains JSON schema, you will have predefined key/value pairs according to the schema.
>>>>>>> 5dd8896a

#### JSON editor

To add a new key/value field double click on an empty cell and type key name,
then press "Enter" or "Tab", or click outside of the cell. To change value
double click on that value.

Values can be strings, numbers, arrays, or objects. Every value that you type
will be parsed as JSON.

We don't support references and compound types yet.

### Push to bucket

You can push the existing package from one bucket to another. To use this
feature consult [workflows](../advanced-features/workflows.md) page.

### Summarize

Adding a `quilt_summarize.json` file to a data package (or S3 directory path)
will enable content preview right on the landing page.

See [Visualization & dashboards docs](../Catalog/VisualizationDashboards.md#quilt_summarize.json)
for details.

![Package landing page](../imgs/catalog_package_landing_page.png)

## Admin UI

The Quilt catalog includes an admin panel that allows you to manage users and
buckets in your stack and to customize your Quilt catalog.
See [Admin UI docs](../Catalog/Admin.md) for details.

**[To learn more, check out the public demo catalog](https://open.quiltdata.com/b/quilt-example)**.<|MERGE_RESOLUTION|>--- conflicted
+++ resolved
@@ -48,13 +48,10 @@
 
 The associated workflow contains the rules for validating your package.
 
-<<<<<<< HEAD
-The metadata can be added with JSON editor, represented as a key/value table
-with infinite nesting. If workflow contains JSON schema, you will have
-predefined key/value pairs according to the schema.
-=======
-The metadata can be added with JSON editor for both packages and individual file entries within a package, represented as a key/value table with infinite nesting. If workflow contains JSON schema, you will have predefined key/value pairs according to the schema.
->>>>>>> 5dd8896a
+The metadata can be added with JSON editor for both packages and individual file
+entries within a package, represented as a key/value table with infinite
+nesting. If workflow contains JSON schema, you will have predefined key/value
+pairs according to the schema.
 
 #### JSON editor
 
