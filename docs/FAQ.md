<!-- markdownlint-disable -->
## How do I sync my notebook and all of its data and models to S3 as a package?
<!--pytest.mark.skip-->
```python
p = quilt3.Package()
p.set_dir(".", ".")
p.push("USR/PKG", message="MSG", registry="s3://BUCKET")
```
> Use a [.quiltignore file](https://docs.quiltdata.com/advanced-usage/.quiltignore)
for more control over which files `set_dir()` includes.

## How does Quilt versioning relate to S3 object versioning?
Quilt packages are one level of abstraction above S3 object versions.
Object versions track mutations to a single file,
whereas a quilt package references a *collection* files and assigns this collection a unique version.

It is strongly recommended that you enable object versioning on the S3 buckets
that you push Quilt packages to.
Object versioning ensures that mutations to every object are tracked,
and provides some protection against deletion.

## Where are the Quilt 2 packages?
Visit [legacy.quiltdata.com](https://legacy.quiltdata.com/)
and use [`quilt`](https://pypi.org/project/quilt/) on PyPI.

## Does `quilt3` collect anonymous usage statistics?
Yes, to find bugs and prioritize features.

You can disable anonymous usage collection with an environment variable:
```bash
export QUILT_DISABLE_USAGE_METRICS=true
```

Or call `quilt3.disable_telemetry()`
to persistently disable anonymous usage statistics.

## Can I turn off TQDM progress bars for log files?

Yes:
```bash
export QUILT_MINIMIZE_STDOUT=true
```

## Which version of Quilt are you on?

### Python client
```bash
quilt3 --version
```

### CloudFormation application
1. Go to CloudFormation > Stacks > YourQuiltStack > Outputs
1. Copy the row labeled TemplateBuildMetadata
1. "git_revision" is your template version

## Hashing during `push` takes a long time. Can I speed it up?

Yes. Follow these steps:

1. Run your compute in the same region as your S3 bucket (as opposed to
a local machine or foreign region)—I/O is much faster.

1. Use a larger instance with more vCPUs.

1. Increase [`QUILT_TRANSFER_MAX_CONCURRENCY`](api-reference/cli.md#quilt_transfer_max_concurrency)
above its default to match your available vCPUs.

## Does Quilt work with R?

In the scientific computing community, the [R Project](https://www.r-project.org/)
is commonly used as an alternative, or companion, to Python. It is a language and
environment for statistical computing and graphics, and is available as Free Software
under the [GNU General Public License](https://www.r-project.org/COPYING).

Currently there are no plans to release a Quilt package for distribution through
the [CRAN package repository](https://cloud.r-project.org/). However, you can still
use Quilt with R, using either:

1. The Command Line Interface (CLI) API
1. [Reticulate](https://rstudio.github.io/reticulate/)

### Using the Quilt CLI API with R
You can script the Quilt CLI directly from your shell environment and chain it
with your R scripts to create a unified workflow:

<!--pytest.mark.skip-->
```bash
quilt3 install my-package # download Quilt data package 
[Run R commands or scripts] # modify the data in Quilt data package using R
quilt3 push --dir path/to/remote-registry my-package # upload Quilt data package to the remote registry
```

### Using Quilt with Reticulate
The [Reticulate](https://rstudio.github.io/reticulate/) package provides a set of tools
for interoperability between Python and R by embedding a Python session within your R session.

## How do I delete a data package and all of the objects in the data package?

You may have a test data package that you wish to delete at some point to ensure
your data repository is clean and organized. *Please do this very carefully!* 
In favor of immutability, Quilt makes deletion a
bit tricky. First, note that `quilt3.Package.delete` only deletes the
_package manifest_, not the *underlying objects*. If you wish to delete
the entire package *and* its objects, _delete the objects first_.

*Warning: the objects you delete will be lost forever. Ditto for the package revision.*

To delete, first browse the package then walk it, deleting its entry objects as follows:

<!--pytest.mark.skip-->
```python
import boto3
import quilt3 as q3

s3 = boto3.client("s3")

reg = "s3://quilt-bio-staging"
pname = "akarve/delete-object"
p = q3.Package.browse(pname, registry=reg)

for (k, e) in p.walk():
    pk = e.physical_key
    s3.delete_object(Bucket=pk.bucket, Key=pk.path, VersionId=pk.version_id)
```

<<<<<<< HEAD
You can then follow the above with `q3.Package.delete(pname, registry=reg, top_hash=p.top_hash)`.

## Do I have to login via quilt3 to use the Quilt APIs? How do I push to Quilt from a headless environment like a Docker container?

Configure [AWS CLI credentials](https://docs.aws.amazon.com/cli/latest/userguide/cli-chap-configure.html) 
and `quilt3` will use the same for its API calls. Select among multiple profiles in your shell as follows:
```bash
export AWS_PROFILE=your_profile
```

The S3 permissions needed by `quilt3` are similar to
[this bucket policy](https://docs.quiltdata.com/advanced/crossaccount#bucket-policies)
but `quilt3` does not need either `s3:GetBucketNotification` or `s3:PutBucketNotification`.
=======
You can then follow the above with `q3.delete_package(pname, registry=reg, top_hash=p.top_hash)`.

## How complex can my Athena queries be?

Amazon Athena supports a subset of Data Defintion Language (DDL)
and Data Manipulation Language (DML) statements, functions, operators,
and data types, based on [Presto](https://prestodb.io/) and [Trino](https://trino.io/).

This allows for extremely granular querying of your data package name, metadata, and contents
and includes logical operators, comparison functions, conditional expressions, mathematical functions,
bitwise functions, date and time functions and operators, regular expression functions, and aggregate
functions. Please review the references linked below to learn more.

### Helpful examples

`regexp_extract_all(string, pattern)`
  Return the substring(s) matched by the regular expression `pattern` in `string`

<!--pytest.mark.skip-->
```sql
SELECT regexp_extract_all('1a 2b 14m', '\d+');
```

### Considerations and limitations

There are [many considerations and limitations](https://docs.aws.amazon.com/athena/latest/ug/other-notable-limitations.html)
when writing Amazon Athena queries.

### References
* [SQL reference for Amazon Athena](https://docs.aws.amazon.com/athena/latest/ug/ddl-sql-reference.html)
* [Functions in Amazon Athena](https://docs.aws.amazon.com/athena/latest/ug/presto-functions.html)

## Are there any limitations on characters in Quilt filenames?

Yes. Quilt is built on top of Amazon S3, and has the same character limitations.
Although any UTF-8 character is supported in an object key
name (filename), using certain characters can result in problems with some
applications and protocols. The following guideline will help you
maximize compliance. For a comprehensive list of safe characters, characters
that might require special handling, and characters to avoid, please
review the official Amazon S3 documentation linked below.

### List of safe characters
* Alphanumeric characters:
  * 0-9
  * a-z
  * A-Z
* Special characters:
  * Exclamation point (`!`)
  * Hyphen (`-`)
  * Underscore (`_`)
  * Period (`.`)
  * Asterisk (`*`)
  * Single quote (`'`)
  * Open parenthesis (`(`)
  * Close parenthesis (`)`)

### References
* [Creating object key names](https://docs.aws.amazon.com/AmazonS3/latest/userguide/object-keys.html)

## How many IPs does a standard Quilt stack require?

Currently, a full size, multi-Availability Zone deployment (without
[Voila](https://docs.quiltdata.com/catalog/visualizationdashboards#voila))
requires at least 256 IPs. This means a minimum CIDR block of `/24`.

Optional additional features (such as automated data packaging) require additional IPs.
>>>>>>> b98b9bd7
<|MERGE_RESOLUTION|>--- conflicted
+++ resolved
@@ -123,21 +123,6 @@
     s3.delete_object(Bucket=pk.bucket, Key=pk.path, VersionId=pk.version_id)
 ```
 
-<<<<<<< HEAD
-You can then follow the above with `q3.Package.delete(pname, registry=reg, top_hash=p.top_hash)`.
-
-## Do I have to login via quilt3 to use the Quilt APIs? How do I push to Quilt from a headless environment like a Docker container?
-
-Configure [AWS CLI credentials](https://docs.aws.amazon.com/cli/latest/userguide/cli-chap-configure.html) 
-and `quilt3` will use the same for its API calls. Select among multiple profiles in your shell as follows:
-```bash
-export AWS_PROFILE=your_profile
-```
-
-The S3 permissions needed by `quilt3` are similar to
-[this bucket policy](https://docs.quiltdata.com/advanced/crossaccount#bucket-policies)
-but `quilt3` does not need either `s3:GetBucketNotification` or `s3:PutBucketNotification`.
-=======
 You can then follow the above with `q3.delete_package(pname, registry=reg, top_hash=p.top_hash)`.
 
 ## How complex can my Athena queries be?
@@ -204,5 +189,4 @@
 [Voila](https://docs.quiltdata.com/catalog/visualizationdashboards#voila))
 requires at least 256 IPs. This means a minimum CIDR block of `/24`.
 
-Optional additional features (such as automated data packaging) require additional IPs.
->>>>>>> b98b9bd7
+Optional additional features (such as automated data packaging) require additional IPs.