# Copyright (c) 2017 Quilt Data, Inc. All rights reserved.

"""
API routes.
"""

from collections import defaultdict
from datetime import datetime, timedelta, timezone
from functools import wraps
import json
import time
from urllib.parse import urlencode

import boto3
from flask import abort, g, redirect, render_template, request, Response
from flask_cors import CORS
from flask_json import as_json, jsonify
import httpagentparser
from jsonschema import Draft4Validator, ValidationError
from oauthlib.oauth2 import OAuth2Error
import re
import requests
from requests_oauthlib import OAuth2Session
import sqlalchemy as sa
from sqlalchemy.exc import IntegrityError
from sqlalchemy.orm import undefer
import stripe

from . import app, db
from .analytics import MIXPANEL_EVENT, mp
from .const import PaymentPlan, PUBLIC, TEAM, VALID_NAME_RE, VALID_EMAIL_RE
from .core import decode_node, find_object_hashes, hash_contents, FileNode, GroupNode, RootNode
from .models import (Access, Customer, Event, Instance, Invitation, Log, Package,
                     S3Blob, Tag, Version)
from .schemas import LOG_SCHEMA, PACKAGE_SCHEMA

QUILT_CDN = 'https://cdn.quiltdata.com/'

DEPLOYMENT_ID = app.config['DEPLOYMENT_ID']

OAUTH_ACCESS_TOKEN_URL = app.config['OAUTH']['access_token_url']
OAUTH_AUTHORIZE_URL = app.config['OAUTH']['authorize_url']
OAUTH_CLIENT_ID = app.config['OAUTH']['client_id']
OAUTH_CLIENT_SECRET = app.config['OAUTH']['client_secret']
OAUTH_REDIRECT_URL = app.config['OAUTH']['redirect_url']

OAUTH_USER_API = app.config['OAUTH']['user_api']
OAUTH_PROFILE_API = app.config['OAUTH']['profile_api']
OAUTH_HAVE_REFRESH_TOKEN = app.config['OAUTH']['have_refresh_token']

CATALOG_URL = app.config['CATALOG_URL']
CATALOG_REDIRECT_URL = '%s/oauth_callback' % CATALOG_URL

QUILT_AUTH_URL = app.config['QUILT_AUTH_URL']

AUTHORIZATION_HEADER = 'Authorization'

INVITE_SEND_URL = app.config['INVITE_SEND_URL']

PACKAGE_BUCKET_NAME = app.config['PACKAGE_BUCKET_NAME']
PACKAGE_URL_EXPIRATION = app.config['PACKAGE_URL_EXPIRATION']

ALLOW_ANONYMOUS_ACCESS = app.config['ALLOW_ANONYMOUS_ACCESS']
ALLOW_TEAM_ACCESS = app.config['ALLOW_TEAM_ACCESS']

ENABLE_USER_ENDPOINTS = app.config['ENABLE_USER_ENDPOINTS']

S3_HEAD_OBJECT = 'head_object'
S3_GET_OBJECT = 'get_object'
S3_PUT_OBJECT = 'put_object'

OBJ_DIR = 'objs'

# Limit the JSON metadata to 100MB.
# This is mostly a sanity check; it's already limited by app.config['MAX_CONTENT_LENGTH'].
MAX_METADATA_SIZE = 100 * 1024 * 1024

PREVIEW_MAX_CHILDREN = 10
PREVIEW_MAX_DEPTH = 4

s3_client = boto3.client(
    's3',
    endpoint_url=app.config.get('S3_ENDPOINT'),
    aws_access_key_id=app.config.get('AWS_ACCESS_KEY_ID'),
    aws_secret_access_key=app.config.get('AWS_SECRET_ACCESS_KEY')
)

stripe.api_key = app.config['STRIPE_SECRET_KEY']
HAVE_PAYMENTS = bool(stripe.api_key)


class QuiltCli(httpagentparser.Browser):
    look_for = 'quilt-cli'
    version_markers = [('/', '')]

httpagentparser.detectorshub.register(QuiltCli())

class PythonPlatform(httpagentparser.DetectorBase):
    def __init__(self, name):
        super().__init__()
        self.name = name
        self.look_for = name

    info_type = 'python_platform'
    version_markers = [('/', '')]

for python_name in ['CPython', 'Jython', 'PyPy']:
    httpagentparser.detectorshub.register(PythonPlatform(python_name))


### Web routes ###

def _create_session(next=''):
    return OAuth2Session(
        client_id=OAUTH_CLIENT_ID,
        redirect_uri=OAUTH_REDIRECT_URL,
        state=json.dumps(dict(next=next))
    )

@app.route('/healthcheck')
def healthcheck():
    """ELB health check; just needs to return a 200 status code."""
    return Response("ok", content_type='text/plain')

ROBOTS_TXT = '''
User-agent: *
Disallow: /
'''.lstrip()

@app.route('/robots.txt')
def robots():
    """Disallow crawlers; there's nothing useful for them here."""
    return Response(ROBOTS_TXT, mimetype='text/plain')

def _valid_catalog_redirect(next):
    return next is None or next.startswith(CATALOG_REDIRECT_URL)

def _validate_username(username):
    if not VALID_NAME_RE.fullmatch(username):
        raise ApiException(
            requests.codes.bad,
            """
            Username is not valid. Usernames must start with a letter or underscore, and
            contain only alphanumeric characters and underscores thereafter.
            """)

@app.route('/login')
def login():
    next = request.args.get('next')

    if not _valid_catalog_redirect(next):
        return render_template('oauth_fail.html', error="Invalid redirect", QUILT_CDN=QUILT_CDN)

    session = _create_session(next=next)
    url, state = session.authorization_url(url=OAUTH_AUTHORIZE_URL)

    return redirect(url)

@app.route('/oauth_callback')
def oauth_callback():
    # TODO: Check `state`? Do we need CSRF protection here?

    try:
        state = json.loads(request.args.get('state', '{}'))
    except ValueError:
        abort(requests.codes.bad_request)

    if not isinstance(state, dict):
        abort(requests.codes.bad_request)

    next = state.get('next')
    if not _valid_catalog_redirect(next):
        abort(requests.codes.bad_request)

    common_tmpl_args = dict(
        QUILT_CDN=QUILT_CDN,
        CATALOG_URL=CATALOG_URL,
    )

    error = request.args.get('error')
    if error is not None:
        return render_template('oauth_fail.html', error=error, **common_tmpl_args)

    code = request.args.get('code')
    if code is None:
        abort(requests.codes.bad_request)

    session = _create_session()
    try:
        resp = session.fetch_token(
            token_url=OAUTH_ACCESS_TOKEN_URL,
            code=code,
            client_secret=OAUTH_CLIENT_SECRET
        )
        if next:
            return redirect('%s#%s' % (next, urlencode(resp)))
        else:
            token = resp['refresh_token' if OAUTH_HAVE_REFRESH_TOKEN else 'access_token']
            return render_template('oauth_success.html', code=token, **common_tmpl_args)
    except OAuth2Error as ex:
        return render_template('oauth_fail.html', error=ex.error, **common_tmpl_args)

@app.route('/api/token', methods=['POST'])
@as_json
def token():
    refresh_token = request.values.get('refresh_token')
    if refresh_token is None:
        abort(requests.codes.bad_request)

    if not OAUTH_HAVE_REFRESH_TOKEN:
        return dict(
            refresh_token='',
            access_token=refresh_token,
            expires_at=float('inf')
        )

    session = _create_session()

    try:
        resp = session.refresh_token(
            token_url=OAUTH_ACCESS_TOKEN_URL,
            client_id=OAUTH_CLIENT_ID,  # Why??? The session object already has it!
            client_secret=OAUTH_CLIENT_SECRET,
            refresh_token=refresh_token
        )
    except OAuth2Error as ex:
        return dict(error=ex.error)

    return dict(
        refresh_token=resp['refresh_token'],
        access_token=resp['access_token'],
        expires_at=resp['expires_at']
    )


### API routes ###

# Allow CORS requests to API routes.
# The "*" origin is more secure than specific origins because it blocks cookies.
# Cache the settings for a day to avoid pre-flight requests.
CORS(app, resources={"/api/*": {"origins": "*", "max_age": timedelta(days=1)}})


class Auth:
    """
    Info about the user making the API request.
    """
    def __init__(self, user, email, is_logged_in, is_admin):
        self.user = user
        self.email = email
        self.is_logged_in = is_logged_in
        self.is_admin = is_admin


class ApiException(Exception):
    """
    Base class for API exceptions.
    """
    def __init__(self, status_code, message):
        super().__init__()
        self.status_code = status_code
        self.message = message


class PackageNotFoundException(ApiException):
    """
    API exception for missing packages.
    """
    def __init__(self, owner, package, logged_in=True):
        message = "Package %s/%s does not exist" % (owner, package)
        if not logged_in:
            message = "%s (do you need to log in?)" % message
        super().__init__(requests.codes.not_found, message)


@app.errorhandler(ApiException)
def handle_api_exception(error):
    """
    Converts an API exception into an error response.
    """
    _mp_track(
        type="exception",
        status_code=error.status_code,
        message=error.message,
    )

    response = jsonify(dict(
        message=error.message
    ))
    response.status_code = error.status_code
    return response

def api(require_login=True, schema=None, enabled=True, require_admin=False):
    """
    Decorator for API requests.
    Handles auth and adds the username as the first argument.
    """
    if require_admin:
        require_login=True

    if schema is not None:
        Draft4Validator.check_schema(schema)
        validator = Draft4Validator(schema)
    else:
        validator = None

    def innerdec(f):
        @wraps(f)
        def wrapper(*args, **kwargs):
            g.auth = Auth(user=None, email=None, is_logged_in=False, is_admin=False)

            user_agent_str = request.headers.get('user-agent', '')
            g.user_agent = httpagentparser.detect(user_agent_str, fill_none=True)

            if not enabled:
                raise ApiException(requests.codes.bad_request,
                        "This endpoint is not enabled.")

            if validator is not None:
                try:
                    validator.validate(request.get_json(cache=True))
                except ValidationError as ex:
                    raise ApiException(requests.codes.bad_request, ex.message)

            auth = request.headers.get(AUTHORIZATION_HEADER)
            g.auth_header = auth
            if auth is None:
                if require_login or not ALLOW_ANONYMOUS_ACCESS:
                    raise ApiException(requests.codes.unauthorized, "Not logged in")
            else:
                headers = {
                    AUTHORIZATION_HEADER: auth
                }
                try:
                    resp = requests.get(OAUTH_USER_API, headers=headers)
                    resp.raise_for_status()

                    data = resp.json()
                    # TODO(dima): Generalize this.
                    user = data.get('current_user', data.get('login'))
                    assert user
                    email = data['email']
                    is_admin = data.get('is_staff', False)

                    g.auth = Auth(user=user, email=email, is_logged_in=True, is_admin=is_admin)
                except requests.HTTPError as ex:
                    if resp.status_code == requests.codes.unauthorized:
                        raise ApiException(
                            requests.codes.unauthorized,
                            "Invalid credentials"
                        )
                    else:
                        raise ApiException(requests.codes.server_error, "Server error")
                except (ConnectionError, requests.RequestException) as ex:
                    raise ApiException(requests.codes.server_error, "Server error")

            if require_admin and not g.auth.is_admin:
                raise ApiException(
                    requests.codes.forbidden,
                    "Must be authenticated as an admin to use this endpoint."
                    )

            return f(*args, **kwargs)
        return wrapper
    return innerdec

def _access_filter(auth):
    query = []
    if ALLOW_ANONYMOUS_ACCESS:
        query.append(PUBLIC)

    if auth.is_logged_in:
        assert auth.user not in [None, PUBLIC, TEAM]  # Sanity check
        query.append(auth.user)

        if ALLOW_TEAM_ACCESS:
            query.append(TEAM)

    return Access.user.in_(query)

def _get_package(auth, owner, package_name):
    """
    Helper for looking up a package and checking permissions.
    Only useful for *_list functions; all others should use more efficient queries.
    """
    package = (
        Package.query
        .filter_by(owner=owner, name=package_name)
        .join(Package.access)
        .filter(_access_filter(auth))
        .one_or_none()
    )
    if package is None:
        raise PackageNotFoundException(owner, package_name, auth.is_logged_in)
    return package

def _get_instance(auth, owner, package_name, package_hash):
    instance = (
        Instance.query
        .filter_by(hash=package_hash)
        .options(undefer('contents'))  # Contents is deferred by default.
        .join(Instance.package)
        .filter_by(owner=owner, name=package_name)
        .join(Package.access)
        .filter(_access_filter(auth))
        .one_or_none()
    )
    if instance is None:
        raise ApiException(
            requests.codes.not_found,
            "Package hash does not exist"
        )
    return instance

def _utc_datetime_to_ts(dt):
    """
    Convert a UTC datetime object to a UNIX timestamp.
    """
    return dt.replace(tzinfo=timezone.utc).timestamp()

def _mp_track(**kwargs):
    if g.user_agent['browser']['name'] == 'QuiltCli':
        source = 'cli'
    else:
        source = 'web'

    # Use the user ID if the user is logged in; otherwise, let MP use the IP address.
    distinct_id = g.auth.user

    # Try to get the ELB's forwarded IP, and fall back to the actual IP (in dev).
    ip_addr = request.headers.get('x-forwarded-for', request.remote_addr)

    # Set common attributes sent with each event. kwargs cannot override these.
    all_args = dict(
        kwargs,
        time=time.time(),
        ip=ip_addr,
        user=g.auth.user,
        source=source,
        browser_name=g.user_agent['browser']['name'],
        browser_version=g.user_agent['browser']['version'],
        platform_name=g.user_agent['platform']['name'],
        platform_version=g.user_agent['platform']['version'],
        python_name=g.user_agent.get('python_platform', {}).get('name'),
        python_version=g.user_agent.get('python_platform', {}).get('version'),
        deployment_id=DEPLOYMENT_ID,
    )

    mp.track(distinct_id, MIXPANEL_EVENT, all_args)

def _generate_presigned_url(method, owner, blob_hash):
    return s3_client.generate_presigned_url(
        method,
        Params=dict(
            Bucket=PACKAGE_BUCKET_NAME,
            Key='%s/%s/%s' % (OBJ_DIR, owner, blob_hash)
        ),
        ExpiresIn=PACKAGE_URL_EXPIRATION
    )

def _get_or_create_customer():
    assert HAVE_PAYMENTS, "Payments are not enabled"
    assert g.auth.user

    db_customer = Customer.query.filter_by(id=g.auth.user).one_or_none()

    if db_customer is None:
        try:
            # Insert a placeholder with no Stripe ID just to lock the row.
            db_customer = Customer(id=g.auth.user)
            db.session.add(db_customer)
            db.session.flush()
        except IntegrityError:
            # Someone else just created it, so look it up.
            db.session.rollback()
            db_customer = Customer.query.filter_by(id=g.auth.user).one()
        else:
            # Create a new customer.
            plan = PaymentPlan.FREE.value
            customer = stripe.Customer.create(
                email=g.auth.email,
                description=g.auth.user,
            )
            stripe.Subscription.create(
                customer=customer.id,
                plan=plan,
            )

            db_customer.stripe_customer_id = customer.id
            db.session.commit()

    customer = stripe.Customer.retrieve(db_customer.stripe_customer_id)
    assert customer.subscriptions.total_count == 1
    return customer

def _get_customer_plan(customer):
    return PaymentPlan(customer.subscriptions.data[0].plan.id)

@app.route('/api/blob/<owner>/<blob_hash>', methods=['GET'])
@api()
@as_json
def blob_get(owner, blob_hash):
    if g.auth.user != owner:
        raise ApiException(requests.codes.forbidden,
                           "Only the owner can upload objects.")
    return dict(
        head=_generate_presigned_url(S3_HEAD_OBJECT, owner, blob_hash),
        get=_generate_presigned_url(S3_GET_OBJECT, owner, blob_hash),
        put=_generate_presigned_url(S3_PUT_OBJECT, owner, blob_hash),
    )

@app.route('/api/package/<owner>/<package_name>/<package_hash>', methods=['PUT'])
@api(schema=PACKAGE_SCHEMA)
@as_json
def package_put(owner, package_name, package_hash):
    # TODO: Write access for collaborators.
    if g.auth.user != owner:
        raise ApiException(requests.codes.forbidden,
                           "Only the package owner can push packages.")

    if not VALID_NAME_RE.match(package_name):
        raise ApiException(requests.codes.bad_request, "Invalid package name")

    # TODO: Description.
    data = json.loads(request.data.decode('utf-8'), object_hook=decode_node)
    dry_run = data.get('dry_run', False)
    public = data.get('is_public', data.get('public', False))
    team = data.get('is_team', False)
    contents = data['contents']
    sizes = data.get('sizes', {})

    if public and not ALLOW_ANONYMOUS_ACCESS:
        raise ApiException(requests.codes.forbidden, "Public access not allowed")
    if team and not ALLOW_TEAM_ACCESS:
        raise ApiException(requests.codes.forbidden, "Team access not allowed")

    if hash_contents(contents) != package_hash:
        raise ApiException(requests.codes.bad_request, "Wrong contents hash")

    all_hashes = set(find_object_hashes(contents))

    # Old clients don't send sizes. But if sizes are present, make sure they match the hashes.
    if sizes and set(sizes) != all_hashes:
        raise ApiException(requests.codes.bad_request, "Sizes don't match the hashes")

    # Insert a package if it doesn't already exist.
    # TODO: Separate endpoint for just creating a package with no versions?
    package = (
        Package.query
        .with_for_update()
        .filter_by(owner=owner, name=package_name)
        .one_or_none()
    )

    if package is None:
        # Check for case-insensitive matches, and reject the push.
        package_ci = (
            Package.query
            .filter(
                sa.and_(
                    sa.func.lower(Package.owner) == sa.func.lower(owner),
                    sa.func.lower(Package.name) == sa.func.lower(package_name)
                )
            )
            .one_or_none()
        )

        if package_ci is not None:
            raise ApiException(
                requests.codes.forbidden,
                "Package already exists: %s/%s" % (package_ci.owner, package_ci.name)
            )

        if HAVE_PAYMENTS and not public:
            customer = _get_or_create_customer()
            plan = _get_customer_plan(customer)
            if plan == PaymentPlan.FREE:
                raise ApiException(
                    requests.codes.payment_required,
                    ("Insufficient permissions. Run `quilt push --public %s/%s` to make " +
                     "this package public, or upgrade your service plan to create " +
                     "private packages: https://quiltdata.com/profile.") %
                    (owner, package_name)
                )

        package = Package(owner=owner, name=package_name)
        db.session.add(package)

        owner_access = Access(package=package, user=owner)
        db.session.add(owner_access)

        if public:
            public_access = Access(package=package, user=PUBLIC)
            db.session.add(public_access)

        if team:
            team_access = Access(package=package, user=TEAM)
            db.session.add(team_access)
    else:
        if public:
            public_access = (
                Access.query
                .filter(sa.and_(
                    Access.package == package,
                    Access.user == PUBLIC
                ))
                .one_or_none()
            )
            if public_access is None:
                raise ApiException(
                    requests.codes.forbidden,
                    ("%(user)s/%(pkg)s is private. To make it public, " +
                     "run `quilt access add %(user)s/%(pkg)s public`.") %
                    dict(user=owner, pkg=package_name)
                )
        if team:
            team_access = (
                Access.query
                .filter(sa.and_(
                    Access.package == package,
                    Access.user == TEAM
                ))
                .one_or_none()
            )
            if team_access is None:
                raise ApiException(
                    requests.codes.forbidden,
                    ("%(user)s/%(pkg)s is private. To share it with the team, " +
                     "run `quilt access add %(user)s/%(pkg)s team`.") %
                    dict(user=owner, pkg=package_name)
                )

    # Insert an instance if it doesn't already exist.
    instance = (
        Instance.query
        .with_for_update()
        .filter_by(package=package, hash=package_hash)
        .one_or_none()
    )

    # No more error checking at this point, so return from dry-run early.
    if dry_run:
        db.session.rollback()

        # List of signed URLs is potentially huge, so stream it.

        def _generate():
            yield '{"upload_urls":{'
            for idx, blob_hash in enumerate(all_hashes):
                comma = ('' if idx == 0 else ',')
                value = dict(
                    head=_generate_presigned_url(S3_HEAD_OBJECT, owner, blob_hash),
                    put=_generate_presigned_url(S3_PUT_OBJECT, owner, blob_hash)
                )
                yield '%s%s:%s' % (comma, json.dumps(blob_hash), json.dumps(value))
            yield '}}'

        return Response(_generate(), content_type='application/json')

    if instance is None:
        instance = Instance(
            package=package,
            contents=contents,
            hash=package_hash,
            created_by=g.auth.user,
            updated_by=g.auth.user
        )

        # Add all the hashes that don't exist yet.

        blobs = (
            S3Blob.query
            .with_for_update()
            .filter(
                sa.and_(
                    S3Blob.owner == owner,
                    S3Blob.hash.in_(all_hashes)
                )
            )
            .all()
        ) if all_hashes else []

        blob_by_hash = { blob.hash: blob for blob in blobs }

        for blob_hash in all_hashes:
            blob_size = sizes.get(blob_hash)
            blob = blob_by_hash.get(blob_hash)
            if blob is None:
                blob = S3Blob(owner=owner, hash=blob_hash, size=blob_size)
            instance.blobs.append(blob)
    else:
        # Just update the contents dictionary.
        # Nothing else could've changed without invalidating the hash.
        instance.contents = contents
        instance.updated_by = g.auth.user

    db.session.add(instance)

    # Insert a log.
    log = Log(
        package=package,
        instance=instance,
        author=owner,
    )
    db.session.add(log)

    # Insert an event.
    event = Event(
        user=g.auth.user,
        type=Event.Type.PUSH,
        package_owner=owner,
        package_name=package_name,
        package_hash=package_hash,
        extra=dict(
            public=public
        )
    )
    db.session.add(event)

    db.session.commit()

    _mp_track(
        type="push",
        package_owner=owner,
        package_name=package_name,
        public=public,
    )

    return dict(
        package_url='%s/package/%s/%s' % (CATALOG_URL, owner, package_name)
    )

@app.route('/api/package/<owner>/<package_name>/<package_hash>', methods=['GET'])
@api(require_login=False)
@as_json
def package_get(owner, package_name, package_hash):
    subpath = request.args.get('subpath')

    instance = _get_instance(g.auth, owner, package_name, package_hash)

    assert isinstance(instance.contents, RootNode)

    subnode = instance.contents
    for component in subpath.split('/') if subpath else []:
        try:
            subnode = subnode.children[component]
        except (AttributeError, KeyError):
            raise ApiException(requests.codes.not_found, "Invalid subpath: %r" % component)

    all_hashes = set(find_object_hashes(subnode))

    blobs = (
        S3Blob.query
        .filter(
            sa.and_(
                S3Blob.owner == owner,
                S3Blob.hash.in_(all_hashes)
            )
        )
        .all()
    ) if all_hashes else []

    urls = {
        blob_hash: _generate_presigned_url(S3_GET_OBJECT, owner, blob_hash)
        for blob_hash in all_hashes
    }

    # Insert an event.
    event = Event(
        user=g.auth.user,
        type=Event.Type.INSTALL,
        package_owner=owner,
        package_name=package_name,
        package_hash=package_hash,
        extra=dict(
            subpath=subpath
        )
    )
    db.session.add(event)

    db.session.commit()

    _mp_track(
        type="install",
        package_owner=owner,
        package_name=package_name,
        subpath=subpath,
    )

    return dict(
        contents=instance.contents,
        urls=urls,
        sizes={blob.hash: blob.size for blob in blobs},
        created_by=instance.created_by,
        created_at=_utc_datetime_to_ts(instance.created_at),
        updated_by=instance.updated_by,
        updated_at=_utc_datetime_to_ts(instance.updated_at),
    )

def _generate_preview(node, max_depth=PREVIEW_MAX_DEPTH):
    if isinstance(node, GroupNode):
        max_children = PREVIEW_MAX_CHILDREN if max_depth else 0
        children_preview = [
            (name, _generate_preview(child, max_depth - 1))
            for name, child in sorted(node.children.items())[:max_children]
        ]
        if len(node.children) > max_children:
            children_preview.append(('...', None))
        return children_preview
    else:
        return None

@app.route('/api/package_preview/<owner>/<package_name>/<package_hash>', methods=['GET'])
@api(require_login=False)
@as_json
def package_preview(owner, package_name, package_hash):
    instance = _get_instance(g.auth, owner, package_name, package_hash)
    assert isinstance(instance.contents, RootNode)

    readme = instance.contents.children.get('README')
    if isinstance(readme, FileNode):
        assert len(readme.hashes) == 1
        readme_url = _generate_presigned_url(S3_GET_OBJECT, owner, readme.hashes[0])
    else:
        readme_url = None

    contents_preview = _generate_preview(instance.contents)

    # Insert an event.
    event = Event(
        type=Event.Type.PREVIEW,
        user=g.auth.user,
        package_owner=owner,
        package_name=package_name,
        package_hash=package_hash,
    )
    db.session.add(event)

    db.session.commit()

    _mp_track(
        type="preview",
        package_owner=owner,
        package_name=package_name,
    )

    return dict(
        preview=contents_preview,
        readme_url=readme_url,
        created_by=instance.created_by,
        created_at=_utc_datetime_to_ts(instance.created_at),
        updated_by=instance.updated_by,
        updated_at=_utc_datetime_to_ts(instance.updated_at),
    )

@app.route('/api/package/<owner>/<package_name>/', methods=['GET'])
@api(require_login=False)
@as_json
def package_list(owner, package_name):
    package = _get_package(g.auth, owner, package_name)
    instances = (
        Instance.query
        .filter_by(package=package)
    )

    return dict(
        hashes=[instance.hash for instance in instances]
    )

@app.route('/api/package/<owner>/<package_name>/', methods=['DELETE'])
@api()
@as_json
def package_delete(owner, package_name):
    if g.auth.user != owner:
        raise ApiException(requests.codes.forbidden,
                           "Only the package owner can delete packages.")

    package = _get_package(g.auth, owner, package_name)

    db.session.delete(package)

    # Insert an event.
    event = Event(
        user=g.auth.user,
        type=Event.Type.DELETE,
        package_owner=owner,
        package_name=package_name,
    )
    db.session.add(event)

    db.session.commit()

    return dict()

@app.route('/api/package/<owner>/', methods=['GET'])
@api(require_login=False)
@as_json
def user_packages(owner):
    packages = (
        db.session.query(
            Package,
            sa.func.bool_or(Access.user == PUBLIC),
            sa.func.bool_or(Access.user == TEAM)
        )
        .filter_by(owner=owner)
        .join(Package.access)
        .filter(_access_filter(g.auth))
        .group_by(Package.id)
        .order_by(Package.name)
        .all()
    )

    return dict(
        packages=[
            dict(
                name=package.name,
                is_public=is_public,
                is_team=is_team,
            )
            for package, is_public, is_team in packages
        ]
    )

@app.route('/api/admin/package_list/<owner>/', methods=['GET'])
@api(require_login=True, require_admin=True)
@as_json
def list_user_packages(owner):
    packages = (
        db.session.query(
            Package,
            sa.func.bool_or(Access.user == PUBLIC),
            sa.func.bool_or(Access.user == TEAM)
        )
        .filter_by(owner=owner)
        .join(Package.access)
        .group_by(Package.id)
        .order_by(Package.name)
        .all()
    )

    return dict(
        packages=[
            dict(
                name=package.name,
                is_public=is_public,
                is_team=is_team,
            )
            for package, is_public, is_team in packages
        ]
    )

@app.route('/api/log/<owner>/<package_name>/', methods=['GET'])
@api(require_login=False)
@as_json
def logs_list(owner, package_name):
    package = _get_package(g.auth, owner, package_name)

    logs = (
        db.session.query(Log, Instance)
        .filter_by(package=package)
        .join(Log.instance)
        # Sort chronologically, but rely on IDs in case of duplicate created times.
        .order_by(Log.created, Log.id)
    )

    return dict(
        logs=[dict(
            hash=instance.hash,
            created=_utc_datetime_to_ts(log.created),
            author=log.author
        ) for log, instance in logs]
    )

VERSION_SCHEMA = {
    'type': 'object',
    'properties': {
        'hash': {
            'type': 'string'
        }
    },
    'required': ['hash']
}

def normalize_version(version):
    try:
        version = Version.normalize(version)
    except ValueError:
        raise ApiException(requests.codes.bad_request, "Malformed version")

    return version

@app.route('/api/version/<owner>/<package_name>/<package_version>', methods=['PUT'])
@api(schema=VERSION_SCHEMA)
@as_json
def version_put(owner, package_name, package_version):
    # TODO: Write access for collaborators.
    if g.auth.user != owner:
        raise ApiException(
            requests.codes.forbidden,
            "Only the package owner can create versions"
        )

    user_version = package_version
    package_version = normalize_version(package_version)

    data = request.get_json()
    package_hash = data['hash']

    instance = (
        Instance.query
        .filter_by(hash=package_hash)
        .join(Instance.package)
        .filter_by(owner=owner, name=package_name)
        .one_or_none()
    )

    if instance is None:
        raise ApiException(requests.codes.not_found, "Package hash does not exist")

    version = Version(
        package_id=instance.package_id,
        version=package_version,
        user_version=user_version,
        instance=instance
    )

    try:
        db.session.add(version)
        db.session.commit()
    except IntegrityError:
        raise ApiException(requests.codes.conflict, "Version already exists")

    return dict()

@app.route('/api/version/<owner>/<package_name>/<package_version>', methods=['GET'])
@api(require_login=False)
@as_json
def version_get(owner, package_name, package_version):
    package_version = normalize_version(package_version)
    package = _get_package(g.auth, owner, package_name)

    instance = (
        Instance.query
        .join(Instance.versions)
        .filter_by(package=package, version=package_version)
        .one_or_none()
    )

    if instance is None:
        raise ApiException(
            requests.codes.not_found,
            "Version %s does not exist" % package_version
        )

    _mp_track(
        type="get_hash",
        package_owner=owner,
        package_name=package_name,
        package_version=package_version,
    )

    return dict(
        hash=instance.hash,
        created_by=instance.created_by,
        created_at=_utc_datetime_to_ts(instance.created_at),
        updated_by=instance.updated_by,
        updated_at=_utc_datetime_to_ts(instance.updated_at),
    )

@app.route('/api/version/<owner>/<package_name>/', methods=['GET'])
@api(require_login=False)
@as_json
def version_list(owner, package_name):
    package = _get_package(g.auth, owner, package_name)

    versions = (
        db.session.query(Version, Instance)
        .filter_by(package=package)
        .join(Version.instance)
        .all()
    )

    sorted_versions = sorted(versions, key=lambda row: row.Version.sort_key())

    return dict(
        versions=[
            dict(
                version=version.user_version,
                hash=instance.hash
            ) for version, instance in sorted_versions
        ]
    )

TAG_SCHEMA = {
    'type': 'object',
    'properties': {
        'hash': {
            'type': 'string'
        }
    },
    'required': ['hash']
}

@app.route('/api/tag/<owner>/<package_name>/<package_tag>', methods=['PUT'])
@api(schema=TAG_SCHEMA)
@as_json
def tag_put(owner, package_name, package_tag):
    # TODO: Write access for collaborators.
    if g.auth.user != owner:
        raise ApiException(
            requests.codes.forbidden,
            "Only the package owner can modify tags"
        )

    data = request.get_json()
    package_hash = data['hash']

    instance = (
        Instance.query
        .filter_by(hash=package_hash)
        .join(Instance.package)
        .filter_by(owner=owner, name=package_name)
        .one_or_none()
    )

    if instance is None:
        raise ApiException(requests.codes.not_found, "Package hash does not exist")

    # Update an existing tag or create a new one.
    tag = (
        Tag.query
        .with_for_update()
        .filter_by(package_id=instance.package_id, tag=package_tag)
        .one_or_none()
    )
    if tag is None:
        tag = Tag(
            package_id=instance.package_id,
            tag=package_tag,
            instance=instance
        )
        db.session.add(tag)
    else:
        tag.instance = instance

    db.session.commit()

    return dict()

@app.route('/api/tag/<owner>/<package_name>/<package_tag>', methods=['GET'])
@api(require_login=False)
@as_json
def tag_get(owner, package_name, package_tag):
    package = _get_package(g.auth, owner, package_name)

    instance = (
        Instance.query
        .join(Instance.tags)
        .filter_by(package=package, tag=package_tag)
        .one_or_none()
    )

    if instance is None:
        raise ApiException(
            requests.codes.not_found,
            "Tag %r does not exist" % package_tag
        )

    _mp_track(
        type="get_hash",
        package_owner=owner,
        package_name=package_name,
        package_tag=package_tag,
    )

    return dict(
        hash=instance.hash,
        created_by=instance.created_by,
        created_at=_utc_datetime_to_ts(instance.created_at),
        updated_by=instance.updated_by,
        updated_at=_utc_datetime_to_ts(instance.updated_at),
    )

@app.route('/api/tag/<owner>/<package_name>/<package_tag>', methods=['DELETE'])
@api()
@as_json
def tag_delete(owner, package_name, package_tag):
    # TODO: Write access for collaborators.
    if g.auth.user != owner:
        raise ApiException(
            requests.codes.forbidden,
            "Only the package owner can delete tags"
        )

    tag = (
        Tag.query
        .with_for_update()
        .filter_by(tag=package_tag)
        .join(Tag.package)
        .filter_by(owner=owner, name=package_name)
        .one_or_none()
    )
    if tag is None:
        raise ApiException(
            requests.codes.not_found,
            "Package %s/%s tag %r does not exist" % (owner, package_name, package_tag)
        )

    db.session.delete(tag)
    db.session.commit()

    return dict()

@app.route('/api/tag/<owner>/<package_name>/', methods=['GET'])
@api(require_login=False)
@as_json
def tag_list(owner, package_name):
    package = _get_package(g.auth, owner, package_name)

    tags = (
        db.session.query(Tag, Instance)
        .filter_by(package=package)
        .order_by(Tag.tag)
        .join(Tag.instance)
        .all()
    )

    return dict(
        tags=[
            dict(
                tag=tag.tag,
                hash=instance.hash
            ) for tag, instance in tags
        ]
    )

@app.route('/api/access/<owner>/<package_name>/<user>', methods=['PUT'])
@api()
@as_json
def access_put(owner, package_name, user):
    if g.auth.user != owner:
        raise ApiException(
            requests.codes.forbidden,
            "Only the package owner can grant access"
        )

    auth_headers = {
        AUTHORIZATION_HEADER: g.auth_header
        }

    package = (
        Package.query
        .with_for_update()
        .filter_by(owner=owner, name=package_name)
        .one_or_none()
    )
    if package is None:
        raise PackageNotFoundException(owner, package_name)

    if VALID_EMAIL_RE.match(user):
        email = user.lower()
        invitation = Invitation(package=package, email=email)
        db.session.add(invitation)
        db.session.commit()

        # Call to Auth to send invitation email
        resp = requests.post(INVITE_SEND_URL,
                             headers=auth_headers,
                             data=dict(email=email,
                                       owner=g.auth.user,
                                       package=package.name,
                                       client_id=OAUTH_CLIENT_ID,
                                       client_secret=OAUTH_CLIENT_SECRET,
                                       callback_url=OAUTH_REDIRECT_URL))

        if resp.status_code == requests.codes.unauthorized:
            raise ApiException(
                requests.codes.unauthorized,
                "Invalid credentials"
                )
        elif resp.status_code != requests.codes.ok:
            raise ApiException(requests.codes.server_error, "Server error")
        return dict()

    else:
<<<<<<< HEAD
        _validate_username(user)
        if user != PUBLIC:
=======
        if user == PUBLIC:
            if not ALLOW_ANONYMOUS_ACCESS:
                raise ApiException(requests.codes.forbidden, "Public access not allowed")
        elif user == TEAM:
            if not ALLOW_TEAM_ACCESS:
                raise ApiException(requests.codes.forbidden, "Team access not allowed")
        else:
>>>>>>> 6ba38e12
            resp = requests.get(OAUTH_PROFILE_API % user,
                                headers=auth_headers)
            if resp.status_code == requests.codes.not_found:
                raise ApiException(
                    requests.codes.not_found,
                    "User %s does not exist" % user
                    )
            elif resp.status_code != requests.codes.ok:
                raise ApiException(
                    requests.codes.server_error,
                    "Unknown error"
                    )

        try:
            access = Access(package=package, user=user)
            db.session.add(access)
            db.session.commit()
        except IntegrityError:
            raise ApiException(requests.codes.conflict, "The user already has access")

        return dict()

@app.route('/api/access/<owner>/<package_name>/<user>', methods=['GET'])
@api()
@as_json
def access_get(owner, package_name, user):
    _validate_username(user)
    if g.auth.user != owner:
        raise ApiException(
            requests.codes.forbidden,
            "Only the package owner can view access"
        )

    access = (
        db.session.query(Access)
        .filter_by(user=user)
        .join(Access.package)
        .filter_by(owner=owner, name=package_name)
        .one_or_none()
    )
    if access is None:
        raise PackageNotFoundException(owner, package_name)

    return dict()

@app.route('/api/access/<owner>/<package_name>/<user>', methods=['DELETE'])
@api()
@as_json
def access_delete(owner, package_name, user):
    _validate_username(user)
    if g.auth.user != owner:
        raise ApiException(
            requests.codes.forbidden,
            "Only the package owner can revoke access"
        )

    if user == owner:
        raise ApiException(
            requests.codes.forbidden,
            "Cannot revoke the owner's access"
        )

    if HAVE_PAYMENTS and user == PUBLIC:
        customer = _get_or_create_customer()
        plan = _get_customer_plan(customer)
        if plan == PaymentPlan.FREE:
            raise ApiException(
                requests.codes.payment_required,
                "Insufficient permissions. " +
                "Upgrade your plan to create private packages: https://quiltdata.com/profile."
            )

    access = (
        Access.query
        .with_for_update()
        .filter_by(user=user)
        .join(Access.package)
        .filter_by(owner=owner, name=package_name)
        .one_or_none()
    )
    if access is None:
        raise PackageNotFoundException(owner, package_name)

    db.session.delete(access)
    db.session.commit()
    return dict()

@app.route('/api/access/<owner>/<package_name>/', methods=['GET'])
@api()
@as_json
def access_list(owner, package_name):
    accesses = (
        Access.query
        .join(Access.package)
        .filter_by(owner=owner, name=package_name)
    )

    can_access = [access.user for access in accesses]
    is_collaborator = g.auth.user in can_access
    is_public = ALLOW_ANONYMOUS_ACCESS and (PUBLIC in can_access)
    is_team = ALLOW_TEAM_ACCESS and (TEAM in can_access)

    if is_public or is_team or is_collaborator:
        return dict(users=can_access)
    else:
        raise PackageNotFoundException(owner, package_name)

@app.route('/api/recent_packages/', methods=['GET'])
@api(require_login=False)
@as_json
def recent_packages():
    try:
        count = int(request.args.get('count', ''))
    except ValueError:
        count = 10

    if ALLOW_ANONYMOUS_ACCESS:
        max_visibility = PUBLIC
    elif ALLOW_TEAM_ACCESS:
        max_visibility = TEAM
    else:
        # Shouldn't really happen, but let's handle this case.
        raise ApiException(requests.codes.forbidden, "Not allowed")

    results = (
        db.session.query(Package, sa.func.max(Instance.updated_at))
        .join(Package.access)
        .filter_by(user=max_visibility)
        .join(Package.instances)
        .group_by(Package.id)
        .order_by(sa.func.max(Instance.updated_at).desc())
        .limit(count)
        .all()
    )

    return dict(
        packages=[
            dict(
                owner=package.owner,
                name=package.name,
                updated_at=updated_at
            ) for package, updated_at in results
        ]
    )

@app.route('/api/search/', methods=['GET'])
@api(require_login=False)
@as_json
def search():
    query = request.args.get('q', '')
    keywords = query.split()

    if len(keywords) > 5:
        # Let's not overload the DB with crazy queries.
        raise ApiException(requests.codes.bad_request, "Too many search terms (max is 5)")

    filter_list = [
        sa.func.strpos(
            sa.func.lower(sa.func.concat(Package.owner, '/', Package.name)),
            sa.func.lower(keyword)
        ) > 0
        for keyword in keywords
    ]

    results = (
        db.session.query(
            Package,
            sa.func.bool_or(Access.user == PUBLIC),
            sa.func.bool_or(Access.user == TEAM)
        )
        .filter(sa.and_(*filter_list))
        .join(Package.access)
        .filter(_access_filter(g.auth))
        .group_by(Package.id)
        .order_by(
            sa.func.lower(Package.owner),
            sa.func.lower(Package.name)
        )
        .all()
    )

    return dict(
        packages=[
            dict(
                owner=package.owner,
                name=package.name,
                is_public=is_public,
                is_team=is_team,
            ) for package, is_public, is_team in results
        ]
    )

@app.route('/api/profile', methods=['GET'])
@api()
@as_json
def profile():
    if HAVE_PAYMENTS:
        customer = _get_or_create_customer()
        plan = _get_customer_plan(customer).value
        have_cc = customer.sources.total_count > 0
    else:
        plan = None
        have_cc = None

    # Check for outstanding package sharing invitations
    invitations = (
        db.session.query(Invitation, Package)
        .filter_by(email=g.auth.email.lower())
        .join(Invitation.package)
        )
    for invitation, package in invitations:
        access = Access(package=package, user=g.auth.user)
        db.session.add(access)
        db.session.delete(invitation)

    if invitations:
        db.session.commit()

    # We want to show only the packages owned by or explicitly shared with the user -
    # but also show whether they're public, in case a package is both public and shared with the user.
    # So do a "GROUP BY" to get the public info, then "HAVING" to filter out packages that aren't shared.
    packages = (
        db.session.query(
            Package,
            sa.func.bool_or(Access.user == PUBLIC),
            sa.func.bool_or(Access.user == TEAM)
        )
        .join(Package.access)
        .filter(_access_filter(g.auth))
        .group_by(Package.id)
        .order_by(
            sa.func.lower(Package.owner),
            sa.func.lower(Package.name)
        )
        .having(sa.func.bool_or(Access.user == g.auth.user))
        .all()
    )

    return dict(
        packages=dict(
            own=[
                dict(
                    owner=package.owner,
                    name=package.name,
                    is_public=is_public,
                    is_team=is_team,
                )
                for package, is_public, is_team in packages if package.owner == g.auth.user
            ],
            shared=[
                dict(
                    owner=package.owner,
                    name=package.name,
                    is_public=is_public,
                    is_team=is_team,
                )
                for package, is_public, is_team in packages if package.owner != g.auth.user
            ],
        ),
        plan=plan,
        have_credit_card=have_cc,
    )

@app.route('/api/payments/update_plan', methods=['POST'])
@api()
@as_json
def payments_update_plan():
    if not HAVE_PAYMENTS:
        raise ApiException(requests.codes.not_found, "Payments not enabled")

    plan = request.values.get('plan')
    try:
        plan = PaymentPlan(plan)
    except ValueError:
        raise ApiException(requests.codes.bad_request, "Invalid plan: %r" % plan)

    if plan not in (PaymentPlan.FREE, PaymentPlan.INDIVIDUAL, PaymentPlan.BUSINESS_ADMIN):
        # Cannot switch to the BUSINESS_MEMBER plan manually.
        raise ApiException(requests.codes.forbidden, "Not allowed to switch to plan: %r" % plan)

    stripe_token = request.values.get('token')

    customer = _get_or_create_customer()

    if _get_customer_plan(customer) == PaymentPlan.BUSINESS_MEMBER:
        raise ApiException(
            requests.codes.forbidden,
            "Not allowed to leave Business plan; contact your admin."
        )

    if stripe_token is not None:
        customer.source = stripe_token

        try:
            customer.save()
        except stripe.InvalidRequestError as ex:
            raise ApiException(requests.codes.bad_request, str(ex))

        assert customer.sources.total_count

    if plan != PaymentPlan.FREE and not customer.sources.total_count:
        # No payment info.
        raise ApiException(
            requests.codes.payment_required,
            "Payment information required to upgrade to %r" % plan.value
        )

    subscription = customer.subscriptions.data[0]

    subscription.plan = plan.value
    try:
        subscription.save()
    except stripe.InvalidRequestError as ex:
        raise ApiException(requests.codes.server_error, str(ex))

    return dict(
        plan=plan.value
    )

@app.route('/api/payments/update_payment', methods=['POST'])
@api()
@as_json
def payments_update_payment():
    if not HAVE_PAYMENTS:
        raise ApiException(requests.codes.not_found, "Payments not enabled")

    stripe_token = request.values.get('token')
    if not stripe_token:
        raise ApiException(requests.codes.bad_request, "Missing token")

    customer = _get_or_create_customer()
    customer.source = stripe_token

    try:
        customer.save()
    except stripe.InvalidRequestError as ex:
        raise ApiException(requests.codes.bad_request, str(ex))

    return dict()

@app.route('/api/invite/', methods=['GET'])
@api(require_login=False)
@as_json
def invitation_user_list():
    invitations = (
        db.session.query(Invitation, Package)
        .filter_by(email=g.auth.email.lower())
        .join(Invitation.package)
        .all()
    )
    return dict(invitations=[dict(invitation_id=invite.id,
                                  owner=package.owner,
                                  package=package.name,
                                  email=invite.email,
                                  invited_at=invite.invited_at)
                             for invite, package in invitations])

@app.route('/api/invite/<owner>/<package_name>/', methods=['GET'])
@api()
@as_json
def invitation_package_list(owner, package_name):
    package = _get_package(g.auth, owner, package_name)
    invitations = (
        Invitation.query
        .filter_by(package_id=package.id)
    )

    return dict(invitations=[dict(invitation_id=invite.id,
                                  owner=package.owner,
                                  package=package.name,
                                  email=invite.email,
                                  invited_at=invite.invited_at)
                             for invite in invitations])

@app.route('/api/log', methods=['POST'])
@api(require_login=False, schema=LOG_SCHEMA)
@as_json
def client_log():
    data = request.get_json()
    for event in data:
        _mp_track(**event)

    return dict()

@app.route('/api/users/list', methods=['GET'])
@api(enabled=ENABLE_USER_ENDPOINTS, require_admin=True)
@as_json
def list_users():
    auth_headers = {
        AUTHORIZATION_HEADER: g.auth_header
    }

    user_list_api = "%s/accounts/users" % QUILT_AUTH_URL

    resp = requests.get(user_list_api, headers=auth_headers)

    if resp.status_code == requests.codes.not_found:
        raise ApiException(
            requests.codes.not_found,
            "Cannot list users"
            )
    elif resp.status_code != requests.codes.ok:
        raise ApiException(
            requests.codes.server_error,
            "Unknown error"
            )

    return resp.json()

@app.route('/api/users/list_detailed', methods=['GET'])
@api(enabled=ENABLE_USER_ENDPOINTS, require_admin=True)
@as_json
def list_users_detailed():
    package_counts_query = (
        db.session.query(Package.owner, sa.func.count(Package.owner))
        .group_by(Package.owner)
        )
    package_counts = dict(package_counts_query)

    events = (
        db.session.query(Event.user, Event.type, sa.func.count(Event.type))
        .group_by(Event.user, Event.type)
        )

    event_results = defaultdict(int)
    for event_user, event_type, event_count in events:
        event_results[(event_user, event_type)] = event_count

    # replicate code from list_users since endpoints aren't callable from each other
    auth_headers = {
        AUTHORIZATION_HEADER: g.auth_header
    }

    user_list_api = "%s/accounts/users" % QUILT_AUTH_URL

    users = requests.get(user_list_api, headers=auth_headers).json()

    results = {
        user['username'] : {
            'packages' : package_counts.get(user['username'], 0),
            'installs' : event_results[(user['username'], Event.Type.INSTALL)],
            'previews' : event_results[(user['username'], Event.Type.PREVIEW)],
            'pushes' : event_results[(user['username'], Event.Type.PUSH)],
            'deletes' : event_results[(user['username'], Event.Type.DELETE)],
            'status' : 'active' if user['is_active'] else 'disabled',
            'last_seen' : user['last_login']
            }
        for user in users['results']
    }

    return {'users' : results}


@app.route('/api/users/create', methods=['POST'])
@api(enabled=ENABLE_USER_ENDPOINTS, require_admin=True)
@as_json
def create_user():
    auth_headers = {
        AUTHORIZATION_HEADER: g.auth_header,
        "Content-Type": "application/json",
        "Accept": "application/json",
    }

    request_data = request.get_json()

    user_create_api = '%s/accounts/users/' % QUILT_AUTH_URL

    username = request_data.get('username')
    _validate_username(username)

    resp = requests.post(user_create_api, headers=auth_headers,
        data=json.dumps({
            "username": username,
            "first_name": "",
            "last_name": "",
            "email": request_data.get('email'),
            "is_superuser": False,
            "is_staff": False,
            "is_active": True,
            "last_login": datetime.utcnow().strftime("%Y-%m-%dT%H:%M:%S")
        }))

    if resp.status_code == requests.codes.not_found:
        raise ApiException(
            requests.codes.not_found,
            "Cannot create user"
            )

    if resp.status_code == requests.codes.bad:
        if resp.text == '{"email":["Enter a valid email address."]}':
            raise ApiException(
                requests.codes.bad,
                "Please enter a valid email address."
                )

        raise ApiException(
            requests.codes.bad,
            "Bad request. Maybe there's already a user with the username you provided?"
            )

    elif resp.status_code != requests.codes.created:
        raise ApiException(
            requests.codes.server_error,
            "Unknown error"
            )

    return resp.json()

@app.route('/api/users/disable', methods=['POST'])
@api(enabled=ENABLE_USER_ENDPOINTS, require_admin=True)
@as_json
def disable_user():
    auth_headers = {
        AUTHORIZATION_HEADER: g.auth_header,
        "Content-Type": "application/json",
        "Accept": "application/json",
    }

    user_modify_api = '%s/accounts/users/' % QUILT_AUTH_URL

    data = request.get_json()
    username = data.get('username')
    _validate_username(username)

    resp = requests.put("%s%s/" % (user_modify_api, username) , headers=auth_headers,
        data=json.dumps({
            'username' : username,
            'is_active' : False
        }))

    if resp.status_code == requests.codes.not_found:
        raise ApiException(
            resp.status_code,
            "User to disable not found."
            )

    if resp.status_code != requests.codes.ok:
        raise ApiException(
            requests.codes.server_error,
            "Unknown error"
            )

    return resp.json()

# This endpoint is disabled pending a rework of authentication
@app.route('/api/users/delete', methods=['POST'])
@api(enabled=False, require_admin=True)
@as_json
def delete_user():
    auth_headers = {
        AUTHORIZATION_HEADER: g.auth_header,
        "Content-Type": "application/json",
        "Accept": "application/json",
    }
    user_modify_api = '%s/accounts/users/' % QUILT_AUTH_URL

    data = request.get_json()
    username = data.get('username')
    _validate_username(username)

    resp = requests.delete("%s%s/" % (user_modify_api, username), headers=auth_headers)

    if resp.status_code == requests.codes.not_found:
        raise ApiException(
            resp.status_code,
            "User to delete not found."
            )

    if resp.status_code != requests.codes.ok:
        raise ApiException(
            resp.status_code,
            "Unknown error"
            )

    return resp.json()

@app.route('/api/audit/<owner>/<package_name>/')
@api(require_admin=True)
@as_json
def audit_package(owner, package_name):
    events = (
        Event.query
        .filter_by(package_owner=owner, package_name=package_name)
    )

    return dict(
        events=[dict(
            created=_utc_datetime_to_ts(event.created),
            user=event.user,
            type=Event.Type(event.type).name,
            package_owner=event.package_owner,
            package_name=event.package_name,
            package_hash=event.package_hash,
            extra=event.extra,
        ) for event in events]
    )

@app.route('/api/audit/<user>/')
@api(require_admin=True)
@as_json
def audit_user(user):
    events = (
        Event.query
        .filter_by(user=user)
    )

    return dict(
        events=[dict(
            created=_utc_datetime_to_ts(event.created),
            user=event.user,
            type=Event.Type(event.type).name,
            package_owner=event.package_owner,
            package_name=event.package_name,
            package_hash=event.package_hash,
            extra=event.extra,
        ) for event in events]
    )

@app.route('/api/admin/package_summary')
@api(require_admin=True)
@as_json
def package_summary():
    events = (
        db.session.query(Event.package_owner, Event.package_name, Event.type, 
                         sa.func.count(Event.type), sa.func.max(Event.created))
        .group_by(Event.package_owner, Event.package_name, Event.type)
        )

    event_results = defaultdict(lambda: {'count':0})
    packages = set()
    for event_owner, event_package, event_type, event_count, latest in events:
        package = "{owner}/{pkg}".format(owner=event_owner, pkg=event_package)
        ts = _utc_datetime_to_ts(latest)
        event_results[(package, event_type)] = {'latest':ts, 'count':event_count}
        packages.add(package)

    results = {
        package : {
            'installs' : event_results[(package, Event.Type.INSTALL)],
            'previews' : event_results[(package, Event.Type.PREVIEW)],
            'pushes' : event_results[(package, Event.Type.PUSH)],
            'deletes' : event_results[(package, Event.Type.DELETE)]
        } for package in packages
    }

    return {'packages' : results}<|MERGE_RESOLUTION|>--- conflicted
+++ resolved
@@ -1283,10 +1283,7 @@
         return dict()
 
     else:
-<<<<<<< HEAD
         _validate_username(user)
-        if user != PUBLIC:
-=======
         if user == PUBLIC:
             if not ALLOW_ANONYMOUS_ACCESS:
                 raise ApiException(requests.codes.forbidden, "Public access not allowed")
@@ -1294,7 +1291,6 @@
             if not ALLOW_TEAM_ACCESS:
                 raise ApiException(requests.codes.forbidden, "Team access not allowed")
         else:
->>>>>>> 6ba38e12
             resp = requests.get(OAUTH_PROFILE_API % user,
                                 headers=auth_headers)
             if resp.status_code == requests.codes.not_found:
