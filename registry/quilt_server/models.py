--- conflicted
+++ resolved
@@ -190,7 +190,6 @@
 
 db.Index('idx_package', Event.package_owner, Event.package_name)
 
-<<<<<<< HEAD
 class User(db.Model):
     id = db.Column(postgresql.UUID, primary_key=True)
     name = db.Column(db.String(64), unique=True)
@@ -215,7 +214,6 @@
     #   both user_id and token are primary keys
     user_id = db.Column(postgresql.UUID, db.ForeignKey('user.id'), primary_key=True)
     token = db.Column(postgresql.UUID, primary_key=True)
-=======
 
 MAX_COMMENT_LENGTH = 10 * 1024
 
@@ -226,5 +224,4 @@
     created = db.Column(postgresql.TIMESTAMP(True), server_default=db.func.now(), nullable=False, index=True)
     contents = db.Column(db.String(MAX_COMMENT_LENGTH), nullable=False)
 
-    package = db.relationship('Package', back_populates='comments')
->>>>>>> d1e07733
+    package = db.relationship('Package', back_populates='comments')