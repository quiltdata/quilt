--- conflicted
+++ resolved
@@ -1,4 +1,4 @@
-# Overview
+ Overview
 
 This is the reference implementation of the Quilt server and package registry.
 
@@ -25,55 +25,23 @@
 
 Windows: (instructions coming soon)
 
-<<<<<<< HEAD
 ## Step 2) Build and start the containers
-=======
-
-## Step 2) build containers
-
-```bash
-cd quilt    # run from the toplevel directory   
-docker build -t quiltdata/catalog catalog    # Linux note: may require sudo depending on your setup
-
-cd quilt/registry  # run from the registry subdirectory
-docker build -t quiltdata/nginx-s3-proxy nginx-s3    # Linux note: may require sudo depending on your setup
+```bash
+docker-compose up
 ```
 
 Typical expected output:
 
 ```bash
-~/quilt/quilt$ docker build -t quiltdata/catalog catalog
-Sending build context to Docker daemon  2.724MB
+~/quilt/quilt/registry$ docker-compose up
+Creating network "registry_default" with the default driver
+Building flask
 Step 1/20 : FROM ubuntu:latest
- ---> 00fd29ccc6f1
+ ---> 0ef2e08ed3fa
 Step 2/20 : MAINTAINER Quilt Data, Inc. contact@quiltdata.io
- ---> Using cache
- ---> 201217d44732
+ ---> Running in 132b216161ce
+ ---> 283c1c4f43c9
 ...
-Step 20/20 : CMD envsubst < config.js.tmpl > /usr/share/nginx/html/config.js && exec nginx -g 'daemon off;'
- ---> Using cache
- ---> c22d3af926a7
-Successfully built c22d3af926a7
-Successfully tagged quiltdata/catalog:latest
-```
-
-
-## Step 3) start the containers
->>>>>>> 26449618
-
-```bash
-docker-compose up
-```
-
-Typical expected output:
-
-```bash
-~/quilt/quilt/registry$ docker-compose up
-registry_s3_1 is up-to-date
-registry_db_1 is up-to-date
-Recreating aa25b07e0b3c_registry_catalog_1 ...
-Recreating aa25b07e0b3c_registry_catalog_1
-registry_nginxflask_1 is up-to-date
 Starting registry_flaskmigration_1 ...
 Starting registry_flaskmigration_1
 registry_flask_1 is up-to-date
