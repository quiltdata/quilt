--- conflicted
+++ resolved
@@ -18,12 +18,7 @@
 import os.path
 import sys
 
-<<<<<<< HEAD
-from .tools.const import TYPE_KEY
-=======
-from .tools.build import get_store
 from .tools.core import GroupNode
->>>>>>> edb7a6fa
 from .tools.store import PackageStore
 
 __path__ = []  # Required for submodules to work
@@ -60,11 +55,7 @@
         """
         pref = self._prefix + '/'
         return [k for k in self._keys()
-<<<<<<< HEAD
-                if not isinstance(self._get_package_obj(pref + k), Node)]
-=======
-                if not isinstance(self._get_store_obj(pref + k), DataNode)]
->>>>>>> edb7a6fa
+                if not isinstance(self._get_package_obj(pref + k), DataNode)]
 
     def _get_package_obj(self, path):
         try:
@@ -73,13 +64,8 @@
             # No such group or table
             raise AttributeError("No such table or group: %s" % path)
 
-<<<<<<< HEAD
-        if isinstance(obj, dict):
-            return Node(self._package, path)
-=======
         if isinstance(obj, GroupNode):
-            return DataNode(self._store, path)
->>>>>>> edb7a6fa
+            return DataNode(self._package, path)
         else:
             return obj
 
@@ -89,26 +75,15 @@
         """
         pref = self._prefix + '/'
         return [k for k in self._keys()
-<<<<<<< HEAD
-                if isinstance(self._get_package_obj(pref + k), Node)]
-=======
-                if isinstance(self._get_store_obj(pref + k), DataNode)]
->>>>>>> edb7a6fa
+                if isinstance(self._get_package_obj(pref + k), DataNode)]
 
     def _keys(self):
         """
         keys directly accessible on this object via getattr or .
         """
-<<<<<<< HEAD
         group = self._package.get(self._prefix)
-        assert isinstance(group, dict), "{type} {grp}".format(type=type(group), grp=group)
-        del group[TYPE_KEY]
-        return group.keys()
-=======
-        group = self._store.get(self._prefix)
         assert isinstance(group, GroupNode), "{type} {grp}".format(type=type(group), grp=group)
         return group.children.keys()
->>>>>>> edb7a6fa
 
 
 class FakeLoader(object):
@@ -148,11 +123,7 @@
         # We're creating an object rather than a module. It's a hack, but it's approved by Guido:
         # https://mail.python.org/pipermail/python-ideas/2012-May/014969.html
 
-<<<<<<< HEAD
-        mod = Node(self._package)
-=======
-        mod = DataNode(self._store)
->>>>>>> edb7a6fa
+        mod = DataNode(self._package)
         sys.modules[fullname] = mod
         return mod
 
