--- conflicted
+++ resolved
@@ -31,48 +31,6 @@
         from quilt.data.test_parquet.groot import dataframes, README
         self._test_dataframes(dataframes)
         assert os.path.exists(README())
-<<<<<<< HEAD
-        cols = len(csv.columns)
-        print(csv.columns, xls.columns, tsv.columns)
-        assert cols == len(tsv.columns) and cols == len(xls.columns), \
-            'Expected dataframes to have same # columns'
-        # TODO add more integrity checks, incl. negative test cases
-    
-    def test_build_parquet_syntax(self):
-        """
-        Test build syntax more deeply.
-        Created on introduction of 'group arguments'
-        """
-        Package.reset_parquet_lib()
-        mydir = os.path.dirname(__file__)
-        path = os.path.join(mydir, './build_group_args.yml')
-        build.build_package('test_syntax', 'tree', path)
-        from quilt.data.test_syntax import tree
-        # ensure we get a DF of the expected size
-        assert tree.group_a.csv().shape == (1, 2),\
-            'Expected a 1x2 DataFrame'
-        assert tree.group_a.tsv().shape == (2, 3),\
-            'Expected a 2x3 DataFrame'
-        assert type(tree.group_b) == nodes.GroupNode,\
-            'Expected a GroupNode'
-        assert isinstance(tree.group_b.txt(), string_types),\
-            'Expected a string path to a txt object'
-        assert tree.group_b.tsv().shape == (10000, 13),\
-            'Expected a 10000x13 DataFrame'
-        assert tree.group_b.subgroup.tsv().shape == (1, 3),\
-            'Expected a 1x3 DataFrame'
-        assert tree.group_b.subgroup.csv().shape == (0, 2),\
-            'Expected  a 0x2 DataFrame'
-        assert isinstance(tree.group_b.subgroup.txt(), string_types),\
-            'Expected a string path to a txt object'
-        assert tree.group_b.subgroup.many_tsv.one().shape == (1, 3),\
-            'Expected a 1x3 DataFrame'
-        assert tree.group_b.subgroup.many_tsv.two().shape == (1, 3),\
-            'Expected a 1x3 DataFrame'
-        assert tree.group_b.subgroup.many_tsv.three().shape == (1, 3),\
-            'Expected a 1x3 DataFrame'
-=======
->>>>>>> 53960543
 
     def test_build_parquet_pyarrow(self):
         """
