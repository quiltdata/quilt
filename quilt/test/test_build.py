--- conflicted
+++ resolved
@@ -60,15 +60,11 @@
         # TODO load DFs based on contents of .yml file at PATH
         # not hardcoded vals (this will require loading modules from variable
         # names, probably using __module__)
-<<<<<<< HEAD
-        from quilt.data.test_parquet.groot import csv, tsv, xls
-=======
         from quilt.data.test_parquet.groot import dataframes, README
         csv = dataframes.csv
         tsv = dataframes.csv
         xls = dataframes.xls
         rows = len(csv.index)
->>>>>>> edb7a6fa
         rows = len(csv.index)
         assert rows == len(tsv.index) and rows == len(xls.index), \
             'Expected dataframes to have same # rows'
@@ -119,8 +115,4 @@
         mydir = os.path.dirname(__file__)
         path = os.path.join(mydir, './build_failover.yml')
         build.build_package('test_failover', PACKAGE, path)
-<<<<<<< HEAD
-        from quilt.data.test_failover.groot import bad
-=======
-        from quilt.data.test_failover import bad
->>>>>>> edb7a6fa
+        from quilt.data.test_failover.groot import bad