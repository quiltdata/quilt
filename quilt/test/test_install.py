"""
Tests for commands.
"""

import hashlib
import json
import os

import requests
import responses

from quilt.tools import command
from quilt.tools.const import HASH_TYPE, TYPE_KEY, NodeType
from quilt.tools.hashing import hash_contents
from quilt.tools.store import get_store

from .utils import QuiltTestCase

class InstallTest(QuiltTestCase):
    """
    Unit tests for quilt install.
    """
    # Note: we're using the deprecated `assertRaisesRegexp` method because
    # the new one, `assertRaisesRegex`, is not present in Python2.

    def test_install_latest(self):
        """
        Install the latest update of a package.
        """
        tabledata = "table"*10
        h = hashlib.new(HASH_TYPE)
        h.update(tabledata.encode('utf-8'))
        obj_hash = h.hexdigest()
        contents = dict(foo={TYPE_KEY: NodeType.GROUP.value,
                             'bar' : {TYPE_KEY : NodeType.TABLE.value,
                                      'hashes': [obj_hash]}
                            })
        contents_hash = hash_contents(contents)

        self._mock_tag('foo/bar', 'latest', contents_hash)
        self._mock_package('foo/bar', contents_hash, contents, [obj_hash])
        self._mock_s3(obj_hash, tabledata)

        session = requests.Session()
        command.install(session, 'foo/bar')

        with open('quilt_packages/foo/bar.json') as fd:
<<<<<<< HEAD
            file_contents = json.loads(fd.read())
=======
            file_contents = json.load(fd)
>>>>>>> 02f6e0ab
            assert file_contents == contents

        store = get_store("foo", "bar")
        with open('quilt_packages/objs/{hash}{ext}'.format(hash=obj_hash,
                                                           ext=store.DATA_FILE_EXT)) as fd:
            file_contents = fd.read()
            assert file_contents == tabledata

    def test_bad_contents_hash(self):
        """
        Test that a package with a bad contents hash fails installation.
        """
        tabledata = 'Bad package'
        h = hashlib.new(HASH_TYPE)
        h.update(tabledata.encode('utf-8'))
        obj_hash = h.hexdigest()
        contents = {'foo': {TYPE_KEY: NodeType.GROUP.value,
                            'bar' : {TYPE_KEY: NodeType.TABLE.value,
                                     'hashes': [obj_hash]}
                           }
                   }
        contents_hash = 'e867010701edc0b1c8be177e02a93aa3cb1342bb1123046e1f6b40e428c6048e'

        self._mock_tag('foo/bar', 'latest', contents_hash)
        self._mock_package('foo/bar', contents_hash, contents, [obj_hash])
        self._mock_s3(obj_hash, tabledata)

        session = requests.Session()
        with self.assertRaisesRegexp(command.CommandException, "Mismatched hash"):
            command.install(session, 'foo/bar')

        assert not os.path.exists('quilt_packages/foo/bar.json')

    def test_bad_object_hash(self):
        """
        Test that a package with a file hash mismatch fails installation.
        """
        tabledata = 'Bad package'
        h = hashlib.new(HASH_TYPE)
        h.update(tabledata.encode('utf-8'))
        obj_hash = 'e867010701edc0b1c8be177e02a93aa3cb1342bb1123046e1f6b40e428c6048e'
        contents = dict(foo={TYPE_KEY: NodeType.GROUP.value,
                             'bar' : {TYPE_KEY: NodeType.TABLE.value,
                                      'hashes': [obj_hash]}
                            })
        contents_hash = hash_contents(contents)

        self._mock_tag('foo/bar', 'latest', contents_hash)
        self._mock_package('foo/bar', contents_hash, contents, [obj_hash])
        self._mock_s3(obj_hash, tabledata)

        session = requests.Session()
        with self.assertRaisesRegexp(command.CommandException, "Mismatched hash"):
            command.install(session, 'foo/bar')

        assert not os.path.exists('quilt_packages/foo/bar.json')

    def _mock_tag(self, package, tag, pkg_hash):
        tag_url = '%s/api/tag/%s/%s' % (command.QUILT_PKG_URL, package, tag)

        self.requests_mock.add(responses.GET, tag_url, json.dumps(dict(
            hash=pkg_hash
        )))

    def _mock_package(self, package, pkg_hash, contents, hashes):
        pkg_url = '%s/api/package/foo/bar/%s' % (command.QUILT_PKG_URL, pkg_hash)
        self.requests_mock.add(responses.GET, pkg_url, json.dumps(dict(
            contents=contents,
            urls={h: 'https://example.com/%s' % h for h in hashes}
        )))

    def _mock_s3(self, pkg_hash, contents):
        s3_url = 'https://example.com/%s' % pkg_hash
        self.requests_mock.add(responses.GET, s3_url, contents)<|MERGE_RESOLUTION|>--- conflicted
+++ resolved
@@ -45,11 +45,7 @@
         command.install(session, 'foo/bar')
 
         with open('quilt_packages/foo/bar.json') as fd:
-<<<<<<< HEAD
-            file_contents = json.loads(fd.read())
-=======
             file_contents = json.load(fd)
->>>>>>> 02f6e0ab
             assert file_contents == contents
 
         store = get_store("foo", "bar")
