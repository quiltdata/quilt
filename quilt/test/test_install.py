"""
Tests for the install command.
"""

import hashlib
import json
import os
import time

import responses
from six import assertRaisesRegex
from six.moves import urllib

from ..tools import command
from ..tools.const import HASH_TYPE
from ..tools.core import (
    decode_node,
    encode_node,
    hash_contents,
    FileNode,
    GroupNode,
    PackageFormat,
    TableNode,
    RootNode,
)
from ..tools.package import Package
from ..tools.store import PackageStore
from ..tools.util import gzip_compress

from .utils import QuiltTestCase

class InstallTest(QuiltTestCase):
    """
    Unit tests for quilt install.
    """
    @classmethod
    def make_table_data(cls, string="table"):
        table_data = (string * 10).encode('utf-8')
        h = hashlib.new(HASH_TYPE)
        h.update(table_data)
        table_hash = h.hexdigest()
        return table_data, table_hash

    @classmethod
    def make_file_data(cls, string="file"):
        file_data = (string * 10).encode('utf-8')
        h = hashlib.new(HASH_TYPE)
        h.update(file_data)
        file_hash = h.hexdigest()
        return file_data, file_hash
    
    @classmethod
    def make_contents(cls, **args):
        contents = RootNode(dict(
            group=GroupNode(dict([
                (key, TableNode([val]) if 'table' in key else FileNode([val]))
                for key, val in args.items()]
            ))
        ))
        return contents, hash_contents(contents)
        
    def test_install_latest(self):
        """
        Install the latest update of a package.
        """
        table_data, table_hash = self.make_table_data()
        file_data, file_hash = self.make_file_data()
        contents, contents_hash = self.make_contents(table=table_hash, file=file_hash)

        self._mock_tag('foo/bar', 'latest', contents_hash)
        self._mock_package('foo/bar', contents_hash, '', contents, [table_hash, file_hash])
        self._mock_s3(table_hash, table_data)
        self._mock_s3(file_hash, file_data)

        command.install('foo/bar')        
        teststore = PackageStore(self._store_dir)

        with open(os.path.join(teststore.package_path('foo', 'bar'),
                               Package.CONTENTS_DIR,
                               contents_hash)) as fd:
            file_contents = json.load(fd, object_hook=decode_node)
            assert file_contents == contents

        with open(teststore.object_path(objhash=table_hash), 'rb') as fd:
            contents = fd.read()
            assert contents == table_data

        with open(teststore.object_path(objhash=file_hash), 'rb') as fd:
            contents = fd.read()
            assert contents == file_data

    def test_short_hashes(self):
        """
        Test various functions that use short hashes
        """
        table_data, table_hash = self.make_table_data()
        file_data, file_hash = self.make_file_data()
        contents, contents_hash = self.make_contents(table=table_hash, file=file_hash)

        self._mock_log('foo/bar', contents_hash)

        self._mock_tag('foo/bar', 'mytag', contents_hash[0:6], cmd=responses.PUT)
        command.tag_add('foo/bar', 'mytag', contents_hash[0:6])

        self._mock_version('foo/bar', '1.0', contents_hash[0:6], cmd=responses.PUT)
        command.version_add('foo/bar', '1.0', contents_hash[0:6], force=True)

    def test_install_subpackage(self):
        """
        Install a part of a package.
        """
        table_data, table_hash = self.make_table_data()
        contents, contents_hash = self.make_contents(table=table_hash)

        self._mock_tag('foo/bar', 'latest', contents_hash)
        self._mock_package('foo/bar', contents_hash, 'group/table', contents, [table_hash])
        self._mock_s3(table_hash, table_data)

        command.install('foo/bar/group/table')

        teststore = PackageStore(self._store_dir)
        with open(os.path.join(teststore.package_path('foo', 'bar'),
                               Package.CONTENTS_DIR, contents_hash)) as fd:
            file_contents = json.load(fd, object_hook=decode_node)
            assert file_contents == contents

        with open(teststore.object_path(objhash=table_hash), 'rb') as fd:
            contents = fd.read()
            assert contents == table_data

    def validate_file(self, user, package, contents_hash, contents, table_hash, table_data):
        teststore = PackageStore(self._store_dir)

        with open(os.path.join(teststore.package_path(user, package),
                               Package.CONTENTS_DIR,
                               contents_hash), 'r') as fd:
            file_contents = json.load(fd, object_hook=decode_node)
            assert file_contents == contents

        with open(teststore.object_path(objhash=table_hash), 'rb') as fd:
            contents = fd.read()
            assert contents == table_data

    def getmtime(self, user, package, contents_hash):
        teststore = PackageStore(self._store_dir)

        return os.path.getmtime(os.path.join(teststore.package_path(user, package),
                                             Package.CONTENTS_DIR,
                                             contents_hash))

    def test_install_dependencies(self):
        """
        Install multiple packages via requirements file
        """
        table_data1, table_hash1 = self.make_table_data('table1')
        contents1, contents_hash1 = self.make_contents(table1=table_hash1)
        self._mock_tag('foo/bar', 'latest', contents_hash1)
        self._mock_package('foo/bar', contents_hash1, '', contents1, [table_hash1])
        self._mock_s3(table_hash1, table_data1)

        table_data2, table_hash2 = self.make_table_data('table2')
        contents2, contents_hash2 = self.make_contents(table2=table_hash2)
        self._mock_tag('baz/bat', 'nexttag', contents_hash2)
        self._mock_package('baz/bat', contents_hash2, '', contents2, [table_hash2])
        self._mock_s3(table_hash2, table_data2)

        table_data3, table_hash3 = self.make_table_data('table3')
        contents3, contents_hash3 = self.make_contents(table3=table_hash3)
        self._mock_version('usr1/pkga', 'v1', contents_hash3)
        self._mock_package('usr1/pkga', contents_hash3, '', contents3, [table_hash3])
        self._mock_s3(table_hash3, table_data3)

        table_data4, table_hash4 = self.make_table_data('table4')
        contents4, contents_hash4 = self.make_contents(table4=table_hash4)
        self._mock_tag('usr2/pkgb', 'latest', contents_hash4)
        self._mock_package('usr2/pkgb', contents_hash4, '', contents4, [table_hash4])
        self._mock_s3(table_hash4, table_data4)

        table_data5, table_hash5 = self.make_table_data('table5')
        contents5, contents_hash5 = self.make_contents(table5=table_hash5)
        self._mock_log('usr3/pkgc', contents_hash5)
        self._mock_package('usr3/pkgc', contents_hash5, '', contents5, [table_hash5])
        self._mock_s3(table_hash5, table_data5)

        table_data6, table_hash6 = self.make_table_data('table6')
        contents6, contents_hash6 = self.make_contents(table6=table_hash6)
        self._mock_tag('danWebster/sgRNAs', 'latest', contents_hash6)
        self._mock_package('danWebster/sgRNAs', contents_hash6, 'libraries/brunello', contents6, [table_hash6])
        self._mock_s3(table_hash6, table_data6)

        # inline test of quilt.yml
        command.install('''
packages:
- foo/bar:t:latest   # comment
- baz/bat:t:nexttag
- usr1/pkga:version:v1
- usr2/pkgb
- usr3/pkgc:h:SHORTHASH5
- danWebster/sgRNAs/libraries/brunello  # subpath
        '''.replace('SHORTHASH5', contents_hash5[0:8]))  # short hash
        self.validate_file('foo', 'bar', contents_hash1, contents1, table_hash1, table_data1)
        self.validate_file('baz','bat', contents_hash2, contents2, table_hash2, table_data2)
        self.validate_file('usr1','pkga', contents_hash3, contents3, table_hash3, table_data3)
        self.validate_file('usr2','pkgb', contents_hash4, contents4, table_hash4, table_data4)
        self.validate_file('usr3','pkgc', contents_hash5, contents5, table_hash5, table_data5)
        self.validate_file('danWebster', 'sgRNAs', contents_hash6, contents6, table_hash6, table_data6)
        # check that installation happens in the order listed in quilt.yml
        assert (self.getmtime('foo','bar', contents_hash1) <=
                self.getmtime('baz','bat', contents_hash2) <=
                self.getmtime('usr1','pkga', contents_hash3) <=
                self.getmtime('usr2','pkgb', contents_hash4) <=
                self.getmtime('usr3','pkgc', contents_hash5) <=
                self.getmtime('danWebster', 'sgRNAs', contents_hash6))

        # test reading from file
<<<<<<< HEAD
        table_data7, table_hash7 = self.make_table_data('table7')
        contents7, contents_hash7 = self.make_contents(table7=table_hash7)
        self._mock_tag('usr4/pkgd', 'latest', contents_hash7)
        self._mock_package('usr4/pkgd', contents_hash7, 'group/table', contents7, [table_hash7])
        self._mock_s3(table_hash7, table_data7)
=======
        table_data6, table_hash6 = self.make_table_data('table6')
        contents6, contents_hash6 = self.make_contents(table6=table_hash6)
        self._mock_tag('usr4/pkgd', 'latest', contents_hash6)
        self._mock_package('usr4/pkgd', contents_hash6, '', contents6, [table_hash6])
        self._mock_s3(table_hash6, table_data6)
>>>>>>> e9851a9a
        with open('tmp_quilt.yml', 'w') as fd:
            fd.write("packages:\n- usr4/pkgd")
            fd.close()
        command.install('@tmp_quilt.yml')
            

    def test_bad_install_dependencies(self):
        """
        Install multiple packages via requirements file
        """
        table_data1, table_hash1 = self.make_table_data('table1')
        contents1, contents_hash1 = self.make_contents(table1=table_hash1)

        # missing/malformed requests
        with assertRaisesRegex(self, command.CommandException, "package name is empty"):
            command.install(" ")
        with assertRaisesRegex(self, command.CommandException, "file not found: quilt.yml"):
            command.install("@quilt.yml")
        with assertRaisesRegex(self, command.CommandException, "Specify package as"):
            command.install("packages:\n")
        with assertRaisesRegex(self, command.CommandException, "Specify package as"):
            command.install("packages:\n- foo")
        with assertRaisesRegex(self, command.CommandException, "Invalid versioninfo"):
            command.install("packages:\n- foo/bar:xxx:bar")
        with assertRaisesRegex(self, Exception, "No such file or directory"):
            self.validate_file('foo', 'bar', contents_hash1, contents1, table_hash1, table_data1)

        # unknown hash/tag/version/subpath
        self._mock_log('akarve/sales', contents_hash1)
        with assertRaisesRegex(self, command.CommandException, "Invalid hash"):
            command.install("packages:\n- akarve/sales:h:123456")
        self._mock_tag('akarve/sales', 'unknown', contents_hash1)
        self._mock_package('akarve/sales', contents_hash1, 'group/table', contents1, [table_hash1],
                           status=404, message='Tag unknown does not exist')
        with assertRaisesRegex(self, command.CommandException, "Tag unknown does not exist"):
            command.install("packages:\n- akarve/sales:t:unknown")
        self._mock_version('akarve/sales', '99.99', contents_hash1)
        self._mock_package('akarve/sales', contents_hash1, 'group/table', contents1, [table_hash1],
                           status=404, message='Version 99.99 does not exist')
        with assertRaisesRegex(self, command.CommandException, "Version 99.99 does not exist"):
            command.install("packages:\n- akarve/sales:v:99.99")
        table_data2, table_hash2 = self.make_table_data('table2')
        contents2, contents_hash2 = self.make_contents(table2=table_hash2)
        self._mock_tag('baz/bat', 'latest', contents_hash2)
        self._mock_package('baz/bat', contents_hash2, 'badsubpath', contents2, [table_hash2],
                           status=404, message='Invalid subpath')
        with assertRaisesRegex(self, command.CommandException, "Invalid subpath"):
            command.install("packages:\n- baz/bat/badsubpath")

    def test_bad_contents_hash(self):
        """
        Test that a package with a bad contents hash fails installation.
        """
        tabledata = b'Bad package'
        h = hashlib.new(HASH_TYPE)
        h.update(tabledata)
        obj_hash = h.hexdigest()
        contents = GroupNode(dict(
            foo=GroupNode(dict(
                bar=TableNode([obj_hash])
            ))
        ))
        contents_hash = 'e867010701edc0b1c8be177e02a93aa3cb1342bb1123046e1f6b40e428c6048e'

        self._mock_tag('foo/bar', 'latest', contents_hash)
        self._mock_package('foo/bar', contents_hash, '', contents, [obj_hash])

        with assertRaisesRegex(self, command.CommandException, "Mismatched hash"):
            command.install('foo/bar')

        assert not os.path.exists(os.path.join(self._store_dir, 'foo/bar.json'))

    def test_bad_object_hash(self):
        """
        Test that a package with a file hash mismatch fails installation.
        """
        tabledata = b'Bad package'
        h = hashlib.new(HASH_TYPE)
        h.update(tabledata)
        obj_hash = 'e867010701edc0b1c8be177e02a93aa3cb1342bb1123046e1f6b40e428c6048e'
        contents = GroupNode(dict(
            foo=GroupNode(dict(
                bar=TableNode([obj_hash])
            ))
        ))
        contents_hash = hash_contents(contents)

        self._mock_tag('foo/bar', 'latest', contents_hash)
        self._mock_package('foo/bar', contents_hash, '', contents, [obj_hash])
        self._mock_s3(obj_hash, tabledata)

        with assertRaisesRegex(self, command.CommandException, "hashes do not match"):
            command.install('foo/bar')

        assert not os.path.exists(os.path.join(self._store_dir, 'foo/bar.json'))

    def test_resume_download(self):
        """
        Test that existing objects don't get re-downloaded - unless their hash is wrong.
        """
        file_data_list = []
        file_hash_list = []
        for i in range(3):
            file_data, file_hash = self.make_file_data('file%d' % i)
            file_data_list.append(file_data)
            file_hash_list.append(file_hash)

        contents = RootNode(dict(
            file0=FileNode([file_hash_list[0]]),
            file1=FileNode([file_hash_list[1]]),
            file2=FileNode([file_hash_list[2]]),
        ), format=PackageFormat.HDF5)
        contents_hash = hash_contents(contents)

        # Create a package store object to use its path helpers
        teststore = PackageStore(self._store_dir)

        # file0 already exists.
        with open(teststore.object_path(objhash=file_hash_list[0]), 'wb') as fd:
            fd.write(file_data_list[0])

        # file1 exists, but has the wrong contents.
        with open(teststore.object_path(objhash=file_hash_list[1]), 'wb') as fd:
            fd.write(b"Garbage")

        # file2 does not exist.

        self._mock_tag('foo/bar', 'latest', contents_hash)
        self._mock_package('foo/bar', contents_hash, '', contents, file_hash_list)
        # Don't mock file0, since it's not supposed to be downloaded.
        self._mock_s3(file_hash_list[1], file_data_list[1])
        self._mock_s3(file_hash_list[2], file_data_list[2])

        command.install('foo/bar')

        # Verify that file1 got redownloaded.
        with open(teststore.object_path(objhash=file_hash_list[1]), 'rb') as fd:
            contents = fd.read()
            assert contents == file_data_list[1]

    def _mock_log(self, package, pkg_hash):
        log_url = '%s/api/log/%s/' % (command.get_registry_url(), package)
        self.requests_mock.add(responses.GET, log_url, json.dumps({'logs': [
            {'created': int(time.time()), 'hash': pkg_hash, 'author': 'author' }
        ]}))

    def _mock_tag(self, package, tag, pkg_hash, cmd=responses.GET):
        tag_url = '%s/api/tag/%s/%s' % (command.get_registry_url(), package, tag)
        self.requests_mock.add(cmd, tag_url, json.dumps(dict(
            hash=pkg_hash
        )))

    def _mock_version(self, package, version, pkg_hash, cmd=responses.GET):
        tag_url = '%s/api/version/%s/%s' % (command.get_registry_url(), package, version)
        self.requests_mock.add(cmd, tag_url, json.dumps(dict(
            hash=pkg_hash
        )))

    def _mock_package(self, package, pkg_hash, subpath, contents, hashes,
                      status=200, message=None):
        pkg_url = '%s/api/package/%s/%s?%s' % (
            command.get_registry_url(), package, pkg_hash, urllib.parse.urlencode(dict(subpath=subpath))
        )
        self.requests_mock.add(responses.GET, pkg_url, body=json.dumps(
            dict(message=message) if message else 
            dict(contents=contents, urls={h: 'https://example.com/%s' % h for h in hashes})
        , default=encode_node), match_querystring=True, status=status)

    def _mock_s3(self, pkg_hash, contents):
        s3_url = 'https://example.com/%s' % pkg_hash
        headers = {
            'Content-Range': 'bytes 0-%d/%d' % (len(contents) - 1, len(contents))
        }
        body = gzip_compress(contents)
        self.requests_mock.add(responses.GET, s3_url, body, headers=headers)<|MERGE_RESOLUTION|>--- conflicted
+++ resolved
@@ -213,19 +213,11 @@
                 self.getmtime('danWebster', 'sgRNAs', contents_hash6))
 
         # test reading from file
-<<<<<<< HEAD
         table_data7, table_hash7 = self.make_table_data('table7')
         contents7, contents_hash7 = self.make_contents(table7=table_hash7)
         self._mock_tag('usr4/pkgd', 'latest', contents_hash7)
         self._mock_package('usr4/pkgd', contents_hash7, 'group/table', contents7, [table_hash7])
         self._mock_s3(table_hash7, table_data7)
-=======
-        table_data6, table_hash6 = self.make_table_data('table6')
-        contents6, contents_hash6 = self.make_contents(table6=table_hash6)
-        self._mock_tag('usr4/pkgd', 'latest', contents_hash6)
-        self._mock_package('usr4/pkgd', contents_hash6, '', contents6, [table_hash6])
-        self._mock_s3(table_hash6, table_data6)
->>>>>>> e9851a9a
         with open('tmp_quilt.yml', 'w') as fd:
             fd.write("packages:\n- usr4/pkgd")
             fd.close()
