"""
Tests for the install command.
"""

import hashlib
import json
import os
import time

import responses
from six import assertRaisesRegex
from six.moves import urllib

from ..tools import command
from ..tools.const import HASH_TYPE
from ..tools.core import (
    decode_node,
    encode_node,
    hash_contents,
    FileNode,
    GroupNode,
    PackageFormat,
    TableNode,
    RootNode,
)
<<<<<<< HEAD
from ..tools.util import gzip_compress
=======
from ..tools.package import Package
from ..tools.store import PackageStore
>>>>>>> 70396320

from .utils import QuiltTestCase

class InstallTest(QuiltTestCase):
    """
    Unit tests for quilt install.
    """
    @classmethod
    def make_table_data(cls, string="table"):
        table_data = (string * 10).encode('utf-8')
        h = hashlib.new(HASH_TYPE)
        h.update(table_data)
        table_hash = h.hexdigest()
        return table_data, table_hash

    @classmethod
    def make_file_data(cls, string="file"):
        file_data = (string * 10).encode('utf-8')
        h = hashlib.new(HASH_TYPE)
        h.update(file_data)
        file_hash = h.hexdigest()
        return file_data, file_hash
    
    @classmethod
    def make_contents(cls, **args):
        contents = RootNode(dict(
            group=GroupNode(dict([
                (key, TableNode([val]) if 'table' in key else FileNode([val]))
                for key, val in args.items()]
            ))
        ))
        return contents, hash_contents(contents)
        
    def test_install_latest(self):
        """
        Install the latest update of a package.
        """
        table_data, table_hash = self.make_table_data()
        file_data, file_hash = self.make_file_data()
        contents, contents_hash = self.make_contents(table=table_hash, file=file_hash)

        self._mock_tag('foo/bar', 'latest', contents_hash)
        self._mock_package('foo/bar', contents_hash, '', contents, [table_hash, file_hash])
        self._mock_s3(table_hash, table_data)
        self._mock_s3(file_hash, file_data)

        command.install('foo/bar')        
        teststore = PackageStore(self._store_dir)

        with open(os.path.join(teststore.package_path('foo', 'bar'),
                               Package.CONTENTS_DIR,
                               contents_hash)) as fd:
            file_contents = json.load(fd, object_hook=decode_node)
            assert file_contents == contents

<<<<<<< HEAD
        with open('quilt_packages/objs/{hash}'.format(hash=table_hash), 'rb') as fd:
            contents = fd.read()
            assert contents == table_data

        with open('quilt_packages/objs/{hash}'.format(hash=file_hash), 'rb') as fd:
=======
        with open(os.path.join(self._store_dir, 'objs/{hash}'.format(hash=table_hash))) as fd:
            contents = fd.read()
            assert contents == table_data

        with open(os.path.join(self._store_dir, 'objs/{hash}'.format(hash=file_hash))) as fd:
>>>>>>> 70396320
            contents = fd.read()
            assert contents == file_data

    def test_short_hashes(self):
        """
        Test various functions that use short hashes
        """
        table_data, table_hash = self.make_table_data()
        file_data, file_hash = self.make_file_data()
        contents, contents_hash = self.make_contents(table=table_hash, file=file_hash)

        self._mock_tag('foo/bar', 'mytag', contents_hash[0:6], cmd=responses.PUT)
        self._mock_log('foo/bar', contents_hash)
        command.tag_add('foo/bar', 'mytag', contents_hash[0:6])

        self._mock_version('foo/bar', '1.0', contents_hash[0:6], cmd=responses.PUT)
        self._mock_log('foo/bar', contents_hash)
        command.version_add('foo/bar', '1.0', contents_hash[0:6], force=True)

    def test_install_subpackage(self):
        """
        Install a part of a package.
        """
        table_data, table_hash = self.make_table_data()
        contents, contents_hash = self.make_contents(table=table_hash)

        self._mock_tag('foo/bar', 'latest', contents_hash)
        self._mock_package('foo/bar', contents_hash, 'group/table', contents, [table_hash])
        self._mock_s3(table_hash, table_data)

        command.install('foo/bar/group/table')

        teststore = PackageStore(self._store_dir)
        with open(os.path.join(teststore.package_path('foo', 'bar'),
                               Package.CONTENTS_DIR, contents_hash)) as fd:
            file_contents = json.load(fd, object_hook=decode_node)
            assert file_contents == contents

<<<<<<< HEAD
        with open('quilt_packages/objs/{hash}'.format(hash=table_hash), 'rb') as fd:
            contents = fd.read()
            assert contents == table_data

    @staticmethod
    def validate_file(filename, contents, table_hash, table_data):
        with open('quilt_packages/'+filename, 'rb') as fd:
            file_contents = json.load(fd, object_hook=decode_node)
            assert file_contents == contents
        with open('quilt_packages/objs/{hash}'.format(hash=table_hash), 'rb') as fd:
=======
        with open(teststore.object_path(objhash=table_hash)) as fd:
            contents = fd.read()
            assert contents == table_data

    def validate_file(self, user, package, contents_hash, contents, table_hash, table_data):
        teststore = PackageStore(self._store_dir)

        with open(os.path.join(teststore.package_path(user, package),
                               Package.CONTENTS_DIR,
                               contents_hash)) as fd:
            file_contents = json.load(fd, object_hook=decode_node)
            assert file_contents == contents

        with open(os.path.join(self._store_dir, 'objs/{hash}'.format(hash=table_hash))) as fd:
>>>>>>> 70396320
            contents = fd.read()
            assert contents == table_data

    def getmtime(self, user, package, contents_hash):
        teststore = PackageStore(self._store_dir)

        return os.path.getmtime(os.path.join(teststore.package_path(user, package),
                                             Package.CONTENTS_DIR,
                                             contents_hash))

    def test_install_dependencies(self):
        """
        Install multiple packages via requirements file
        """
        table_data1, table_hash1 = self.make_table_data('table1')
        contents1, contents_hash1 = self.make_contents(table1=table_hash1)
        self._mock_tag('foo/bar', 'latest', contents_hash1)
        self._mock_package('foo/bar', contents_hash1, 'group/table', contents1, [table_hash1])
        self._mock_s3(table_hash1, table_data1)

        table_data2, table_hash2 = self.make_table_data('table2')
        contents2, contents_hash2 = self.make_contents(table2=table_hash2)
        self._mock_tag('baz/bat', 'nexttag', contents_hash2)
        self._mock_package('baz/bat', contents_hash2, 'group/table', contents2, [table_hash2])
        self._mock_s3(table_hash2, table_data2)

        table_data3, table_hash3 = self.make_table_data('table3')
        contents3, contents_hash3 = self.make_contents(table3=table_hash3)
        self._mock_version('usr1/pkga', 'v1', contents_hash3)
        self._mock_package('usr1/pkga', contents_hash3, 'group/table', contents3, [table_hash3])
        self._mock_s3(table_hash3, table_data3)

        table_data4, table_hash4 = self.make_table_data('table4')
        contents4, contents_hash4 = self.make_contents(table4=table_hash4)
        self._mock_tag('usr2/pkgb', 'latest', contents_hash4)
        self._mock_package('usr2/pkgb', contents_hash4, 'group/table', contents4, [table_hash4])
        self._mock_s3(table_hash4, table_data4)

        table_data5, table_hash5 = self.make_table_data('table5')
        contents5, contents_hash5 = self.make_contents(table5=table_hash5)
        self._mock_log('usr3/pkgc', contents_hash5)
        self._mock_package('usr3/pkgc', contents_hash5, 'group/table', contents5, [table_hash5])
        self._mock_s3(table_hash5, table_data5)

        # inline test of quilt.yml
        command.install('''
packages:
- foo/bar:t:latest   # comment
- baz/bat:t:nexttag
- usr1/pkga:version:v1
- usr2/pkgb
- usr3/pkgc:h:SHORTHASH5
        '''.replace('SHORTHASH5', contents_hash5[0:8]))  # short hash
        self.validate_file('foo', 'bar', contents_hash1, contents1, table_hash1, table_data1)
        self.validate_file('baz','bat', contents_hash2, contents2, table_hash2, table_data2)
        self.validate_file('usr1','pkga', contents_hash3, contents3, table_hash3, table_data3)
        self.validate_file('usr2','pkgb', contents_hash4, contents4, table_hash4, table_data4)
        self.validate_file('usr3','pkgc', contents_hash5, contents5, table_hash5, table_data5)
        # check that installation happens in the order listed in quilt.yml
        assert (self.getmtime('foo','bar', contents_hash1) <=
                self.getmtime('baz','bat', contents_hash2) <=
                self.getmtime('usr1','pkga', contents_hash3) <=
                self.getmtime('usr2','pkgb', contents_hash4) <=
                self.getmtime('usr3','pkgc', contents_hash5))

        # test reading from file
        table_data6, table_hash6 = self.make_table_data('table6')
        contents6, contents_hash6 = self.make_contents(table6=table_hash6)
        self._mock_tag('usr4/pkgd', 'latest', contents_hash6)
        self._mock_package('usr4/pkgd', contents_hash6, 'group/table', contents6, [table_hash6])
        self._mock_s3(table_hash6, table_data6)
        with open('tmp_quilt.yml', 'w') as fd:
            fd.write("packages:\n- usr4/pkgd")
            fd.close()
        command.install('@tmp_quilt.yml')
            

    def test_bad_install_dependencies(self):
        """
        Install multiple packages via requirements file
        """
        table_data1, table_hash1 = self.make_table_data('table1')
        contents1, contents_hash1 = self.make_contents(table1=table_hash1)

        with assertRaisesRegex(self, command.CommandException, "package name is empty"):
            command.install(" ")
        with assertRaisesRegex(self, command.CommandException, "Specify package as"):
            command.install("packages:\n")
        with assertRaisesRegex(self, command.CommandException, "Specify package as"):
            command.install("packages:\n- foo")
        with assertRaisesRegex(self, command.CommandException, "invalid versioninfo"):
            command.install("packages:\n- foo/bar:xxx:bar")
        with assertRaisesRegex(self, Exception, "No such file or directory"):
            self.validate_file('foo', 'bar', contents_hash1, contents1, table_hash1, table_data1)

    def test_bad_contents_hash(self):
        """
        Test that a package with a bad contents hash fails installation.
        """
        tabledata = b'Bad package'
        h = hashlib.new(HASH_TYPE)
        h.update(tabledata)
        obj_hash = h.hexdigest()
        contents = GroupNode(dict(
            foo=GroupNode(dict(
                bar=TableNode([obj_hash])
            ))
        ))
        contents_hash = 'e867010701edc0b1c8be177e02a93aa3cb1342bb1123046e1f6b40e428c6048e'

        self._mock_tag('foo/bar', 'latest', contents_hash)
        self._mock_package('foo/bar', contents_hash, '', contents, [obj_hash])

        with assertRaisesRegex(self, command.CommandException, "Mismatched hash"):
            command.install('foo/bar')

        assert not os.path.exists(os.path.join(self._store_dir, 'foo/bar.json'))

    def test_bad_object_hash(self):
        """
        Test that a package with a file hash mismatch fails installation.
        """
        tabledata = b'Bad package'
        h = hashlib.new(HASH_TYPE)
        h.update(tabledata)
        obj_hash = 'e867010701edc0b1c8be177e02a93aa3cb1342bb1123046e1f6b40e428c6048e'
        contents = GroupNode(dict(
            foo=GroupNode(dict(
                bar=TableNode([obj_hash])
            ))
        ))
        contents_hash = hash_contents(contents)

        self._mock_tag('foo/bar', 'latest', contents_hash)
        self._mock_package('foo/bar', contents_hash, '', contents, [obj_hash])
        self._mock_s3(obj_hash, tabledata)

        with assertRaisesRegex(self, command.CommandException, "hashes do not match"):
            command.install('foo/bar')

        assert not os.path.exists(os.path.join(self._store_dir, 'foo/bar.json'))

    def test_resume_download(self):
        """
        Test that existing objects don't get re-downloaded - unless their hash is wrong.
        """
        file_data_list = []
        file_hash_list = []
        for i in range(3):
            file_data, file_hash = self.make_file_data('file%d' % i)
            file_data_list.append(file_data)
            file_hash_list.append(file_hash)

        contents = RootNode(dict(
            file0=FileNode([file_hash_list[0]]),
            file1=FileNode([file_hash_list[1]]),
            file2=FileNode([file_hash_list[2]]),
        ), format=PackageFormat.HDF5)
        contents_hash = hash_contents(contents)

        # Create a package store object to use its path helpers
        teststore = PackageStore(self._store_dir)

        # file0 already exists.
<<<<<<< HEAD
        with open('quilt_packages/objs/{hash}'.format(hash=file_hash_list[0]), 'wb') as fd:
            fd.write(file_data_list[0])

        # file1 exists, but has the wrong contents.
        with open('quilt_packages/objs/{hash}'.format(hash=file_hash_list[1]), 'wb') as fd:
            fd.write(b"Garbage")
=======
        with open(teststore.object_path(objhash=file_hash_list[0]), 'w') as fd:
            fd.write(file_data_list[0])

        # file1 exists, but has the wrong contents.
        with open(teststore.object_path(objhash=file_hash_list[1]), 'w') as fd:
            fd.write("Garbage")
>>>>>>> 70396320

        # file2 does not exist.

        self._mock_tag('foo/bar', 'latest', contents_hash)
        self._mock_package('foo/bar', contents_hash, '', contents, file_hash_list)
        # Don't mock file0, since it's not supposed to be downloaded.
        self._mock_s3(file_hash_list[1], file_data_list[1])
        self._mock_s3(file_hash_list[2], file_data_list[2])

        command.install('foo/bar')

        # Verify that file1 got redownloaded.
<<<<<<< HEAD
        with open('quilt_packages/objs/{hash}'.format(hash=file_hash_list[1]), 'rb') as fd:
=======
        with open(teststore.object_path(objhash=file_hash_list[1])) as fd:
>>>>>>> 70396320
            contents = fd.read()
            assert contents == file_data_list[1]

    def _mock_log(self, package, pkg_hash):
        log_url = '%s/api/log/%s/' % (command.get_registry_url(), package)
        self.requests_mock.add(responses.GET, log_url, json.dumps({'logs': [
            {'created': int(time.time()), 'hash': pkg_hash, 'author': 'author' }
        ]}))

    def _mock_tag(self, package, tag, pkg_hash, cmd=responses.GET):
        tag_url = '%s/api/tag/%s/%s' % (command.get_registry_url(), package, tag)
        self.requests_mock.add(cmd, tag_url, json.dumps(dict(
            hash=pkg_hash
        )))

    def _mock_version(self, package, version, pkg_hash, cmd=responses.GET):
        tag_url = '%s/api/version/%s/%s' % (command.get_registry_url(), package, version)
        self.requests_mock.add(cmd, tag_url, json.dumps(dict(
            hash=pkg_hash
        )))

    def _mock_package(self, package, pkg_hash, subpath, contents, hashes):
        pkg_url = '%s/api/package/%s/%s?%s' % (
            command.get_registry_url(), package, pkg_hash, urllib.parse.urlencode(dict(subpath=subpath))
        )
        self.requests_mock.add(responses.GET, pkg_url, json.dumps(dict(
            contents=contents,
            urls={h: 'https://example.com/%s' % h for h in hashes}
        ), default=encode_node), match_querystring=True)

    def _mock_s3(self, pkg_hash, contents):
        s3_url = 'https://example.com/%s' % pkg_hash
        headers = {
            'Content-Range': 'bytes 0-%d/%d' % (len(contents) - 1, len(contents))
        }
        body = gzip_compress(contents)
        self.requests_mock.add(responses.GET, s3_url, body, headers=headers)<|MERGE_RESOLUTION|>--- conflicted
+++ resolved
@@ -23,12 +23,9 @@
     TableNode,
     RootNode,
 )
-<<<<<<< HEAD
-from ..tools.util import gzip_compress
-=======
 from ..tools.package import Package
 from ..tools.store import PackageStore
->>>>>>> 70396320
+from ..tools.util import gzip_compress
 
 from .utils import QuiltTestCase
 
@@ -84,19 +81,11 @@
             file_contents = json.load(fd, object_hook=decode_node)
             assert file_contents == contents
 
-<<<<<<< HEAD
-        with open('quilt_packages/objs/{hash}'.format(hash=table_hash), 'rb') as fd:
+        with open(os.path.join(self._store_dir, 'objs/{hash}'.format(hash=table_hash)), 'rb') as fd:
             contents = fd.read()
             assert contents == table_data
 
-        with open('quilt_packages/objs/{hash}'.format(hash=file_hash), 'rb') as fd:
-=======
-        with open(os.path.join(self._store_dir, 'objs/{hash}'.format(hash=table_hash))) as fd:
-            contents = fd.read()
-            assert contents == table_data
-
-        with open(os.path.join(self._store_dir, 'objs/{hash}'.format(hash=file_hash))) as fd:
->>>>>>> 70396320
+        with open(os.path.join(self._store_dir, 'objs/{hash}'.format(hash=file_hash)), 'rb') as fd:
             contents = fd.read()
             assert contents == file_data
 
@@ -135,33 +124,20 @@
             file_contents = json.load(fd, object_hook=decode_node)
             assert file_contents == contents
 
-<<<<<<< HEAD
-        with open('quilt_packages/objs/{hash}'.format(hash=table_hash), 'rb') as fd:
+        with open(teststore.object_path(objhash=table_hash), 'rb') as fd:
             contents = fd.read()
             assert contents == table_data
 
-    @staticmethod
-    def validate_file(filename, contents, table_hash, table_data):
-        with open('quilt_packages/'+filename, 'rb') as fd:
+    def validate_file(self, user, package, contents_hash, contents, table_hash, table_data):
+        teststore = PackageStore(self._store_dir)
+
+        with open(os.path.join(teststore.package_path(user, package),
+                               Package.CONTENTS_DIR,
+                               contents_hash), 'rb') as fd:
             file_contents = json.load(fd, object_hook=decode_node)
             assert file_contents == contents
-        with open('quilt_packages/objs/{hash}'.format(hash=table_hash), 'rb') as fd:
-=======
-        with open(teststore.object_path(objhash=table_hash)) as fd:
-            contents = fd.read()
-            assert contents == table_data
-
-    def validate_file(self, user, package, contents_hash, contents, table_hash, table_data):
-        teststore = PackageStore(self._store_dir)
-
-        with open(os.path.join(teststore.package_path(user, package),
-                               Package.CONTENTS_DIR,
-                               contents_hash)) as fd:
-            file_contents = json.load(fd, object_hook=decode_node)
-            assert file_contents == contents
-
-        with open(os.path.join(self._store_dir, 'objs/{hash}'.format(hash=table_hash))) as fd:
->>>>>>> 70396320
+
+        with open(os.path.join(self._store_dir, 'objs/{hash}'.format(hash=table_hash)), 'rb') as fd:
             contents = fd.read()
             assert contents == table_data
 
@@ -326,21 +302,12 @@
         teststore = PackageStore(self._store_dir)
 
         # file0 already exists.
-<<<<<<< HEAD
-        with open('quilt_packages/objs/{hash}'.format(hash=file_hash_list[0]), 'wb') as fd:
+        with open(teststore.object_path(objhash=file_hash_list[0]), 'wb') as fd:
             fd.write(file_data_list[0])
 
         # file1 exists, but has the wrong contents.
-        with open('quilt_packages/objs/{hash}'.format(hash=file_hash_list[1]), 'wb') as fd:
-            fd.write(b"Garbage")
-=======
-        with open(teststore.object_path(objhash=file_hash_list[0]), 'w') as fd:
-            fd.write(file_data_list[0])
-
-        # file1 exists, but has the wrong contents.
-        with open(teststore.object_path(objhash=file_hash_list[1]), 'w') as fd:
+        with open(teststore.object_path(objhash=file_hash_list[1]), 'wb') as fd:
             fd.write("Garbage")
->>>>>>> 70396320
 
         # file2 does not exist.
 
@@ -353,11 +320,7 @@
         command.install('foo/bar')
 
         # Verify that file1 got redownloaded.
-<<<<<<< HEAD
-        with open('quilt_packages/objs/{hash}'.format(hash=file_hash_list[1]), 'rb') as fd:
-=======
-        with open(teststore.object_path(objhash=file_hash_list[1])) as fd:
->>>>>>> 70396320
+        with open(teststore.object_path(objhash=file_hash_list[1]), 'rb') as fd:
             contents = fd.read()
             assert contents == file_data_list[1]
 
