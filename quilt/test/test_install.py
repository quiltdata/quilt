--- conflicted
+++ resolved
@@ -221,10 +221,6 @@
             fd.write("packages:\n- usr4/pkgd")
             fd.close()
         command.install('@tmp_quilt.yml')
-<<<<<<< HEAD
-
-=======
->>>>>>> 300b2683
 
     def test_bad_install_dependencies(self):
         """
