--- conflicted
+++ resolved
@@ -20,14 +20,9 @@
 from .build import build_package, generate_build_file, BuildException
 from .const import LATEST_TAG, PackageFormat
 from .core import hash_contents, GroupNode, TableNode, FileNode, decode_node, encode_node
-<<<<<<< HEAD
 from .package import PackageException
 from .store import PackageStore, ls_packages
-from .util import BASE_DIR
-=======
-from .store import PackageStore, StoreException, get_store, ls_packages
 from .util import BASE_DIR, FileWithReadProgress
->>>>>>> f3abd863
 
 HEADERS = {"Content-Type": "application/json", "Accept": "application/json"}
 
@@ -246,16 +241,10 @@
     total = len(upload_urls)
     for idx, (objhash, url) in enumerate(upload_urls.items()):
         # Create a temporary gzip'ed file.
-<<<<<<< HEAD
+        print("Uploading object %d/%d..." % (idx + 1, total))
         with pkgobj.tempfile(objhash) as temp_file:
-            response = requests.put(url, data=temp_file, headers=headers)
-=======
-        print("Uploading object %d/%d..." % (idx + 1, total))
-        with store.tempfile(objhash) as temp_file:
             with FileWithReadProgress(temp_file) as temp_file_with_progress:
                 response = requests.put(url, data=temp_file_with_progress, headers=headers)
->>>>>>> f3abd863
-
                 if not response.ok:
                     raise CommandException("Upload failed: error %s" % response.status_code)
 
