# -*- coding: utf-8 -*-
"""
Command line parsing and command dispatch
"""

from __future__ import print_function
from builtins import input
import argparse
import json
import os
import stat
import sys
import time
import webbrowser

import pandas as pd
import requests
from packaging.version import Version

<<<<<<< HEAD
from .build import build_package, BuildException
from .const import LATEST_TAG, NodeType, TYPE_KEY, PackageFormat
from .hashing import hash_contents
from .package import PackageException
from .store import PackageStore, StoreException, ls_packages
=======
from .build import build_package, generate_build_file, BuildException
from .const import LATEST_TAG
from .core import hash_contents, GroupNode, TableNode, FileNode, decode_node, encode_node
from .store import PackageStore, StoreException, get_store, ls_packages
>>>>>>> edb7a6fa
from .util import BASE_DIR

HEADERS = {"Content-Type": "application/json", "Accept": "application/json"}

QUILT_PKG_URL = os.environ.get('QUILT_PKG_URL', 'https://pkg.quiltdata.com')

AUTH_FILE_NAME = "auth.json"


class CommandException(Exception):
    """
    Exception class for all command-related failures.
    """
    pass


def _update_auth(refresh_token):
    response = requests.post("%s/api/token" % QUILT_PKG_URL, data=dict(
        refresh_token=refresh_token
    ))

    if response.status_code != requests.codes.ok:
        raise CommandException("Authentication error: %s" % response.status_code)

    data = response.json()
    error = data.get('error')
    if error is not None:
        raise CommandException("Failed to log in: %s" % error)

    return dict(
        refresh_token=data['refresh_token'],
        access_token=data['access_token'],
        expires_at=data['expires_at']
    )

def _save_auth(auth):
    if not os.path.exists(BASE_DIR):
        os.makedirs(BASE_DIR)

    file_path = os.path.join(BASE_DIR, AUTH_FILE_NAME)
    with open(file_path, 'w') as fd:
        os.chmod(file_path, stat.S_IRUSR | stat.S_IWUSR)
        json.dump(auth, fd)

def _handle_response(resp, **kwargs):
    if resp.status_code == requests.codes.unauthorized:
        raise CommandException("Authentication failed. Run `quilt login` again.")
    elif not resp.ok:
        try:
            data = resp.json()
            raise CommandException(data['message'])
        except ValueError:
            raise CommandException("Unexpected failure: error %s" % resp.status_code)

def create_session():
    """
    Creates a session object to be used for `push`, `install`, etc.

    It reads the credentials, possibly gets an updated access token,
    and sets the request headers.
    """
    file_path = os.path.join(BASE_DIR, AUTH_FILE_NAME)
    if os.path.exists(file_path):
        with open(file_path) as fd:
            auth = json.load(fd)

        # If the access token expires within a minute, update it.
        if auth['expires_at'] < time.time() + 60:
            try:
                auth = _update_auth(auth['refresh_token'])
            except CommandException as ex:
                raise CommandException(
                    "Failed to update the access token (%s). Run `quilt login` again." % ex
                )
            _save_auth(auth)
    else:
        # The auth file doesn't exist, probably because the
        # user hasn't run quilt login yet.
        auth = None

    session = requests.Session()
    session.hooks.update(dict(
        response=_handle_response
    ))
    session.headers.update({
        "Content-Type": "application/json",
        "Accept": "application/json",
    })
    if auth is not None:
        session.headers["Authorization"] = "Bearer %s" % auth['access_token']

    return session

def _parse_package(name):
    try:
        owner, pkg = name.split('/')
        if not owner or not pkg:
            # Make sure they're not empty.
            raise ValueError
    except ValueError:
        raise CommandException("Specify package as owner/package_name.")
    return owner, pkg

def login():
    """
    Authenticate.
    """
    login_url = "%s/login" % QUILT_PKG_URL

    print("Launching a web browser...")
    print("If that didn't work, please visit the following URL: %s" % login_url)

    # Open the browser. Get rid of stdout while launching the browser to prevent
    # Chrome/Firefox from outputing garbage over the code prompt.
    devnull = os.open(os.devnull, os.O_RDWR)
    old_stdout = os.dup(1)
    os.dup2(devnull, 1)
    try:
        webbrowser.open(login_url)
    finally:
        os.close(devnull)
        os.dup2(old_stdout, 1)
        os.close(old_stdout)

    print()
    refresh_token = input("Enter the code from the webpage: ")

    # Get an access token (and a new refresh token).
    # Technically, we could have the user enter both tokens - but it doesn't
    # really matter, and this lets us verify that the token actually works.
    auth = _update_auth(refresh_token)

    _save_auth(auth)

def logout():
    """
    Become anonymous. Useful for testing.
    """
    auth_file = os.path.join(BASE_DIR, AUTH_FILE_NAME)
    # TODO revoke refresh token (without logging out of web sessions)
    if os.path.exists(auth_file):
        os.remove(auth_file)
    else:
        print("Already logged out.")

def build(package, path, directory=None):
    """
    Compile a Quilt data package
    """
    owner, pkg = _parse_package(package)
    if directory:
        buildfilepath = generate_build_file(directory)
        buildpath = buildfilepath
    else:
        buildpath = path

    try:
        build_package(owner, pkg, buildpath)
        print("Built %s/%s successfully." % (owner, pkg))
    except BuildException as ex:
        raise CommandException("Failed to build the package: %s" % ex)

def log(session, package):
    """
    List all of the changes to a package on the server.
    """
    owner, pkg = _parse_package(package)

    response = session.get(
        "{url}/api/log/{owner}/{pkg}/".format(
            url=QUILT_PKG_URL,
            owner=owner,
            pkg=pkg
        )
    )

    format_str = "%-64s %-19s %s"

    print(format_str % ("Hash", "Created", "Author"))
    for entry in response.json()['logs']:
        # TODO: convert "created" to local time.
        print(format_str % (entry['hash'], entry['created'], entry['author']))

def push(session, package):
    """
    Push a Quilt data package to the server
    """
    owner, pkg = _parse_package(package)

    store = PackageStore()
    pkgobj = store.get_package(owner, pkg)
    if pkgobj is None:
        raise CommandException("Package {owner}/{pkg} not found.".format(owner=owner, pkg=pkg))
    pkghash = pkgobj.get_hash()

    response = session.put(
        "{url}/api/package/{owner}/{pkg}/{hash}".format(
            url=QUILT_PKG_URL,
            owner=owner,
            pkg=pkg,
            hash=pkghash
        ),
        data=json.dumps(dict(
            contents=pkgobj.get_contents(),
            description=""  # TODO
        ), default=encode_node)
    )

    dataset = response.json()
    upload_urls = dataset['upload_urls']

    headers = {
        'Content-Encoding': 'gzip'
    }

    for objhash, url in upload_urls.items():
        # Create a temporary gzip'ed file.
        with pkgobj.tempfile(objhash) as temp_file:
            response = requests.put(url, data=temp_file, headers=headers)

            if not response.ok:
                raise CommandException("Upload failed: error %s" % response.status_code)

    # Set the "latest" tag.
    response = session.put(
        "{url}/api/tag/{owner}/{pkg}/{tag}".format(
            url=QUILT_PKG_URL,
            owner=owner,
            pkg=pkg,
            tag=LATEST_TAG
        ),
        data=json.dumps(dict(
            hash=pkghash
        ))
    )
    assert response.ok # other responses handled by _handle_response


def version_list(session, package):
    """
    List the versions of a package.
    """
    owner, pkg = _parse_package(package)

    response = session.get(
        "{url}/api/version/{owner}/{pkg}/".format(
            url=QUILT_PKG_URL,
            owner=owner,
            pkg=pkg
        )
    )

    for version in response.json()['versions']:
        print("%s: %s" % (version['version'], version['hash']))

def version_add(session, package, version, pkghash):
    """
    Add a new version for a given package hash.

    Version format needs to follow PEP 440.
    Versions are permanent - once created, they cannot be modified or deleted.
    """
    owner, pkg = _parse_package(package)

    try:
        Version(version)
    except ValueError:
        url = "https://www.python.org/dev/peps/pep-0440/#examples-of-compliant-version-schemes"
        raise CommandException(
            "Invalid version format; see %s" % url
        )

    answer = input("Versions cannot be modified or deleted; are you sure? (y/n) ")
    if answer.lower() != 'y':
        return

    session.put(
        "{url}/api/version/{owner}/{pkg}/{version}".format(
            url=QUILT_PKG_URL,
            owner=owner,
            pkg=pkg,
            version=version
        ),
        data=json.dumps(dict(
            hash=pkghash
        ))
    )

def tag_list(session, package):
    """
    List the tags of a package.
    """
    owner, pkg = _parse_package(package)

    response = session.get(
        "{url}/api/tag/{owner}/{pkg}/".format(
            url=QUILT_PKG_URL,
            owner=owner,
            pkg=pkg
        )
    )

    for tag in response.json()['tags']:
        print("%s: %s" % (tag['tag'], tag['hash']))

def tag_add(session, package, tag, pkghash):
    """
    Add a new tag for a given package hash.

    Unlike versions, tags can have an arbitrary format, and can be modified
    and deleted.

    When a package is pushed, it gets the "latest" tag.
    """
    owner, pkg = _parse_package(package)

    session.put(
        "{url}/api/tag/{owner}/{pkg}/{tag}".format(
            url=QUILT_PKG_URL,
            owner=owner,
            pkg=pkg,
            tag=tag
        ),
        data=json.dumps(dict(
            hash=pkghash
        ))
    )

def tag_remove(session, package, tag):
    """
    Delete a tag.
    """
    owner, pkg = _parse_package(package)

    session.delete(
        "{url}/api/tag/{owner}/{pkg}/{tag}".format(
            url=QUILT_PKG_URL,
            owner=owner,
            pkg=pkg,
            tag=tag
        )
    )

def install(session, package, hash=None, version=None, tag=None):
    """
    Download a Quilt data package from the server and install locally.

    At most one of `hash`, `version`, or `tag` can be given. If none are
    given, `tag` defaults to "latest".
    """
    if hash is version is tag is None:
        tag = LATEST_TAG

    assert [hash, version, tag].count(None) == 2

    owner, pkg = _parse_package(package)
    store = PackageStore()
    pkgobj = store.create_package(owner, pkg, PackageFormat.HDF5)

    if pkgobj.exists():
        print("{owner}/{pkg} already installed.".format(owner=owner, pkg=pkg))
        #overwrite = input("Overwrite? (y/n) ")
        #if overwrite.lower() != 'y':
        #    return

    if version is not None:
        response = session.get(
            "{url}/api/version/{owner}/{pkg}/{version}".format(
                url=QUILT_PKG_URL,
                owner=owner,
                pkg=pkg,
                version=version
            )
        )
        pkghash = response.json()['hash']
    elif tag is not None:
        response = session.get(
            "{url}/api/tag/{owner}/{pkg}/{tag}".format(
                url=QUILT_PKG_URL,
                owner=owner,
                pkg=pkg,
                tag=tag
            )
        )
        pkghash = response.json()['hash']
    else:
        pkghash = hash
    assert pkghash is not None

    response = session.get(
        "{url}/api/package/{owner}/{pkg}/{hash}".format(
            url=QUILT_PKG_URL,
            owner=owner,
            pkg=pkg,
            hash=pkghash
        )
    )
    assert response.ok # other responses handled by _handle_response

    dataset = response.json(object_hook=decode_node)
    response_urls = dataset['urls']
    response_contents = dataset['contents']

    # Verify contents hash
    if pkghash != hash_contents(response_contents):
        raise CommandException("Mismatched hash. Try again.")

    try:
        pkgobj.install(response_contents, response_urls)
    except PackageException as ex:
        pkgobj.clear_contents()
        raise CommandException("Failed to install the package: %s" % ex)

def access_list(session, package):
    """
    Print list of users who can access a package.
    """
    owner, pkg = _parse_package(package)

    lookup_url = "{url}/api/access/{owner}/{pkg}".format(url=QUILT_PKG_URL, owner=owner, pkg=pkg)
    response = session.get(lookup_url)

    data = response.json()
    users = data['users']

    print('\n'.join(users))

def access_add(session, package, user):
    """
    Add access
    """
    owner, pkg = _parse_package(package)

    session.put("%s/api/access/%s/%s/%s" % (QUILT_PKG_URL, owner, pkg, user))

def access_remove(session, package, user):
    """
    Remove access
    """
    owner, pkg = _parse_package(package)

    session.delete("%s/api/access/%s/%s/%s" % (QUILT_PKG_URL, owner, pkg, user))

def ls():
    """
    List all installed Quilt data packages
    """
    store = PackageStore()
    for pkg_dir in store.find_package_dirs():
        print("%s" % pkg_dir)
        packages = ls_packages(pkg_dir)
        for idx, (owner, pkg) in enumerate(packages):
            prefix = u"└── " if idx == len(packages) - 1 else u"├── "
            print("%s%s/%s" % (prefix, owner, pkg))

def inspect(package):
    """
    Inspect package details
    """
    owner, pkg = _parse_package(package)
    store = PackageStore()
    pkgobj = store.get_package(owner, pkg)
    if pkgobj is None:
        raise CommandException("Package {owner}/{pkg} not found.".format(owner=owner, pkg=pkg))

    def _print_children(children, prefix, path):
        for idx, (name, child) in enumerate(children):
            if idx == len(children) - 1:
                new_prefix = u"└─"
                new_child_prefix = u"  "
            else:
                new_prefix = u"├─"
                new_child_prefix = u"│ "
            _print_node(child, prefix + new_prefix, prefix + new_child_prefix, name, path)

    def _print_node(node, prefix, child_prefix, name, path):
        name_prefix = u"─ "
<<<<<<< HEAD
        if isinstance(node, dict):
            node_type = NodeType(node.pop(TYPE_KEY))
            if node_type is NodeType.GROUP:
                children = list(node.items())
                if children:
                    name_prefix = u"┬ "
                print(prefix + name_prefix + name)
                _print_children(children, child_prefix, path + name)
            elif node_type is NodeType.TABLE:
                fullname = "/".join([path, name])
                df = pkgobj.get(fullname)
                assert isinstance(df, pd.DataFrame)
                info = "shape %s, type \"%s\"" % (df.shape, df.dtypes)
                print(prefix + name_prefix + ": " + info)
            elif node_type is NodeType.FILE:
                fullname = "/".join([path, name])
                print(prefix + name_prefix + name)
            else:
                assert False, "Unhandled NodeType {nt}".format(nt=node_type)
        else:
            assert False, "node=%s type=%s" % (node, type(node))

    print(pkgobj.get_path())
    _print_children(children=pkgobj.get_contents().items(), prefix='', path='')
=======
        if isinstance(node, GroupNode):
            children = list(node.children.items())
            if children:
                name_prefix = u"┬ "
            print(prefix + name_prefix + name)
            _print_children(children, child_prefix, path + name)
        elif isinstance(node, TableNode):
            fullname = "/".join([path, name])
            df = store.get(fullname)
            assert isinstance(df, pd.DataFrame)
            info = "shape %s, type \"%s\"" % (df.shape, df.dtypes)
            print(prefix + name_prefix + ": " + info)
        elif isinstance(node, FileNode):
            fullname = "/".join([path, name])
            print(prefix + name_prefix + name)
        else:
            assert False, "node=%s type=%s" % (node, type(node))

    print(store.get_path())
    _print_children(children=store.get_contents().children.items(), prefix='', path='')
>>>>>>> edb7a6fa

def main():
    """
    Build and run parser
    """
    parser = argparse.ArgumentParser(description="Quilt Command Line")
    parser.set_defaults(need_session=True)
    subparsers = parser.add_subparsers(title="Commands", dest='cmd')
    subparsers.required = True

    login_p = subparsers.add_parser("login")
    login_p.set_defaults(func=login, need_session=False)

    logout_p = subparsers.add_parser("logout")
    logout_p.set_defaults(func=logout, need_session=False)

    log_p = subparsers.add_parser("log")
    log_p.add_argument("package", type=str, help="Owner/Package Name")
    log_p.set_defaults(func=log)

    build_p = subparsers.add_parser("build")
    build_p.add_argument("package", type=str, help="Owner/Package Name")
    buildpath_group = build_p.add_mutually_exclusive_group(required=True)
    buildpath_group.add_argument("-d", "--directory", type=str, help="Source file directory")
    buildpath_group.add_argument("path", type=str, nargs='?', help="Path to the Yaml build file")
    build_p.set_defaults(func=build, need_session=False)

    push_p = subparsers.add_parser("push")
    push_p.add_argument("package", type=str, help="Owner/Package Name")
    push_p.set_defaults(func=push)

    push_p = subparsers.add_parser("push")
    push_p.add_argument("package", type=str, help="Owner/Package Name")
    push_p.set_defaults(func=push)

    version_p = subparsers.add_parser("version")
    version_subparsers = version_p.add_subparsers(title="version", dest='cmd')
    version_subparsers.required = True

    version_list_p = version_subparsers.add_parser("list")
    version_list_p.add_argument("package", type=str, help="Owner/Package Name")
    version_list_p.set_defaults(func=version_list)

    version_add_p = version_subparsers.add_parser("add")
    version_add_p.add_argument("package", type=str, help="Owner/Package Name")
    version_add_p.add_argument("version", type=str, help="Version")
    version_add_p.add_argument("pkghash", type=str, help="Package hash")
    version_add_p.set_defaults(func=version_add)

    tag_p = subparsers.add_parser("tag")
    tag_subparsers = tag_p.add_subparsers(title="Tag", dest='cmd')
    tag_subparsers.required = True

    tag_list_p = tag_subparsers.add_parser("list")
    tag_list_p.add_argument("package", type=str, help="Owner/Package Name")
    tag_list_p.set_defaults(func=tag_list)

    tag_add_p = tag_subparsers.add_parser("add")
    tag_add_p.add_argument("package", type=str, help="Owner/Package Name")
    tag_add_p.add_argument("tag", type=str, help="Tag name")
    tag_add_p.add_argument("pkghash", type=str, help="Package hash")
    tag_add_p.set_defaults(func=tag_add)

    tag_remove_p = tag_subparsers.add_parser("remove")
    tag_remove_p.add_argument("package", type=str, help="Owner/Package Name")
    tag_remove_p.add_argument("tag", type=str, help="Tag name")
    tag_remove_p.set_defaults(func=tag_remove)

    install_p = subparsers.add_parser("install")
    install_p.add_argument("package", type=str, help="Owner/Package Name")
    install_p.set_defaults(func=install)
    install_group = install_p.add_mutually_exclusive_group()
    install_group.add_argument("-x", "--hash", type=str, help="Package hash")
    install_group.add_argument("-v", "--version", type=str, help="Package version")
    install_group.add_argument("-t", "--tag", type=str, help="Package tag - defaults to 'latest'")

    access_p = subparsers.add_parser("access")
    access_subparsers = access_p.add_subparsers(title="Access", dest='cmd')
    access_subparsers.required = True

    access_list_p = access_subparsers.add_parser("list")
    access_list_p.add_argument("package", type=str, help="Owner/Package Name")
    access_list_p.set_defaults(func=access_list)

    access_add_p = access_subparsers.add_parser("add")
    access_add_p.add_argument("package", type=str, help="Owner/Package Name")
    access_add_p.add_argument("user", type=str, help="User to add")
    access_add_p.set_defaults(func=access_add)

    access_remove_p = access_subparsers.add_parser("remove")
    access_remove_p.add_argument("package", type=str, help="Owner/Package Name")
    access_remove_p.add_argument("user", type=str, help="User to remove")
    access_remove_p.set_defaults(func=access_remove)

    ls_p = subparsers.add_parser("ls")
    ls_p.set_defaults(func=ls, need_session=False)

    inspect_p = subparsers.add_parser("inspect")
    inspect_p.add_argument("package", type=str, help="Owner/Package Name")
    inspect_p.set_defaults(func=inspect, need_session=False)

    args = parser.parse_args()

    # Convert argparse.Namespace into dict and clean it up.
    # We can then pass it directly to the helper function.
    kwargs = vars(args)
    del kwargs['cmd']

    func = kwargs.pop('func')

    try:
        # Create a session if needed.
        if kwargs.pop('need_session'):
            kwargs['session'] = create_session()

        func(**kwargs)
        return 0
    except CommandException as ex:
        print(ex, file=sys.stderr)
        return 1
    except requests.exceptions.ConnectionError as ex:
        print("Failed to connect: %s" % ex, file=sys.stderr)
        return 1<|MERGE_RESOLUTION|>--- conflicted
+++ resolved
@@ -17,18 +17,11 @@
 import requests
 from packaging.version import Version
 
-<<<<<<< HEAD
-from .build import build_package, BuildException
-from .const import LATEST_TAG, NodeType, TYPE_KEY, PackageFormat
-from .hashing import hash_contents
+from .build import build_package, generate_build_file, BuildException
+from .const import LATEST_TAG, PackageFormat
+from .core import hash_contents, GroupNode, TableNode, FileNode, decode_node, encode_node
 from .package import PackageException
 from .store import PackageStore, StoreException, ls_packages
-=======
-from .build import build_package, generate_build_file, BuildException
-from .const import LATEST_TAG
-from .core import hash_contents, GroupNode, TableNode, FileNode, decode_node, encode_node
-from .store import PackageStore, StoreException, get_store, ls_packages
->>>>>>> edb7a6fa
 from .util import BASE_DIR
 
 HEADERS = {"Content-Type": "application/json", "Accept": "application/json"}
@@ -506,32 +499,6 @@
 
     def _print_node(node, prefix, child_prefix, name, path):
         name_prefix = u"─ "
-<<<<<<< HEAD
-        if isinstance(node, dict):
-            node_type = NodeType(node.pop(TYPE_KEY))
-            if node_type is NodeType.GROUP:
-                children = list(node.items())
-                if children:
-                    name_prefix = u"┬ "
-                print(prefix + name_prefix + name)
-                _print_children(children, child_prefix, path + name)
-            elif node_type is NodeType.TABLE:
-                fullname = "/".join([path, name])
-                df = pkgobj.get(fullname)
-                assert isinstance(df, pd.DataFrame)
-                info = "shape %s, type \"%s\"" % (df.shape, df.dtypes)
-                print(prefix + name_prefix + ": " + info)
-            elif node_type is NodeType.FILE:
-                fullname = "/".join([path, name])
-                print(prefix + name_prefix + name)
-            else:
-                assert False, "Unhandled NodeType {nt}".format(nt=node_type)
-        else:
-            assert False, "node=%s type=%s" % (node, type(node))
-
-    print(pkgobj.get_path())
-    _print_children(children=pkgobj.get_contents().items(), prefix='', path='')
-=======
         if isinstance(node, GroupNode):
             children = list(node.children.items())
             if children:
@@ -540,7 +507,7 @@
             _print_children(children, child_prefix, path + name)
         elif isinstance(node, TableNode):
             fullname = "/".join([path, name])
-            df = store.get(fullname)
+            df = pkgobj.get(fullname)
             assert isinstance(df, pd.DataFrame)
             info = "shape %s, type \"%s\"" % (df.shape, df.dtypes)
             print(prefix + name_prefix + ": " + info)
@@ -550,9 +517,8 @@
         else:
             assert False, "node=%s type=%s" % (node, type(node))
 
-    print(store.get_path())
-    _print_children(children=store.get_contents().children.items(), prefix='', path='')
->>>>>>> edb7a6fa
+    print(pkgobj.get_path())
+    _print_children(children=pkgobj.get_contents().children.items(), prefix='', path='')
 
 def main():
     """
