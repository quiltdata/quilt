--- conflicted
+++ resolved
@@ -77,11 +77,7 @@
                 hash_str(h)
         elif obj_type is NodeType.GROUP:
             hash_int(len(obj) - 1)  # Skip the "$type"
-<<<<<<< HEAD
-            for key, child in sorted(iteritems(obj)):                
-=======
             for key, child in sorted(iteritems(obj)):
->>>>>>> 02f6e0ab
                 assert isinstance(key, string_types), "key={key} type={type}".format(key=key, type=type(key))
                 if key != TYPE_KEY:
                     hash_str(key)
