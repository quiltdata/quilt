"""
Helper functions.
"""

import gzip

from appdirs import user_data_dir
<<<<<<< HEAD
from six import string_types, Iterator
=======
from six import BytesIO, string_types, Iterator
from tqdm import tqdm
>>>>>>> 4486f563

APP_NAME = "QuiltCli"
APP_AUTHOR = "QuiltData"
BASE_DIR = user_data_dir(APP_NAME, APP_AUTHOR)


class FileWithReadProgress(Iterator):
    """
    Acts like a file with mode='rb', but displays a progress bar while the file is read.
    """
    def __init__(self, path_or_fd, progress_cb):
        if isinstance(path_or_fd, string_types):
            self._fd = open(path_or_fd, 'rb')
            self._need_to_close = True
        else:
            self._fd = path_or_fd
            self._need_to_close = False

        self._progress_cb = progress_cb

    def read(self, size=-1):
        """Read bytes and update the progress bar."""
        buf = self._fd.read(size)
        self._progress_cb(len(buf))
        return buf

    def __iter__(self):
        return self

    def __next__(self):
        """Read the next line and update the progress bar."""
        buf = next(self._fd)
        self._progress_cb(len(buf))
        return buf

    def tell(self):
        """Get the file position."""
        return self._fd.tell()

    def seek(self, offset, whence=0):
        """Set the new file position."""
        self._fd.seek(offset, whence)

    def close(self):
        """Close the file."""
        if self._need_to_close:
            self._fd.close()

    def __enter__(self):
        return self

    def __exit__(self, type, value, traceback):
        self.close()


def file_to_str(fname):
    """
    Read a file into a string
    PRE: fname is a small file (to avoid hogging memory and its discontents)
    """
    data = None
    # rU = read with Universal line terminator
    with open(fname, 'rU') as f:
        data = f.read()
    return data

def gzip_compress(data):
    """
    Compress a string. Same as gzip.compress in Python3.
    """
    buf = BytesIO()
    with gzip.GzipFile(fileobj=buf, mode='wb') as fd:
        fd.write(data)
    return buf.getvalue()<|MERGE_RESOLUTION|>--- conflicted
+++ resolved
@@ -5,12 +5,7 @@
 import gzip
 
 from appdirs import user_data_dir
-<<<<<<< HEAD
-from six import string_types, Iterator
-=======
 from six import BytesIO, string_types, Iterator
-from tqdm import tqdm
->>>>>>> 4486f563
 
 APP_NAME = "QuiltCli"
 APP_AUTHOR = "QuiltData"
