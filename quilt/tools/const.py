"""
Constants
"""
from enum import Enum

class TargetType(Enum):
    PANDAS = 'pandas'
    FILE = 'file'

<<<<<<< HEAD
class PackageFormat(Enum):    
    HDF5 = 'HDF5'
    FASTPARQUET = 'FAST_PARQUET'
    ARROW = 'ARROW_PARQUET'
    SPARK = 'SPARK_PARQUET'
    default = HDF5
=======
>>>>>>> c41eb47a

DATEF = '%F'
TIMEF = '%T'
DTIMEF = '%s %s' % (DATEF, TIMEF)
LATEST_TAG = 'latest'
PACKAGE_DIR_NAME = 'quilt_packages'

# SHA-2 Family
HASH_TYPE = 'sha256'
# RSA digital signature key Size
RSA_BITS = 2048
    
# TODO nan probably not a safe choice and may pollute number cols with strs
NA_VALS = ['nan']
KEEP_NA = False
# Supported build targets and file types
# BUILD[target][file_extension]
# file_extension should be lowercase
TARGET = {
    'pandas': {
        'csv': {
            'attr': 'read_csv',
            'failover' : {'engine' : 'python'},
            'kwargs': {
                'keep_default_na': KEEP_NA,
                'na_values': NA_VALS,
            }
        },
        'ssv': {
            'attr': 'read_csv',
            'failover' : {'engine' : 'python'},
            'kwargs': {
                'keep_default_na': KEEP_NA,
                'na_values': NA_VALS,
                'sep': ';'
            }
        },
        'tsv': {
            'attr': 'read_csv',
            'failover' : {'engine' : 'python'},
            'kwargs': {
                'keep_default_na': KEEP_NA,
                'na_values': NA_VALS,
                'sep': '\t'
            }
        },
        'xls': {
            'attr': 'read_excel',
            # TODO set sheetname='None' to get all sheets?
            # Currently defaults to sheetname=0, which imports first sheet only
            'kwargs': {
                'keep_default_na': KEEP_NA,
                'na_values': NA_VALS
            }
        },
        'xlsx': {
            'attr': 'read_excel',
            # see comments under 'xls'
            'kwargs': {
                'keep_default_na': KEEP_NA,
                'na_values': NA_VALS
            }
        }
    }
}<|MERGE_RESOLUTION|>--- conflicted
+++ resolved
@@ -7,15 +7,12 @@
     PANDAS = 'pandas'
     FILE = 'file'
 
-<<<<<<< HEAD
 class PackageFormat(Enum):    
     HDF5 = 'HDF5'
     FASTPARQUET = 'FAST_PARQUET'
     ARROW = 'ARROW_PARQUET'
     SPARK = 'SPARK_PARQUET'
     default = HDF5
-=======
->>>>>>> c41eb47a
 
 DATEF = '%F'
 TIMEF = '%T'
