--- conflicted
+++ resolved
@@ -72,36 +72,29 @@
         else:
             user_kwargs = {k: node[k] for k in node if k not in RESERVED}
             # read source file into DataFrame
-<<<<<<< HEAD
-            print("Reading %s..." % path)
+
+            print("Compiling %s..." % path)
             if sparksql:
-                df = _file_to_spark_data_frame(ext, path, target)
+                df = _file_to_spark_data_frame(transform, path, target, user_kwargs)
             else:
-                df = _file_to_pandas_data_frame(ext, path, target)
-=======
-            print("Compiling %s..." % path)
-            df = _file_to_data_frame(transform, path, target, user_kwargs)
->>>>>>> ca576d8b
+                df = _file_to_data_frame(transform, path, target, user_kwargs)
+
             # serialize DataFrame to file(s)
             print("Saving as binary dataframe...")
             package.save_df(df, name, rel_path, transform, target)
 
-<<<<<<< HEAD
-def _file_to_spark_data_frame(ext, path, target):
-    spark = sparksql.SparkSession.builder.getOrCreate()
-    df = spark.read.load(path, format=ext, header=True)
+def _file_to_spark_data_frame(ext, path, target, user_kwargs):
+    ext = ext.lower() # ensure that case doesn't matter
+    spark = sparksql.SparkSession.builder.getOrCreate()    
+    df = spark.read.load(path, format=ext, header=True, **user_kwargs)
     for col in df.columns:
         pcol = _pythonize_name(col)
         if col != pcol:
             df = df.withColumnRenamed(col, pcol)
     return df
 
-def _file_to_pandas_data_frame(ext, path, target):
-    ext = ext.lower() #ensure that case doesn't matter
-=======
 def _file_to_data_frame(ext, path, target, user_kwargs):
     ext = ext.lower() # ensure that case doesn't matter
->>>>>>> ca576d8b
     platform = TARGET.get(target)
     if platform is None:
         raise BuildException('Unsupported target platform: %s' % target)
