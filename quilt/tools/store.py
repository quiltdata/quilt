--- conflicted
+++ resolved
@@ -6,6 +6,7 @@
 import re
 from shutil import copyfile
 import tempfile
+import time
 import zlib
 
 import pandas as pd
@@ -20,20 +21,15 @@
     import pyarrow as pa
     from pyarrow import parquet
 except ImportError:
-    pa is None
+    pa = None
 
 try:
     from pyspark.sql import SparkSession
 except ImportError:
     SparkSession = None
 
-<<<<<<< HEAD
-from .const import DTIMEF, PackageFormat
-from .hashing import digest_file
-=======
-from .const import FORMAT_HDF5, FORMAT_PARQ, FORMAT_SPARK, NodeType, TargetType, TYPE_KEY
+from .const import NodeType, TargetType, PackageFormat, TYPE_KEY
 from .hashing import digest_file, hash_contents
->>>>>>> c6c6955c
 
 # start with alpha (_ may clobber attrs), continue with alphanumeric or _
 VALID_NAME_RE = re.compile(r'^[a-zA-Z]\w*$')
@@ -431,31 +427,9 @@
     Parquet Implementation of PackageStore.
     """
     def __init__(self, user, package, mode):
-<<<<<<< HEAD
-        super(FastParquetPackageStore, self).__init__(user, package, mode)
         if fastparquet is None:
             raise StoreException("Module fastparquet is required for FastParquetPackageStore.")
-
-        if self._mode == 'w':
-            path = self.create_path()
-        else:
-            path = self.get_path()
-        self.active_path = path
-
-    def create_path(self):
-        """
-        Creates a new subdirectory in the innermost `quilt_packages` directory
-        (or in a new `quilt_packages` directory in the current directory).
-        """
-        path = super(FastParquetPackageStore, self).create_path()
-        if not os.path.isdir(path):
-            os.makedirs(path)
-        return path
-=======
-        if fastparquet is None:
-            raise StoreException("Module fastparquet is required for ParquetPackageStore.")
-        super(ParquetPackageStore, self).__init__(user, package, mode)
->>>>>>> c6c6955c
+        super(FastParquetPackageStore, self).__init__(user, package, mode)
 
     def save_df(self, df, name, path, ext, target):
         """
@@ -525,47 +499,45 @@
     PACKAGE_FILE_EXT = '.parq'
 
     def __init__(self, user, package, mode):
-        super(ArrowPackageStore, self).__init__(user, package, mode)
         if pa is None:
             raise StoreException("Module pyarrow is required for ArrowPackageStore.")
-
-        if self._mode == 'w':
-            path = self.create_path()
-        else:
-            path = self.get_path()
-        self.active_path = path
-
-    def create_path(self):
-        """
-        Creates a new subdirectory in the innermost `quilt_packages` directory
-        (or in a new `quilt_packages` directory in the current directory).
-        """
-        path = super(ArrowPackageStore, self).create_path()
-        if not os.path.isdir(path):
-            os.makedirs(path)
-        return path
+        super(ArrowPackageStore, self).__init__(user, package, mode)
 
     def save_df(self, df, name, path, ext, target):
         """
         Save a DataFrame to the store.
         """
-        # Below should really use os.path.join, but name is
-        # arriving with a leading / that breaks it.
-        path = self.active_path + name + self.PACKAGE_FILE_EXT
-        table = pa.Table.from_pandas(df)        
-        parquet.write_table(table, path)
-
-    def get(self, path):
-        """
-        Read a DataFrame to the store.
-        """
+        self._find_path_write()
+
+        # Save the dataframe to a local build file
+        buildfile = name.lstrip('/').replace('/', '.')
+        storepath = os.path.join(self._pkg_dir, buildfile)
+        table = pa.Table.from_pandas(df)
+        parquet.write_table(table, storepath)
+
+        # Calculate the file hash and add it to the package contents
+        filehash = digest_file(storepath)
+        self._add_to_contents(buildfile, filehash, ext, path, target)
+
+        # Move the build file to the object store and rename it to
+        # its hash
+        objpath = self._object_path(filehash)
+        os.rename(storepath, objpath)
+
+    def dataframe(self, hash_list):
+        """
+        Creates a DataFrame from a set of objects (identified by hashes).
+        """
+        assert len(hash_list) == 1, "Multi-file DFs not supported in HDF5."
+        filehash = hash_list[0]
+
         nt = 8
-        fpath = self.get_path() + path + self.PACKAGE_FILE_EXT
+        fpath = self._object_path(filehash)
         starttime = time.time()
         table = parquet.read_table(fpath, nthreads=nt)
         finishtime = time.time()
         elapsed = finishtime - starttime
-        print("Read {path} in {time}s with {nt} threads".format(path=path, time=elapsed, nt=nt))
+        print("Read {path} in {time}s with {nt} threads".format(path=fpath, time=elapsed, nt=nt))
 
         starttime = time.time()
         df = table.to_pandas()
@@ -574,20 +546,6 @@
         print("Converted to pandas in {time}s".format(time=elapsed))
         return df
 
-    def get_hash(self):
-        raise StoreException("Not Implemented")
-
-    @classmethod
-    def ls_packages(cls, pkg_dir):
-        """
-        List installed packages.
-        """
-        parq_packages = [
-            (user, pkg)
-            for user in os.listdir(pkg_dir)
-            for pkg in os.listdir(os.path.join(pkg_dir, user))
-            if os.path.isdir(pkg)]
-        return parq_packages
 
 # Helper functions
 def get_store(user, package, format=None, mode='r'):
