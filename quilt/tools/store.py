"""
Build: parse and add user-supplied files to store
"""
import json
import os
import re
from shutil import copyfile
import tempfile
import time
import zlib

import pandas as pd
import requests

try:
    import fastparquet
except ImportError:
    fastparquet = None

try:
    import pyarrow as pa
    from pyarrow import parquet
except ImportError:
    pa = None

try:
    from pyspark.sql import SparkSession
except ImportError:
    SparkSession = None

<<<<<<< HEAD
from .const import NodeType, TargetType, PackageFormat, TYPE_KEY
=======
from .const import FORMAT_HDF5, FORMAT_PARQ, FORMAT_SPARK, NodeType, TargetType
>>>>>>> 88197c27
from .hashing import digest_file, hash_contents

# start with alpha (_ may clobber attrs), continue with alphanumeric or _
VALID_NAME_RE = re.compile(r'^[a-zA-Z]\w*$')
CHUNK_SIZE = 4096
ZLIB_LEVEL = 2  # Maximum level.
ZLIB_METHOD = zlib.DEFLATED  # The only supported one.
ZLIB_WBITS = zlib.MAX_WBITS | 16  # Add a gzip header and checksum.
CONTENTS_FILE = 'contents.json'

class StoreException(Exception):
    """
    Exception class for store I/O
    """
    pass

def _empty_group():
    return dict(
        type=NodeType.GROUP.value,
        children=dict()
    )

class PackageStore(object):
    """
    Base class for managing Quilt data package repositories. This
    class and its subclasses abstract file formats, file naming and
    reading and writing to/from data files.
    """
    PACKAGE_DIR_NAME = 'quilt_packages'
    PACKAGE_FILE_EXT = '.json'
    BUILD_DIR = 'build'
    OBJ_DIR = 'objs'
    TMP_OBJ_DIR = 'objs/tmp'

    @classmethod
    def find_package_dirs(cls, start='.'):
        """
        Walks up the directory tree and looks for `quilt_packages` directories
        in the ancestors of the starting directory.

        The algorithm is the same as Node's `node_modules` algorithm
        ( https://nodejs.org/docs/v7.4.0/api/modules.html#modules_all_together ),
        except that it doesn't stop at the top-level `quilt_packages` directory.

        Returns a (possibly empty) generator.
        """
        path = os.path.realpath(start)
        while True:
            parent_path, name = os.path.split(path)
            if name != cls.PACKAGE_DIR_NAME:
                package_dir = os.path.join(path, cls.PACKAGE_DIR_NAME)
                if os.path.isdir(package_dir):
                    yield package_dir
            if parent_path == path:  # The only reliable way to detect the root.
                break
            path = parent_path

    def __init__(self, user, package, mode):
        self._user = user
        self._package = package
        self._mode = mode
        self._pkg_dir = None
        self._path = None
        self._find_path_read()

    def __enter__(self):
        return self

    def __exit__(self, type, value, traceback):
        pass

    def file(self, hash_list):
        """
        Returns the path to an object file that matches the given hash.
        """
        assert isinstance(hash_list, list)
        assert len(hash_list) == 1, "File objects must be contained in one file."
        filehash = hash_list[0]
        objpath = os.path.join(self._pkg_dir, self.OBJ_DIR, filehash)
        return objpath

    def dataframe(self, hash_list):
        """
        Creates a DataFrame from a set of objects (identified by hashes).
        """
        raise NotImplementedError()

    def save_df(self, df, name, path, ext, target):
        """
        Save a DataFrame to the store.
        """
        raise NotImplementedError()

    def save_file(self, srcfile, name, path, target):
        """
        Save a (raw) file to the store.
        """
        self._find_path_write()
        filehash = digest_file(srcfile)
        fullname = name.lstrip('/').replace('/', '.')
        self._add_to_contents(fullname, filehash, '', path, target)
        objpath = os.path.join(self._pkg_dir, self.OBJ_DIR, filehash)
        if not os.path.exists(objpath):
            copyfile(srcfile, objpath)

    def get_contents(self):
        """
        Returns a dictionary with the contents of the package.
        """
        try:
            with open(self._path, 'r') as contents_file:
                contents = json.load(contents_file)
        except IOError:
            contents = _empty_group()

        return contents

    def clear_contents(self):
        """
        Removes the package's contents file.
        """
        if self._path:
            os.remove(self._path)
        self._path = None

    def save_contents(self, contents):
        """
        Saves an updated version of the package's contents.
        """
        with open(self._path, 'w') as contents_file:
            json.dump(contents, contents_file, indent=2, sort_keys=True)

    def get(self, path):
        """
        Read a group or object from the store.
        """
        if not self.exists():
            raise StoreException("Package not found")

        key = path.lstrip('/')
        ipath = key.split('/') if key else []
        ptr = self.get_contents()
        path_so_far = []
        for node in ipath:
            path_so_far += [node]
            ptr = ptr["children"].get(node)
            if ptr is None:
                raise StoreException("Key {path} Not Found in Package {owner}/{pkg}".format(
                    path="/".join(path_so_far),
                    owner=self._user,
                    pkg=self._package))
        node = ptr

        node_type = NodeType(node["type"])
        if node_type is NodeType.GROUP:
            return node
        elif node_type is NodeType.TABLE:
            return self.dataframe(node['hashes'])
        elif node_type is NodeType.FILE:
            return self.file(node['hashes'])
        else:
            assert False, "Unhandled NodeType {nt}".format(nt=node_type)

    def get_hash(self):
        """
        Returns the hash digest of the package data.
        """
        raise StoreException("Not Implemented")

    def get_path(self):
        """
        Returns the path to the package's contents file.
        """
        return self._path

    def exists(self):
        """
        Returns True if the package is already installed.
        """
        return not self._path is None

    def install(self, contents, urls):
        """
        Download and install a package locally.
        """
        self._find_path_write()
        local_filename = self.get_path()
        with open(local_filename, 'w') as contents_file:
            json.dump(contents, contents_file)

        # Download individual object files and store
        # in object dir. Verify individual file hashes.
        # Verify global hash?

        def install_table(node, urls):
            """
            Downloads and installs the set of objects for one table.
            """
            hashes = node['hashes']
            for download_hash in hashes:
                url = urls[download_hash]

                # download and install
                response = requests.get(url, stream=True)
                if not response.ok:
                    msg = "Download {hash} failed: error {code}"
                    raise StoreException(msg.format(hash=download_hash, code=response.status_code))

                local_filename = os.path.join(self._pkg_dir,
                                              self.OBJ_DIR,
                                              download_hash)

                with open(local_filename, 'wb') as output_file:
                    # `requests` will automatically un-gzip the content, as long as
                    # the 'Content-Encoding: gzip' header is set.
                    for chunk in response.iter_content(chunk_size=CHUNK_SIZE):
                        if chunk: # filter out keep-alive new chunks
                            output_file.write(chunk)

                file_hash = digest_file(local_filename)
                if file_hash != download_hash:
                    os.remove(local_filename)
                    raise StoreException("Mismatched hash! Expected %s, got %s." %
                                         (download_hash, file_hash))

        def install_tables(contents, urls):
            """
            Parses package contents and calls install_table for each table.
            """
            for key, node in contents["children"].items():
                if NodeType(node["type"]) is NodeType.GROUP:
                    return install_tables(node, urls)
                else:
                    install_table(node, urls)

        return install_tables(contents, urls)

    def _object_path(self, objhash):
        """
        Returns the path to an object file based on its hash.
        """
        return os.path.join(self._pkg_dir, self.OBJ_DIR, objhash)

    def _temporary_object_path(self, name):
        """
        Returns the path to a temporary object, before we know its hash.
        """
        return os.path.join(self._pkg_dir, self.TMP_OBJ_DIR, name)

    def _find_path_read(self):
        """
        Finds an existing package in one of the package directories.
        """
        self._path = None
        self._pkg_dir = None
        if not VALID_NAME_RE.match(self._user):
            raise StoreException("Invalid user name: %r" % self._user)
        if not VALID_NAME_RE.match(self._package):
            raise StoreException("Invalid package name: %r" % self._package)

        pkg_dirs = PackageStore.find_package_dirs()
        for package_dir in pkg_dirs:
            path = os.path.join(package_dir, self._user, self._package + self.PACKAGE_FILE_EXT)
            if os.path.exists(path):
                self._path = path
                self._pkg_dir = package_dir
                return
        return

    def _find_path_write(self):
        """
        Creates a path to store a data package in the innermost `quilt_packages`
        directory (or in a new `quilt_packages` directory in the current directory)
        and allocates a per-user directory if needed.
        """
        if not VALID_NAME_RE.match(self._user):
            raise StoreException("Invalid user name: %r" % self._user)
        if not VALID_NAME_RE.match(self._package):
            raise StoreException("Invalid package name: %r" % self._package)

        package_dir = next(PackageStore.find_package_dirs(), self.PACKAGE_DIR_NAME)
        for name in [self._user, self.OBJ_DIR, self.TMP_OBJ_DIR]:
            path = os.path.join(package_dir, name)
            if not os.path.isdir(path):
                os.makedirs(path)

        self._path = os.path.join(package_dir, self._user, self._package + self.PACKAGE_FILE_EXT)
        self._pkg_dir = package_dir
        return

    def _add_to_contents(self, fullname, objhash, ext, path, target):
        """
        Adds an object (name-hash mapping) to the package's contents.
        """
        contents = self.get_contents()
        ipath = fullname.split('.')
        leaf = ipath.pop()

        ptr = contents
        for node in ipath:
            ptr = ptr["children"].setdefault(node, _empty_group())

        try:
            target_type = TargetType(target)
            if target_type is TargetType.PANDAS:
                node_type = NodeType.TABLE
            elif target_type is TargetType.FILE:
                node_type = NodeType.FILE
            else:
                assert False, "Unhandled TargetType {tt}".format(tt=target_type)
        except ValueError:
            raise StoreException("Unrecognized target {tgt}".format(tgt=target))

        ptr["children"][leaf] = dict(
            type=node_type.value,
            hashes=[objhash],
            metadata=dict(
                q_ext=ext,
                q_path=path,
                q_target=target
            )
        )

        self.save_contents(contents)


class HDF5PackageStore(PackageStore):
    """
    HDF5 Implementation of PackageStore.
    """
    DF_NAME = 'df'

    def __init__(self, user, package, mode):
        super(HDF5PackageStore, self).__init__(user, package, mode)
        self.__store = None

    def dataframe(self, hash_list):
        """
        Creates a DataFrame from a set of objects (identified by hashes).
        """
        assert len(hash_list) == 1, "Multi-file DFs not supported in HDF5."
        filehash = hash_list[0]
        with pd.HDFStore(self._object_path(filehash), 'r') as store:
            return store.get(self.DF_NAME)

    def get_hash(self):
        return hash_contents(self.get_contents())

    class UploadFile(object):
        """
        Helper class to manage temporary package files uploaded by push.
        """
        def __init__(self, store, objhash):
            self._store = store
            self._hash = objhash

        def __enter__(self):
            self._temp_file = tempfile.TemporaryFile()
            with open(self._store._object_path(self._hash), 'rb') as input_file:
                zlib_obj = zlib.compressobj(ZLIB_LEVEL, ZLIB_METHOD, ZLIB_WBITS)
                for chunk in iter(lambda: input_file.read(CHUNK_SIZE), b''):
                    self._temp_file.write(zlib_obj.compress(chunk))
                self._temp_file.write(zlib_obj.flush())
            self._temp_file.seek(0)
            return self._temp_file

        def __exit__(self, type, value, traceback):
            self._temp_file.close()

    def tempfile(self, hash):
        """
        Create and return a temporary file for uploading to a registry.
        """
        return self.UploadFile(self, hash)

    def save_df(self, df, name, path, ext, target):
        """
        Save a DataFrame to the store.
        """
        self._find_path_write()
        buildfile = name.lstrip('/').replace('/', '.')
        storepath = self._temporary_object_path(buildfile)
        with pd.HDFStore(storepath, mode=self._mode) as store:
            store[self.DF_NAME] = df
        filehash = digest_file(storepath)
        self._add_to_contents(buildfile, filehash, ext, path, target)
        os.rename(storepath, self._object_path(filehash))

    @classmethod
    def ls_packages(cls, pkg_dir):
        """
        List installed packages.
        """
        hdf5_packages = [
            (user, pkg[:-len(HDF5PackageStore.PACKAGE_FILE_EXT)])
            for user in os.listdir(pkg_dir)
            for pkg in os.listdir(os.path.join(pkg_dir, user))
            if pkg.endswith(HDF5PackageStore.PACKAGE_FILE_EXT)]
        return hdf5_packages


class FastParquetPackageStore(PackageStore):
    """
    Parquet Implementation of PackageStore.
    """
    def __init__(self, user, package, mode):
        if fastparquet is None:
            raise StoreException("Module fastparquet is required for FastParquetPackageStore.")
        super(FastParquetPackageStore, self).__init__(user, package, mode)

    def save_df(self, df, name, path, ext, target):
        """
        Save a DataFrame to the store.
        """
        self._find_path_write()
        buildfile = name.lstrip('/').replace('/', '.')
        storepath = self._temporary_object_path(buildfile)
        fastparquet.write(storepath, df)

        filehash = digest_file(storepath)
        self._add_to_contents(buildfile, filehash, ext, path, target)
        os.rename(storepath, self._object_path(filehash))

    def dataframe(self, hash_list):
        """
        Creates a DataFrame from a set of objects (identified by hashes).
        """
        assert len(hash_list) == 1, "Multi-file DFs not supported yet."
        filehash = hash_list[0]
        pfile = fastparquet.ParquetFile(self._object_path(filehash))
        return pfile.to_pandas()

    def get_hash(self):
        raise StoreException("Not Implemented")

    @classmethod
    def ls_packages(cls, pkg_dir):
        """
        List installed packages.
        """
        parq_packages = [
            (user, pkg)
            for user in os.listdir(pkg_dir)
            for pkg in os.listdir(os.path.join(pkg_dir, user))
            if os.path.isdir(pkg)]
        return parq_packages


class SparkPackageStore(FastParquetPackageStore):
    """
    Spark Implementation of PackageStore.
    """
    def __init__(self, user, package, mode):
        super(SparkPackageStore, self).__init__(user, package, mode)

        if SparkSession is None:
            raise StoreException("Module SparkSession from pyspark.sql is required for " +
                                 "SparkPackageStore.")

    def dataframe(self, hash_list):
        """
        Creates a DataFrame from a set of objects (identified by hashes).
        """
        spark = SparkSession.builder.getOrCreate()
        assert len(hash_list) == 1, "Multi-file DFs not supported yet."
        filehash = hash_list[0]
        df = spark.read.parquet(self._object_path(filehash))
        return df

class ArrowPackageStore(PackageStore):
    """
    Parquet Implementation of PackageStore.
    """

    PACKAGE_FILE_EXT = '.parq'

    def __init__(self, user, package, mode):
        if pa is None:
            raise StoreException("Module pyarrow is required for ArrowPackageStore.")
        super(ArrowPackageStore, self).__init__(user, package, mode)

    def save_df(self, df, name, path, ext, target):
        """
        Save a DataFrame to the store.
        """
        self._find_path_write()

        # Save the dataframe to a local build file
        buildfile = name.lstrip('/').replace('/', '.')
        storepath = os.path.join(self._pkg_dir, buildfile)
        table = pa.Table.from_pandas(df)
        parquet.write_table(table, storepath)

        # Calculate the file hash and add it to the package contents
        filehash = digest_file(storepath)
        self._add_to_contents(buildfile, filehash, ext, path, target)

        # Move the build file to the object store and rename it to
        # its hash
        objpath = self._object_path(filehash)
        os.rename(storepath, objpath)

    def dataframe(self, hash_list):
        """
        Creates a DataFrame from a set of objects (identified by hashes).
        """
        assert len(hash_list) == 1, "Multi-file DFs not supported in HDF5."
        filehash = hash_list[0]

        nt = 8
        fpath = self._object_path(filehash)
        starttime = time.time()
        table = parquet.read_table(fpath, nthreads=nt)
        finishtime = time.time()
        elapsed = finishtime - starttime
        print("Read {path} in {time}s with {nt} threads".format(path=fpath, time=elapsed, nt=nt))

        starttime = time.time()
        df = table.to_pandas()
        finishtime = time.time()
        elapsed = finishtime - starttime
        print("Converted to pandas in {time}s".format(time=elapsed))
        return df


# Helper functions
def get_store(user, package, format=None, mode='r'):
    """
    Return a PackageStore object of the appropriate type for a
    given data package.
    """
    if not format:
        pkg_format = PackageFormat(os.environ.get('QUILT_PACKAGE_FORMAT',
                                                  PackageFormat.default.value))

    if pkg_format is PackageFormat.HDF5:
        return HDF5PackageStore(user, package, mode)
    elif pkg_format is PackageFormat.FASTPARQUET:
        return FastParquetPackageStore(user, package, mode)
    elif pkg_format is PackageFormat.SPARK:
        return SparkPackageStore(user, package, mode)
    elif pkg_format is PackageFormat.ARROW:
        return ArrowPackageStore(user, package, mode)
    else:
        raise StoreException("Not Implemented")

def ls_packages(pkg_dir):
    """
    List all packages from all package directories.
    """
    pkg_format = PackageFormat(os.environ.get('QUILT_PACKAGE_FORMAT', PackageFormat.default.value))
    if pkg_format is PackageFormat.HDF5:
        packages = HDF5PackageStore.ls_packages(pkg_dir)
    elif pkg_format is PackageFormat.FASTPARQUET:
        packages = FastParquetPackageStore.ls_packages(pkg_dir)
    else:
        raise StoreException("Unsupported Package Format %s" % pkg_format)
    return packages<|MERGE_RESOLUTION|>--- conflicted
+++ resolved
@@ -28,11 +28,7 @@
 except ImportError:
     SparkSession = None
 
-<<<<<<< HEAD
-from .const import NodeType, TargetType, PackageFormat, TYPE_KEY
-=======
-from .const import FORMAT_HDF5, FORMAT_PARQ, FORMAT_SPARK, NodeType, TargetType
->>>>>>> 88197c27
+from .const import NodeType, TargetType, PackageFormat
 from .hashing import digest_file, hash_contents
 
 # start with alpha (_ may clobber attrs), continue with alphanumeric or _
@@ -200,7 +196,8 @@
         """
         Returns the hash digest of the package data.
         """
-        raise StoreException("Not Implemented")
+        def get_hash(self):
+            return hash_contents(self.get_contents())
 
     def get_path(self):
         """
@@ -281,6 +278,34 @@
         Returns the path to a temporary object, before we know its hash.
         """
         return os.path.join(self._pkg_dir, self.TMP_OBJ_DIR, name)
+
+    class UploadFile(object):
+        """
+        Helper class to manage temporary package files uploaded by push.
+        """
+        def __init__(self, store, objhash):
+            self._store = store
+            self._hash = objhash
+
+        def __enter__(self):
+            self._temp_file = tempfile.TemporaryFile()
+            with open(self._store._object_path(self._hash), 'rb') as input_file:
+                zlib_obj = zlib.compressobj(ZLIB_LEVEL, ZLIB_METHOD, ZLIB_WBITS)
+                for chunk in iter(lambda: input_file.read(CHUNK_SIZE), b''):
+                    self._temp_file.write(zlib_obj.compress(chunk))
+                self._temp_file.write(zlib_obj.flush())
+            self._temp_file.seek(0)
+            return self._temp_file
+
+        def __exit__(self, type, value, traceback):
+            self._temp_file.close()
+
+    def tempfile(self, objhash):
+        """
+        Create and return a temporary file for uploading to a registry.
+        """
+        return self.UploadFile(self, objhash)
+
 
     def _find_path_read(self):
         """
@@ -358,6 +383,18 @@
 
         self.save_contents(contents)
 
+    @classmethod
+    def ls_packages(cls, pkg_dir):
+        """
+        List installed packages.
+        """
+        packages = [
+            (user, pkg[:-len(PackageStore.PACKAGE_FILE_EXT)])
+            for user in os.listdir(pkg_dir)
+            for pkg in os.listdir(os.path.join(pkg_dir, user))
+            if pkg.endswith(PackageStore.PACKAGE_FILE_EXT)]
+        return packages
+
 
 class HDF5PackageStore(PackageStore):
     """
@@ -377,36 +414,6 @@
         filehash = hash_list[0]
         with pd.HDFStore(self._object_path(filehash), 'r') as store:
             return store.get(self.DF_NAME)
-
-    def get_hash(self):
-        return hash_contents(self.get_contents())
-
-    class UploadFile(object):
-        """
-        Helper class to manage temporary package files uploaded by push.
-        """
-        def __init__(self, store, objhash):
-            self._store = store
-            self._hash = objhash
-
-        def __enter__(self):
-            self._temp_file = tempfile.TemporaryFile()
-            with open(self._store._object_path(self._hash), 'rb') as input_file:
-                zlib_obj = zlib.compressobj(ZLIB_LEVEL, ZLIB_METHOD, ZLIB_WBITS)
-                for chunk in iter(lambda: input_file.read(CHUNK_SIZE), b''):
-                    self._temp_file.write(zlib_obj.compress(chunk))
-                self._temp_file.write(zlib_obj.flush())
-            self._temp_file.seek(0)
-            return self._temp_file
-
-        def __exit__(self, type, value, traceback):
-            self._temp_file.close()
-
-    def tempfile(self, hash):
-        """
-        Create and return a temporary file for uploading to a registry.
-        """
-        return self.UploadFile(self, hash)
 
     def save_df(self, df, name, path, ext, target):
         """
@@ -421,18 +428,6 @@
         self._add_to_contents(buildfile, filehash, ext, path, target)
         os.rename(storepath, self._object_path(filehash))
 
-    @classmethod
-    def ls_packages(cls, pkg_dir):
-        """
-        List installed packages.
-        """
-        hdf5_packages = [
-            (user, pkg[:-len(HDF5PackageStore.PACKAGE_FILE_EXT)])
-            for user in os.listdir(pkg_dir)
-            for pkg in os.listdir(os.path.join(pkg_dir, user))
-            if pkg.endswith(HDF5PackageStore.PACKAGE_FILE_EXT)]
-        return hdf5_packages
-
 
 class FastParquetPackageStore(PackageStore):
     """
@@ -464,21 +459,6 @@
         filehash = hash_list[0]
         pfile = fastparquet.ParquetFile(self._object_path(filehash))
         return pfile.to_pandas()
-
-    def get_hash(self):
-        raise StoreException("Not Implemented")
-
-    @classmethod
-    def ls_packages(cls, pkg_dir):
-        """
-        List installed packages.
-        """
-        parq_packages = [
-            (user, pkg)
-            for user in os.listdir(pkg_dir)
-            for pkg in os.listdir(os.path.join(pkg_dir, user))
-            if os.path.isdir(pkg)]
-        return parq_packages
 
 
 class SparkPackageStore(FastParquetPackageStore):
@@ -522,7 +502,7 @@
 
         # Save the dataframe to a local build file
         buildfile = name.lstrip('/').replace('/', '.')
-        storepath = os.path.join(self._pkg_dir, buildfile)
+        storepath = self._temporary_object_path(buildfile)
         table = pa.Table.from_pandas(df)
         parquet.write_table(table, storepath)
 
@@ -583,11 +563,5 @@
     """
     List all packages from all package directories.
     """
-    pkg_format = PackageFormat(os.environ.get('QUILT_PACKAGE_FORMAT', PackageFormat.default.value))
-    if pkg_format is PackageFormat.HDF5:
-        packages = HDF5PackageStore.ls_packages(pkg_dir)
-    elif pkg_format is PackageFormat.FASTPARQUET:
-        packages = FastParquetPackageStore.ls_packages(pkg_dir)
-    else:
-        raise StoreException("Unsupported Package Format %s" % pkg_format)
+    packages = PackageStore.ls_packages(pkg_dir)
     return packages