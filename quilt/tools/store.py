--- conflicted
+++ resolved
@@ -28,11 +28,7 @@
 except ImportError:
     SparkSession = None
 
-<<<<<<< HEAD
-from .const import TargetType, PackageFormat
-=======
-from .const import FORMAT_HDF5, FORMAT_PARQ, FORMAT_SPARK, PACKAGE_DIR_NAME, TargetType
->>>>>>> c41eb47a
+from .const import TargetType, PackageFormat, PACKAGE_DIR_NAME
 from .core import hash_contents, NodeType
 from .hashing import digest_file
 
