"""
Build: parse and add user-supplied files to store
"""
import os
import re

from shutil import rmtree

from .const import PACKAGE_DIR_NAME
from .core import FileNode, RootNode, TableNode, CommandException
from .package import Package, PackageException
from .util import BASE_DIR

# start with alpha (_ may clobber attrs), continue with alphanumeric or _
VALID_NAME_RE = re.compile(r'^[a-zA-Z]\w*$')
CHUNK_SIZE = 4096

# Helper function to return the default package store path
def default_store_location():
    path=os.path.realpath(BASE_DIR)
    package_dir = os.path.join(path, PACKAGE_DIR_NAME)
    return package_dir


class StoreException(Exception):
    """
    Exception class for store I/O
    """
    pass


class PackageStore(object):
    """
    Base class for managing Quilt data package repositories. This
    class and its subclasses abstract file formats, file naming and
    reading and writing to/from data files.
    """
    PACKAGE_FILE_EXT = '.json'
    BUILD_DIR = 'build'
    OBJ_DIR = 'objs'
    TMP_OBJ_DIR = os.path.join('objs', 'tmp')
    PKG_DIR = 'pkgs'
    CACHE_DIR = 'cache'
    VERSION = '1.1'
    
    def __init__(self, location=None):
        if location is None:
            location = default_store_location()
            
        assert os.path.basename(os.path.abspath(location)) == PACKAGE_DIR_NAME, \
            "Unexpected package directory: %s" % location
        self._path = location
        objdir = os.path.join(self._path, self.OBJ_DIR)
        tmpobjdir = os.path.join(self._path, self.TMP_OBJ_DIR)
        pkgdir = os.path.join(self._path, self.PKG_DIR)
        cachedir = os.path.join(self._path, self.CACHE_DIR)

        if os.path.isdir(self._path):
            # Verify existing package store is compatible
            if self.VERSION != self._read_format_version():
                msg = "The package repository at {0} is not compatible"
                msg += " with this version of quilt. Revert to an"
                msg += " earlier version of quilt or remove the existing"
                msg += " package repository."
                raise StoreException(msg.format(self._path))            
        else:
            # Create a new package store
            os.makedirs(self._path)
            self._write_format_version()
            os.mkdir(objdir)
            os.mkdir(tmpobjdir)
            os.mkdir(pkgdir)
            os.mkdir(cachedir)
    
        assert os.path.isdir(objdir)
        assert os.path.isdir(tmpobjdir)
        assert os.path.isdir(pkgdir)
        assert os.path.isdir(cachedir)


    # CHANGED:
    # hard-coded this to return exactly one directory, the package store in BASE_DIR.
    # Leave the mechanism so we can support read-only package directories (e.g. as
    # shared caches) later.
    @classmethod
    def find_store_dirs(cls):
        """
        Returns a list with one entry.
        """
        package_dir = default_store_location()
        return [package_dir]
        
    @classmethod
    def find_package(cls, user, package, store_dir=None):
        """
        Finds an existing package in one of the package directories.
        """
        cls.check_name(user, package)
        dirs = cls.find_store_dirs()
        for store_dir in dirs:
            store = PackageStore(store_dir)
            pkg = store.get_package(user, package)
            if pkg is not None:
                return pkg
        return None

    @classmethod
    def check_name(cls, user, package):
        if not VALID_NAME_RE.match(user):
            raise StoreException("Invalid user name: %r" % user)
        if not VALID_NAME_RE.match(package):
            raise StoreException("Invalid package name: %r" % package)

    def _version_path(self):
        return os.path.join(self._path, '.format')
    
    def _read_format_version(self):
        if os.path.exists(self._version_path()):
            with open(self._version_path(), 'r') as versionfile:
                version = versionfile.read()
                return version
        else:
            return "0.0"

    def _write_format_version(self):
        with open(self._version_path(), 'w') as versionfile:
            versionfile.write(self.VERSION)

    # TODO: find a package instance other than 'latest', e.g. by
    # looking-up by hash, tag or version in the local store.
    def get_package(self, user, package):
        """
        Gets a package from this store.
        """
        self.check_name(user, package)
        path = self.package_path(user, package)
        if os.path.isdir(path):
            try:
                return Package(
                    store=self,
                    user=user,
                    package=package,
                    path=path
                    )
            except PackageException:
                pass
        return None

    def install_package(self, user, package, contents):
        """
        Creates a new package in the default package store
        and allocates a per-user directory if needed.
        """
        self.check_name(user, package)

        assert contents is not None
        path = self.package_path(user, package)

        # Delete any existing data.
        try:
            os.remove(path)
        except OSError:
            pass

        return Package(
            store=self,
            user=user,
            package=package,
            path=path,
            contents=contents
        )

    def create_package(self, user, package, dry_run=False):
        """
        Creates a new package and initializes its contents. See `install_package`.
        """
        if dry_run:
            return Package(self, user, package, '.', RootNode(dict()))
        contents = RootNode(dict())
        return self.install_package(user, package, contents)

    def remove_package(self, user, package):
        """
        Removes a package (all instances) from this store.
        """
        self.check_name(user, package)
        path = self.package_path(user, package)
        if os.path.isdir(path):
            rmtree(path)

    def iterpackages(self):
        """
        Return an iterator over all the packages in the PackageStore.
        """
        pkgdir = os.path.join(self._path, self.PKG_DIR)
        for user in os.listdir(pkgdir):
            for pkg in os.listdir(os.path.join(pkgdir, user)):
                pkgpath = os.path.join(pkgdir, user, pkg)
                for hsh in os.listdir(os.path.join(pkgpath, Package.CONTENTS_DIR)):
                    yield Package(self, user, pkg, pkgpath, pkghash=hsh)

    def ls_packages(self):
        """
        List packages in this store.
        """
        packages = []
        pkgdir = os.path.join(self._path, self.PKG_DIR)
        for user in os.listdir(pkgdir):
            for pkg in os.listdir(os.path.join(pkgdir, user)):
                pkgpath = os.path.join(pkgdir, user, pkg)           
                pkgmap = {h : [] for h in os.listdir(os.path.join(pkgpath, Package.CONTENTS_DIR))}
                for tag in os.listdir(os.path.join(pkgpath, Package.TAGS_DIR)):
                    with open(os.path.join(pkgpath, Package.TAGS_DIR, tag), 'r') as tagfile:
                        pkghash = tagfile.read()
                        pkgmap[pkghash].append(tag)
                for pkghash, tags in pkgmap.items():
                    fullpkg = "{owner}/{pkg}".format(owner=user, pkg=pkg)
                    # Add an empty string tag for untagged hashes
                    displaytags = tags if tags else [""]
                    # Display a separate full line per tag like Docker
                    for tag in displaytags:
                        packages.append((fullpkg, str(tag), pkghash))
                        
        return packages

    def user_path(self, user):
        """
        Returns the path to directory with the user's package repositories.
        """
        return os.path.join(self._path, self.PKG_DIR, user)

    def package_path(self, user, package):
        """
        Returns the path to a package repository.
        """
        return os.path.join(self.user_path(user), package)

    def object_path(self, objhash):
        """
        Returns the path to an object file based on its hash.
        """
        return os.path.join(self._path, self.OBJ_DIR, objhash)

    def temporary_object_path(self, name):
        """
        Returns the path to a temporary object, before we know its hash.
        """
        return os.path.join(self._path, self.TMP_OBJ_DIR, name)

<<<<<<< HEAD
    def prune(self):
        """
        Clean up all objects not referenced by any packages.
        """

        objdir = os.path.join(self._path, self.OBJ_DIR)
        all_obj = os.listdir(objdir)
        # TODO: the temporary object directory probably shouldn't
        # live inside the objects directory. Remove the hard-coded
        # 'tmp' below.
        all_obj.remove('tmp')

        for pkg in self.iterpackages():
            for node in pkg.get_contents().preorder():
                # TODO: the or below isn't scalable. Add a common baseclass for
                # File and Table nodes like DataNode in nodes.py.
                if isinstance(node, (FileNode, TableNode)):
                    for objhash in node.hashes:
                        all_obj.remove(objhash)

        for obj in all_obj:
            print("Removing: {0}".format(obj))
            os.remove(self.object_path(obj))
            
########################################
# Helper Functions
########################################
=======
    def cache_path(self, name):
        """
        Returns the path to a temporary object, before we know its hash.
        """
        return os.path.join(self._path, self.CACHE_DIR, name)
>>>>>>> 65400c67

def parse_package_extended(name):
    hash = version = tag = None
    try:
        if ':' in name:
            name, versioninfo = name.split(':', 1)
            if ':' in versioninfo:
                info = versioninfo.split(':', 1)
                if len(info) == 2:
                    if 'version'.startswith(info[0]):
                        # usr/pkg:v:<string>  usr/pkg:version:<string>  etc
                        version = info[1]
                    elif 'tag'.startswith(info[0]):
                        # usr/pkg:t:<tag>  usr/pkg:tag:<tag>  etc
                        tag = info[1]
                    elif 'hash'.startswith(info[0]):
                        # usr/pkg:h:<hash>  usr/pkg:hash:<hash>  etc
                        hash = info[1]
                    else:
                        raise CommandException("Invalid versioninfo: %s." % info)
                else:
                    # usr/pkg:hashval
                    hash = versioninfo
        owner, pkg, subpath = parse_package(name, allow_subpath=True)
    except ValueError:
        pkg_format = 'owner/package_name/path[:v:<version> or :t:tag or :h:hash]'
        raise CommandException("Specify package as %s." % pkg_format)
    return owner, pkg, subpath, hash, version, tag

def parse_package(name, allow_subpath=False):
    try:
        values = name.split('/')
        # Can't do "owner, pkg, *subpath = ..." in Python2 :(
        (owner, pkg), subpath = values[:2], values[2:]
        if not owner or not pkg:
            # Make sure they're not empty.
            raise ValueError
        if subpath and not allow_subpath:
            raise ValueError

    except ValueError:
        pkg_format = 'owner/package_name/path' if allow_subpath else 'owner/package_name'
        raise CommandException("Specify package as %s." % pkg_format)

    try:
        PackageStore.check_name(owner, pkg)
    except StoreException as ex:
        raise CommandException(str(ex))

    if allow_subpath:
        return owner, pkg, subpath
    return owner, pkg<|MERGE_RESOLUTION|>--- conflicted
+++ resolved
@@ -247,7 +247,12 @@
         """
         return os.path.join(self._path, self.TMP_OBJ_DIR, name)
 
-<<<<<<< HEAD
+    def cache_path(self, name):
+        """
+        Returns the path to a temporary object, before we know its hash.
+        """
+        return os.path.join(self._path, self.CACHE_DIR, name)
+
     def prune(self):
         """
         Clean up all objects not referenced by any packages.
@@ -275,13 +280,6 @@
 ########################################
 # Helper Functions
 ########################################
-=======
-    def cache_path(self, name):
-        """
-        Returns the path to a temporary object, before we know its hash.
-        """
-        return os.path.join(self._path, self.CACHE_DIR, name)
->>>>>>> 65400c67
 
 def parse_package_extended(name):
     hash = version = tag = None
