"""
Build: parse and add user-supplied files to store
"""
import os
import re
<<<<<<< HEAD
=======
from shutil import copyfile
import tempfile
import time
import zlib
>>>>>>> edb7a6fa

import requests

try:
    import fastparquet
except ImportError:
    fastparquet = None

try:
    import pyarrow as pa
    from pyarrow import parquet
except ImportError:
    pa = None

try:
    from pyspark.sql import SparkSession
except ImportError:
    SparkSession = None

<<<<<<< HEAD
from .const import PackageFormat

from .package import Package, HDF5Package
=======
from .const import TargetType, PackageFormat, PACKAGE_DIR_NAME
from .core import decode_node, encode_node, hash_contents, FileNode, GroupNode, TableNode
from .hashing import digest_file
>>>>>>> edb7a6fa

# start with alpha (_ may clobber attrs), continue with alphanumeric or _
VALID_NAME_RE = re.compile(r'^[a-zA-Z]\w*$')
CHUNK_SIZE = 4096

class StoreException(Exception):
    """
    Exception class for store I/O
    """
    pass


class PackageStore(object):
    """
    Base class for managing Quilt data package repositories. This
    class and its subclasses abstract file formats, file naming and
    reading and writing to/from data files.
    """
    PACKAGE_FILE_EXT = '.json'
<<<<<<< HEAD
=======
    BUILD_DIR = 'build'
    OBJ_DIR = 'objs'
    TMP_OBJ_DIR = 'objs/tmp'
>>>>>>> edb7a6fa

    def __init__(self, startpath='.'):
        self._start_dir = startpath

    def find_package_dirs(self):
        """
        Walks up the directory tree and looks for `quilt_packages` directories
        in the ancestors of the starting directory.

        The algorithm is the same as Node's `node_modules` algorithm
        ( https://nodejs.org/docs/v7.4.0/api/modules.html#modules_all_together ),
        except that it doesn't stop at the top-level `quilt_packages` directory.

        Returns a (possibly empty) generator.
        """
        path = os.path.realpath(self._start_dir)
        while True:
            parent_path, name = os.path.split(path)
<<<<<<< HEAD
            if name != self.PACKAGE_DIR_NAME:
                package_dir = os.path.join(path, self.PACKAGE_DIR_NAME)
=======
            if name != PACKAGE_DIR_NAME:
                package_dir = os.path.join(path, PACKAGE_DIR_NAME)
>>>>>>> edb7a6fa
                if os.path.isdir(package_dir):
                    yield package_dir
            if parent_path == path:  # The only reliable way to detect the root.
                break
<<<<<<< HEAD
            path = parent_path 

    def get_package(self, user, package):
=======
            path = parent_path

    def __init__(self, user, package, mode):
        self._user = user
        self._package = package
        self._mode = mode
        self._pkg_dir = None
        self._path = None
        self._find_path_read()

    def __enter__(self):
        return self

    def __exit__(self, type, value, traceback):
        pass

    def file(self, hash_list):
        """
        Returns the path to an object file that matches the given hash.
        """
        assert isinstance(hash_list, list)
        assert len(hash_list) == 1, "File objects must be contained in one file."
        filehash = hash_list[0]
        objpath = os.path.join(self._pkg_dir, self.OBJ_DIR, filehash)
        return objpath

    def dataframe(self, hash_list):
        """
        Creates a DataFrame from a set of objects (identified by hashes).
        """
        raise NotImplementedError()

    def save_df(self, df, name, path, ext, target):
        """
        Save a DataFrame to the store.
        """
        raise NotImplementedError()

    def save_file(self, srcfile, name, path, target):
        """
        Save a (raw) file to the store.
        """
        self._find_path_write()
        filehash = digest_file(srcfile)
        fullname = name.lstrip('/').replace('/', '.')
        self._add_to_contents(fullname, filehash, '', path, target)
        objpath = os.path.join(self._pkg_dir, self.OBJ_DIR, filehash)
        if not os.path.exists(objpath):
            copyfile(srcfile, objpath)

    def get_contents(self):
        """
        Returns a dictionary with the contents of the package.
        """
        try:
            with open(self._path, 'r') as contents_file:
                contents = json.load(contents_file, object_hook=decode_node)
        except IOError:
            contents = GroupNode(dict())

        return contents

    def clear_contents(self):
        """
        Removes the package's contents file.
        """
        if self._path:
            os.remove(self._path)
        self._path = None

    def save_contents(self, contents):
        """
        Saves an updated version of the package's contents.
        """
        with open(self._path, 'w') as contents_file:
            json.dump(contents, contents_file, default=encode_node, indent=2, sort_keys=True)

    def get(self, path):
        """
        Read a group or object from the store.
        """
        if not self.exists():
            raise StoreException("Package not found")

        key = path.lstrip('/')
        ipath = key.split('/') if key else []
        ptr = self.get_contents()
        path_so_far = []
        for node_name in ipath:
            path_so_far += [node_name]
            ptr = ptr.children.get(node_name)
            if ptr is None:
                raise StoreException("Key {path} Not Found in Package {owner}/{pkg}".format(
                    path="/".join(path_so_far),
                    owner=self._user,
                    pkg=self._package))
        node = ptr

        if isinstance(node, GroupNode):
            return node
        elif isinstance(node, TableNode):
            return self.dataframe(node.hashes)
        elif isinstance(node, FileNode):
            return self.file(node.hashes)
        else:
            assert False, "Unhandled Node {node}".format(node=node)

    def get_hash(self):
        """
        Returns the hash digest of the package data.
        """
        return hash_contents(self.get_contents())

    def get_path(self):
        """
        Returns the path to the package's contents file.
        """
        return self._path

    def exists(self):
        """
        Returns True if the package is already installed.
        """
        return not self._path is None

    def install(self, contents, urls):
        """
        Download and install a package locally.
        """
        self._find_path_write()
        local_filename = self.get_path()
        with open(local_filename, 'w') as contents_file:
            json.dump(contents, contents_file, default=encode_node)

        # Download individual object files and store
        # in object dir. Verify individual file hashes.
        # Verify global hash?

        def install_table(node, urls):
            """
            Downloads and installs the set of objects for one table.
            """
            for download_hash in node.hashes:
                url = urls[download_hash]

                # download and install
                response = requests.get(url, stream=True)
                if not response.ok:
                    msg = "Download {hash} failed: error {code}"
                    raise StoreException(msg.format(hash=download_hash, code=response.status_code))

                local_filename = os.path.join(self._pkg_dir,
                                              self.OBJ_DIR,
                                              download_hash)

                with open(local_filename, 'wb') as output_file:
                    # `requests` will automatically un-gzip the content, as long as
                    # the 'Content-Encoding: gzip' header is set.
                    for chunk in response.iter_content(chunk_size=CHUNK_SIZE):
                        if chunk: # filter out keep-alive new chunks
                            output_file.write(chunk)

                file_hash = digest_file(local_filename)
                if file_hash != download_hash:
                    os.remove(local_filename)
                    raise StoreException("Mismatched hash! Expected %s, got %s." %
                                         (download_hash, file_hash))

        def install_tables(contents, urls):
            """
            Parses package contents and calls install_table for each table.
            """
            for node in contents.children.values():
                if isinstance(node, GroupNode):
                    install_tables(node, urls)
                else:
                    install_table(node, urls)

        return install_tables(contents, urls)

    def _object_path(self, objhash):
        """
        Returns the path to an object file based on its hash.
        """
        return os.path.join(self._pkg_dir, self.OBJ_DIR, objhash)

    def _temporary_object_path(self, name):
        """
        Returns the path to a temporary object, before we know its hash.
        """
        return os.path.join(self._pkg_dir, self.TMP_OBJ_DIR, name)

    class UploadFile(object):
        """
        Helper class to manage temporary package files uploaded by push.
        """
        def __init__(self, store, objhash):
            self._store = store
            self._hash = objhash

        def __enter__(self):
            self._temp_file = tempfile.TemporaryFile()
            with open(self._store._object_path(self._hash), 'rb') as input_file:
                zlib_obj = zlib.compressobj(ZLIB_LEVEL, ZLIB_METHOD, ZLIB_WBITS)
                for chunk in iter(lambda: input_file.read(CHUNK_SIZE), b''):
                    self._temp_file.write(zlib_obj.compress(chunk))
                self._temp_file.write(zlib_obj.flush())
            self._temp_file.seek(0)
            return self._temp_file

        def __exit__(self, type, value, traceback):
            self._temp_file.close()

    def tempfile(self, objhash):
        """
        Create and return a temporary file for uploading to a registry.
        """
        return self.UploadFile(self, objhash)


    def _find_path_read(self):
>>>>>>> edb7a6fa
        """
        Finds an existing package in one of the package directories.
        """
        self._path = None
        self._pkg_dir = None
        if not VALID_NAME_RE.match(user):
            raise StoreException("Invalid user name: %r" % user)
        if not VALID_NAME_RE.match(package):
            raise StoreException("Invalid package name: %r" % package)

        pkg_dirs = self.find_package_dirs()
        for package_dir in pkg_dirs:
            path = os.path.join(package_dir, user, package + self.PACKAGE_FILE_EXT)
            if os.path.exists(path):
                return HDF5Package(user=user,
                                   package=package,
                                   mode='r',
                                   path=path,
                                   pkg_dir=package_dir)
        return None

    def create_package(self, user, package, format):
        """
        Creates a new package in the innermost `quilt_packages` directory
        (or in a new `quilt_packages` directory in the current directory)
        and allocates a per-user directory if needed.
        """
        if not VALID_NAME_RE.match(user):
            raise StoreException("Invalid user name: %r" % user)
        if not VALID_NAME_RE.match(package):
            raise StoreException("Invalid package name: %r" % package)

<<<<<<< HEAD
        package_dir = next(self.find_package_dirs(), self.PACKAGE_DIR_NAME)
        user_path = os.path.join(package_dir, user)
        if not os.path.isdir(user_path):
            os.makedirs(user_path)
        obj_path = os.path.join(package_dir, Package.OBJ_DIR)
        if not os.path.isdir(obj_path):
            os.makedirs(obj_path)
        path = os.path.join(user_path, package + self.PACKAGE_FILE_EXT)

        # TODO: Check format and create appropriate Package subclass
        return HDF5Package(user=user,
                           package=package,
                           mode='w',
                           path=path,
                           pkg_dir=package_dir)

=======
        package_dir = next(PackageStore.find_package_dirs(), PACKAGE_DIR_NAME)
        for name in [self._user, self.OBJ_DIR, self.TMP_OBJ_DIR]:
            path = os.path.join(package_dir, name)
            if not os.path.isdir(path):
                os.makedirs(path)

        self._path = os.path.join(package_dir, self._user, self._package + self.PACKAGE_FILE_EXT)
        self._pkg_dir = package_dir
        return

    def _add_to_contents(self, fullname, objhash, ext, path, target):
        """
        Adds an object (name-hash mapping) to the package's contents.
        """
        contents = self.get_contents()
        ipath = fullname.split('.')
        leaf = ipath.pop()

        ptr = contents
        for node in ipath:
            ptr = ptr.children.setdefault(node, GroupNode(dict()))

        try:
            target_type = TargetType(target)
            if target_type is TargetType.PANDAS:
                node_cls = TableNode
            elif target_type is TargetType.FILE:
                node_cls = FileNode
            else:
                assert False, "Unhandled TargetType {tt}".format(tt=target_type)
        except ValueError:
            raise StoreException("Unrecognized target {tgt}".format(tgt=target))

        ptr.children[leaf] = node_cls(
            hashes=[objhash],
            metadata=dict(
                q_ext=ext,
                q_path=path,
                q_target=target
            )
        )

        self.save_contents(contents)

    @classmethod
    def ls_packages(cls, pkg_dir):
        """
        List installed packages.
        """
        packages = [
            (user, pkg[:-len(PackageStore.PACKAGE_FILE_EXT)])
            for user in os.listdir(pkg_dir)
            for pkg in os.listdir(os.path.join(pkg_dir, user))
            if pkg.endswith(PackageStore.PACKAGE_FILE_EXT)]
        return packages


class HDF5PackageStore(PackageStore):
    """
    HDF5 Implementation of PackageStore.
    """
    DF_NAME = 'df'

    def __init__(self, user, package, mode):
        super(HDF5PackageStore, self).__init__(user, package, mode)
        self.__store = None

    def dataframe(self, hash_list):
        """
        Creates a DataFrame from a set of objects (identified by hashes).
        """
        assert len(hash_list) == 1, "Multi-file DFs not supported in HDF5."
        filehash = hash_list[0]
        with pd.HDFStore(self._object_path(filehash), 'r') as store:
            return store.get(self.DF_NAME)

    def save_df(self, df, name, path, ext, target):
        """
        Save a DataFrame to the store.
        """
        self._find_path_write()
        buildfile = name.lstrip('/').replace('/', '.')
        storepath = self._temporary_object_path(buildfile)
        with pd.HDFStore(storepath, mode=self._mode) as store:
            store[self.DF_NAME] = df
        filehash = digest_file(storepath)
        self._add_to_contents(buildfile, filehash, ext, path, target)
        os.rename(storepath, self._object_path(filehash))


class FastParquetPackageStore(PackageStore):
    """
    Parquet Implementation of PackageStore.
    """
    def __init__(self, user, package, mode):
        if fastparquet is None:
            raise StoreException("Module fastparquet is required for FastParquetPackageStore.")
        super(FastParquetPackageStore, self).__init__(user, package, mode)

    def save_df(self, df, name, path, ext, target):
        """
        Save a DataFrame to the store.
        """
        self._find_path_write()
        buildfile = name.lstrip('/').replace('/', '.')
        storepath = self._temporary_object_path(buildfile)
        fastparquet.write(storepath, df)

        filehash = digest_file(storepath)
        self._add_to_contents(buildfile, filehash, ext, path, target)
        os.rename(storepath, self._object_path(filehash))

    def dataframe(self, hash_list):
        """
        Creates a DataFrame from a set of objects (identified by hashes).
        """
        assert len(hash_list) == 1, "Multi-file DFs not supported yet."
        filehash = hash_list[0]
        pfile = fastparquet.ParquetFile(self._object_path(filehash))
        return pfile.to_pandas()


class SparkPackageStore(FastParquetPackageStore):
    """
    Spark Implementation of PackageStore.
    """
    def __init__(self, user, package, mode):
        super(SparkPackageStore, self).__init__(user, package, mode)

        if SparkSession is None:
            raise StoreException("Module SparkSession from pyspark.sql is required for " +
                                 "SparkPackageStore.")

    def dataframe(self, hash_list):
        """
        Creates a DataFrame from a set of objects (identified by hashes).
        """
        spark = SparkSession.builder.getOrCreate()
        assert len(hash_list) == 1, "Multi-file DFs not supported yet."
        filehash = hash_list[0]
        df = spark.read.parquet(self._object_path(filehash))
        return df

class ArrowPackageStore(PackageStore):
    """
    Parquet Implementation of PackageStore.
    """

    PACKAGE_FILE_EXT = '.parq'

    def __init__(self, user, package, mode):
        if pa is None:
            raise StoreException("Module pyarrow is required for ArrowPackageStore.")
        super(ArrowPackageStore, self).__init__(user, package, mode)

    def save_df(self, df, name, path, ext, target):
        """
        Save a DataFrame to the store.
        """
        self._find_path_write()

        # Save the dataframe to a local build file
        buildfile = name.lstrip('/').replace('/', '.')
        storepath = self._temporary_object_path(buildfile)
        table = pa.Table.from_pandas(df)
        parquet.write_table(table, storepath)

        # Calculate the file hash and add it to the package contents
        filehash = digest_file(storepath)
        self._add_to_contents(buildfile, filehash, ext, path, target)

        # Move the build file to the object store and rename it to
        # its hash
        objpath = self._object_path(filehash)
        os.rename(storepath, objpath)

    def dataframe(self, hash_list):
        """
        Creates a DataFrame from a set of objects (identified by hashes).
        """
        assert len(hash_list) == 1, "Multi-file DFs not supported for Arrow packages."
        filehash = hash_list[0]

        nt = 8
        fpath = self._object_path(filehash)
        starttime = time.time()
        table = parquet.read_table(fpath, nthreads=nt)
        finishtime = time.time()
        elapsed = finishtime - starttime
        print("Read {path} in {time}s with {nt} threads".format(path=fpath, time=elapsed, nt=nt))

        starttime = time.time()
        df = table.to_pandas()
        finishtime = time.time()
        elapsed = finishtime - starttime
        print("Converted to pandas in {time}s".format(time=elapsed))
        return df


# Helper functions
def get_store(user, package, pkgformat=None, mode='r'):
    """
    Return a PackageStore object of the appropriate type for a
    given data package.
    """
    if not pkgformat:
        pkg_format = PackageFormat(os.environ.get('QUILT_PACKAGE_FORMAT',
                                                  PackageFormat.default.value))

    if pkg_format is PackageFormat.HDF5:
        return HDF5PackageStore(user, package, mode)
    elif pkg_format is PackageFormat.FASTPARQUET:
        return FastParquetPackageStore(user, package, mode)
    elif pkg_format is PackageFormat.SPARK:
        return SparkPackageStore(user, package, mode)
    elif pkg_format is PackageFormat.ARROW:
        return ArrowPackageStore(user, package, mode)
    else:
        raise StoreException("Not Implemented")
>>>>>>> edb7a6fa

def ls_packages(pkg_dir):
    """
    List all packages from all package directories.
    """
<<<<<<< HEAD
    pkg_format = PackageFormat(os.environ.get('QUILT_PACKAGE_FORMAT', PackageFormat.default.value))
    if pkg_format is PackageFormat.HDF5:
        packages = HDF5PackageStore.ls_packages(pkg_dir)
    elif pkg_format is PackageFormat.FASTPARQUET:
        packages = FastParquetPackageStore.ls_packages(pkg_dir)
    else:
        raise StoreException("Unsupported Package Format %s" % pkg_format)
=======
    packages = PackageStore.ls_packages(pkg_dir)
>>>>>>> edb7a6fa
    return packages<|MERGE_RESOLUTION|>--- conflicted
+++ resolved
@@ -3,13 +3,10 @@
 """
 import os
 import re
-<<<<<<< HEAD
-=======
 from shutil import copyfile
 import tempfile
 import time
 import zlib
->>>>>>> edb7a6fa
 
 import requests
 
@@ -29,15 +26,10 @@
 except ImportError:
     SparkSession = None
 
-<<<<<<< HEAD
-from .const import PackageFormat
-
-from .package import Package, HDF5Package
-=======
 from .const import TargetType, PackageFormat, PACKAGE_DIR_NAME
 from .core import decode_node, encode_node, hash_contents, FileNode, GroupNode, TableNode
 from .hashing import digest_file
->>>>>>> edb7a6fa
+from .package import Package, HDF5Package
 
 # start with alpha (_ may clobber attrs), continue with alphanumeric or _
 VALID_NAME_RE = re.compile(r'^[a-zA-Z]\w*$')
@@ -57,12 +49,8 @@
     reading and writing to/from data files.
     """
     PACKAGE_FILE_EXT = '.json'
-<<<<<<< HEAD
-=======
     BUILD_DIR = 'build'
     OBJ_DIR = 'objs'
-    TMP_OBJ_DIR = 'objs/tmp'
->>>>>>> edb7a6fa
 
     def __init__(self, startpath='.'):
         self._start_dir = startpath
@@ -81,244 +69,15 @@
         path = os.path.realpath(self._start_dir)
         while True:
             parent_path, name = os.path.split(path)
-<<<<<<< HEAD
-            if name != self.PACKAGE_DIR_NAME:
-                package_dir = os.path.join(path, self.PACKAGE_DIR_NAME)
-=======
             if name != PACKAGE_DIR_NAME:
                 package_dir = os.path.join(path, PACKAGE_DIR_NAME)
->>>>>>> edb7a6fa
                 if os.path.isdir(package_dir):
                     yield package_dir
             if parent_path == path:  # The only reliable way to detect the root.
                 break
-<<<<<<< HEAD
             path = parent_path 
 
     def get_package(self, user, package):
-=======
-            path = parent_path
-
-    def __init__(self, user, package, mode):
-        self._user = user
-        self._package = package
-        self._mode = mode
-        self._pkg_dir = None
-        self._path = None
-        self._find_path_read()
-
-    def __enter__(self):
-        return self
-
-    def __exit__(self, type, value, traceback):
-        pass
-
-    def file(self, hash_list):
-        """
-        Returns the path to an object file that matches the given hash.
-        """
-        assert isinstance(hash_list, list)
-        assert len(hash_list) == 1, "File objects must be contained in one file."
-        filehash = hash_list[0]
-        objpath = os.path.join(self._pkg_dir, self.OBJ_DIR, filehash)
-        return objpath
-
-    def dataframe(self, hash_list):
-        """
-        Creates a DataFrame from a set of objects (identified by hashes).
-        """
-        raise NotImplementedError()
-
-    def save_df(self, df, name, path, ext, target):
-        """
-        Save a DataFrame to the store.
-        """
-        raise NotImplementedError()
-
-    def save_file(self, srcfile, name, path, target):
-        """
-        Save a (raw) file to the store.
-        """
-        self._find_path_write()
-        filehash = digest_file(srcfile)
-        fullname = name.lstrip('/').replace('/', '.')
-        self._add_to_contents(fullname, filehash, '', path, target)
-        objpath = os.path.join(self._pkg_dir, self.OBJ_DIR, filehash)
-        if not os.path.exists(objpath):
-            copyfile(srcfile, objpath)
-
-    def get_contents(self):
-        """
-        Returns a dictionary with the contents of the package.
-        """
-        try:
-            with open(self._path, 'r') as contents_file:
-                contents = json.load(contents_file, object_hook=decode_node)
-        except IOError:
-            contents = GroupNode(dict())
-
-        return contents
-
-    def clear_contents(self):
-        """
-        Removes the package's contents file.
-        """
-        if self._path:
-            os.remove(self._path)
-        self._path = None
-
-    def save_contents(self, contents):
-        """
-        Saves an updated version of the package's contents.
-        """
-        with open(self._path, 'w') as contents_file:
-            json.dump(contents, contents_file, default=encode_node, indent=2, sort_keys=True)
-
-    def get(self, path):
-        """
-        Read a group or object from the store.
-        """
-        if not self.exists():
-            raise StoreException("Package not found")
-
-        key = path.lstrip('/')
-        ipath = key.split('/') if key else []
-        ptr = self.get_contents()
-        path_so_far = []
-        for node_name in ipath:
-            path_so_far += [node_name]
-            ptr = ptr.children.get(node_name)
-            if ptr is None:
-                raise StoreException("Key {path} Not Found in Package {owner}/{pkg}".format(
-                    path="/".join(path_so_far),
-                    owner=self._user,
-                    pkg=self._package))
-        node = ptr
-
-        if isinstance(node, GroupNode):
-            return node
-        elif isinstance(node, TableNode):
-            return self.dataframe(node.hashes)
-        elif isinstance(node, FileNode):
-            return self.file(node.hashes)
-        else:
-            assert False, "Unhandled Node {node}".format(node=node)
-
-    def get_hash(self):
-        """
-        Returns the hash digest of the package data.
-        """
-        return hash_contents(self.get_contents())
-
-    def get_path(self):
-        """
-        Returns the path to the package's contents file.
-        """
-        return self._path
-
-    def exists(self):
-        """
-        Returns True if the package is already installed.
-        """
-        return not self._path is None
-
-    def install(self, contents, urls):
-        """
-        Download and install a package locally.
-        """
-        self._find_path_write()
-        local_filename = self.get_path()
-        with open(local_filename, 'w') as contents_file:
-            json.dump(contents, contents_file, default=encode_node)
-
-        # Download individual object files and store
-        # in object dir. Verify individual file hashes.
-        # Verify global hash?
-
-        def install_table(node, urls):
-            """
-            Downloads and installs the set of objects for one table.
-            """
-            for download_hash in node.hashes:
-                url = urls[download_hash]
-
-                # download and install
-                response = requests.get(url, stream=True)
-                if not response.ok:
-                    msg = "Download {hash} failed: error {code}"
-                    raise StoreException(msg.format(hash=download_hash, code=response.status_code))
-
-                local_filename = os.path.join(self._pkg_dir,
-                                              self.OBJ_DIR,
-                                              download_hash)
-
-                with open(local_filename, 'wb') as output_file:
-                    # `requests` will automatically un-gzip the content, as long as
-                    # the 'Content-Encoding: gzip' header is set.
-                    for chunk in response.iter_content(chunk_size=CHUNK_SIZE):
-                        if chunk: # filter out keep-alive new chunks
-                            output_file.write(chunk)
-
-                file_hash = digest_file(local_filename)
-                if file_hash != download_hash:
-                    os.remove(local_filename)
-                    raise StoreException("Mismatched hash! Expected %s, got %s." %
-                                         (download_hash, file_hash))
-
-        def install_tables(contents, urls):
-            """
-            Parses package contents and calls install_table for each table.
-            """
-            for node in contents.children.values():
-                if isinstance(node, GroupNode):
-                    install_tables(node, urls)
-                else:
-                    install_table(node, urls)
-
-        return install_tables(contents, urls)
-
-    def _object_path(self, objhash):
-        """
-        Returns the path to an object file based on its hash.
-        """
-        return os.path.join(self._pkg_dir, self.OBJ_DIR, objhash)
-
-    def _temporary_object_path(self, name):
-        """
-        Returns the path to a temporary object, before we know its hash.
-        """
-        return os.path.join(self._pkg_dir, self.TMP_OBJ_DIR, name)
-
-    class UploadFile(object):
-        """
-        Helper class to manage temporary package files uploaded by push.
-        """
-        def __init__(self, store, objhash):
-            self._store = store
-            self._hash = objhash
-
-        def __enter__(self):
-            self._temp_file = tempfile.TemporaryFile()
-            with open(self._store._object_path(self._hash), 'rb') as input_file:
-                zlib_obj = zlib.compressobj(ZLIB_LEVEL, ZLIB_METHOD, ZLIB_WBITS)
-                for chunk in iter(lambda: input_file.read(CHUNK_SIZE), b''):
-                    self._temp_file.write(zlib_obj.compress(chunk))
-                self._temp_file.write(zlib_obj.flush())
-            self._temp_file.seek(0)
-            return self._temp_file
-
-        def __exit__(self, type, value, traceback):
-            self._temp_file.close()
-
-    def tempfile(self, objhash):
-        """
-        Create and return a temporary file for uploading to a registry.
-        """
-        return self.UploadFile(self, objhash)
-
-
-    def _find_path_read(self):
->>>>>>> edb7a6fa
         """
         Finds an existing package in one of the package directories.
         """
@@ -340,6 +99,27 @@
                                    pkg_dir=package_dir)
         return None
 
+    def _find_path_write(self):
+        """
+        Creates a path to store a data package in the innermost `quilt_packages`
+        directory (or in a new `quilt_packages` directory in the current directory)
+        and allocates a per-user directory if needed.
+        """
+        if not VALID_NAME_RE.match(self._user):
+            raise StoreException("Invalid user name: %r" % self._user)
+        if not VALID_NAME_RE.match(self._package):
+            raise StoreException("Invalid package name: %r" % self._package)
+
+        package_dir = next(PackageStore.find_package_dirs(), PACKAGE_DIR_NAME)
+        for name in [self._user, self.OBJ_DIR, self.TMP_OBJ_DIR]:
+            path = os.path.join(package_dir, name)
+            if not os.path.isdir(path):
+                os.makedirs(path)
+
+        self._path = os.path.join(package_dir, self._user, self._package + self.PACKAGE_FILE_EXT)
+        self._pkg_dir = package_dir
+        return
+
     def create_package(self, user, package, format):
         """
         Creates a new package in the innermost `quilt_packages` directory
@@ -351,15 +131,13 @@
         if not VALID_NAME_RE.match(package):
             raise StoreException("Invalid package name: %r" % package)
 
-<<<<<<< HEAD
-        package_dir = next(self.find_package_dirs(), self.PACKAGE_DIR_NAME)
-        user_path = os.path.join(package_dir, user)
-        if not os.path.isdir(user_path):
-            os.makedirs(user_path)
-        obj_path = os.path.join(package_dir, Package.OBJ_DIR)
-        if not os.path.isdir(obj_path):
-            os.makedirs(obj_path)
-        path = os.path.join(user_path, package + self.PACKAGE_FILE_EXT)
+        package_dir = next(self.find_package_dirs(), PACKAGE_DIR_NAME)
+        for name in [user, Package.OBJ_DIR, Package.TMP_OBJ_DIR]:
+            path = os.path.join(package_dir, name)
+            if not os.path.isdir(path):
+                os.makedirs(path)
+
+        path = os.path.join(package_dir, user, package + self.PACKAGE_FILE_EXT)
 
         # TODO: Check format and create appropriate Package subclass
         return HDF5Package(user=user,
@@ -367,51 +145,6 @@
                            mode='w',
                            path=path,
                            pkg_dir=package_dir)
-
-=======
-        package_dir = next(PackageStore.find_package_dirs(), PACKAGE_DIR_NAME)
-        for name in [self._user, self.OBJ_DIR, self.TMP_OBJ_DIR]:
-            path = os.path.join(package_dir, name)
-            if not os.path.isdir(path):
-                os.makedirs(path)
-
-        self._path = os.path.join(package_dir, self._user, self._package + self.PACKAGE_FILE_EXT)
-        self._pkg_dir = package_dir
-        return
-
-    def _add_to_contents(self, fullname, objhash, ext, path, target):
-        """
-        Adds an object (name-hash mapping) to the package's contents.
-        """
-        contents = self.get_contents()
-        ipath = fullname.split('.')
-        leaf = ipath.pop()
-
-        ptr = contents
-        for node in ipath:
-            ptr = ptr.children.setdefault(node, GroupNode(dict()))
-
-        try:
-            target_type = TargetType(target)
-            if target_type is TargetType.PANDAS:
-                node_cls = TableNode
-            elif target_type is TargetType.FILE:
-                node_cls = FileNode
-            else:
-                assert False, "Unhandled TargetType {tt}".format(tt=target_type)
-        except ValueError:
-            raise StoreException("Unrecognized target {tgt}".format(tgt=target))
-
-        ptr.children[leaf] = node_cls(
-            hashes=[objhash],
-            metadata=dict(
-                q_ext=ext,
-                q_path=path,
-                q_target=target
-            )
-        )
-
-        self.save_contents(contents)
 
     @classmethod
     def ls_packages(cls, pkg_dir):
@@ -425,184 +158,9 @@
             if pkg.endswith(PackageStore.PACKAGE_FILE_EXT)]
         return packages
 
-
-class HDF5PackageStore(PackageStore):
-    """
-    HDF5 Implementation of PackageStore.
-    """
-    DF_NAME = 'df'
-
-    def __init__(self, user, package, mode):
-        super(HDF5PackageStore, self).__init__(user, package, mode)
-        self.__store = None
-
-    def dataframe(self, hash_list):
-        """
-        Creates a DataFrame from a set of objects (identified by hashes).
-        """
-        assert len(hash_list) == 1, "Multi-file DFs not supported in HDF5."
-        filehash = hash_list[0]
-        with pd.HDFStore(self._object_path(filehash), 'r') as store:
-            return store.get(self.DF_NAME)
-
-    def save_df(self, df, name, path, ext, target):
-        """
-        Save a DataFrame to the store.
-        """
-        self._find_path_write()
-        buildfile = name.lstrip('/').replace('/', '.')
-        storepath = self._temporary_object_path(buildfile)
-        with pd.HDFStore(storepath, mode=self._mode) as store:
-            store[self.DF_NAME] = df
-        filehash = digest_file(storepath)
-        self._add_to_contents(buildfile, filehash, ext, path, target)
-        os.rename(storepath, self._object_path(filehash))
-
-
-class FastParquetPackageStore(PackageStore):
-    """
-    Parquet Implementation of PackageStore.
-    """
-    def __init__(self, user, package, mode):
-        if fastparquet is None:
-            raise StoreException("Module fastparquet is required for FastParquetPackageStore.")
-        super(FastParquetPackageStore, self).__init__(user, package, mode)
-
-    def save_df(self, df, name, path, ext, target):
-        """
-        Save a DataFrame to the store.
-        """
-        self._find_path_write()
-        buildfile = name.lstrip('/').replace('/', '.')
-        storepath = self._temporary_object_path(buildfile)
-        fastparquet.write(storepath, df)
-
-        filehash = digest_file(storepath)
-        self._add_to_contents(buildfile, filehash, ext, path, target)
-        os.rename(storepath, self._object_path(filehash))
-
-    def dataframe(self, hash_list):
-        """
-        Creates a DataFrame from a set of objects (identified by hashes).
-        """
-        assert len(hash_list) == 1, "Multi-file DFs not supported yet."
-        filehash = hash_list[0]
-        pfile = fastparquet.ParquetFile(self._object_path(filehash))
-        return pfile.to_pandas()
-
-
-class SparkPackageStore(FastParquetPackageStore):
-    """
-    Spark Implementation of PackageStore.
-    """
-    def __init__(self, user, package, mode):
-        super(SparkPackageStore, self).__init__(user, package, mode)
-
-        if SparkSession is None:
-            raise StoreException("Module SparkSession from pyspark.sql is required for " +
-                                 "SparkPackageStore.")
-
-    def dataframe(self, hash_list):
-        """
-        Creates a DataFrame from a set of objects (identified by hashes).
-        """
-        spark = SparkSession.builder.getOrCreate()
-        assert len(hash_list) == 1, "Multi-file DFs not supported yet."
-        filehash = hash_list[0]
-        df = spark.read.parquet(self._object_path(filehash))
-        return df
-
-class ArrowPackageStore(PackageStore):
-    """
-    Parquet Implementation of PackageStore.
-    """
-
-    PACKAGE_FILE_EXT = '.parq'
-
-    def __init__(self, user, package, mode):
-        if pa is None:
-            raise StoreException("Module pyarrow is required for ArrowPackageStore.")
-        super(ArrowPackageStore, self).__init__(user, package, mode)
-
-    def save_df(self, df, name, path, ext, target):
-        """
-        Save a DataFrame to the store.
-        """
-        self._find_path_write()
-
-        # Save the dataframe to a local build file
-        buildfile = name.lstrip('/').replace('/', '.')
-        storepath = self._temporary_object_path(buildfile)
-        table = pa.Table.from_pandas(df)
-        parquet.write_table(table, storepath)
-
-        # Calculate the file hash and add it to the package contents
-        filehash = digest_file(storepath)
-        self._add_to_contents(buildfile, filehash, ext, path, target)
-
-        # Move the build file to the object store and rename it to
-        # its hash
-        objpath = self._object_path(filehash)
-        os.rename(storepath, objpath)
-
-    def dataframe(self, hash_list):
-        """
-        Creates a DataFrame from a set of objects (identified by hashes).
-        """
-        assert len(hash_list) == 1, "Multi-file DFs not supported for Arrow packages."
-        filehash = hash_list[0]
-
-        nt = 8
-        fpath = self._object_path(filehash)
-        starttime = time.time()
-        table = parquet.read_table(fpath, nthreads=nt)
-        finishtime = time.time()
-        elapsed = finishtime - starttime
-        print("Read {path} in {time}s with {nt} threads".format(path=fpath, time=elapsed, nt=nt))
-
-        starttime = time.time()
-        df = table.to_pandas()
-        finishtime = time.time()
-        elapsed = finishtime - starttime
-        print("Converted to pandas in {time}s".format(time=elapsed))
-        return df
-
-
-# Helper functions
-def get_store(user, package, pkgformat=None, mode='r'):
-    """
-    Return a PackageStore object of the appropriate type for a
-    given data package.
-    """
-    if not pkgformat:
-        pkg_format = PackageFormat(os.environ.get('QUILT_PACKAGE_FORMAT',
-                                                  PackageFormat.default.value))
-
-    if pkg_format is PackageFormat.HDF5:
-        return HDF5PackageStore(user, package, mode)
-    elif pkg_format is PackageFormat.FASTPARQUET:
-        return FastParquetPackageStore(user, package, mode)
-    elif pkg_format is PackageFormat.SPARK:
-        return SparkPackageStore(user, package, mode)
-    elif pkg_format is PackageFormat.ARROW:
-        return ArrowPackageStore(user, package, mode)
-    else:
-        raise StoreException("Not Implemented")
->>>>>>> edb7a6fa
-
 def ls_packages(pkg_dir):
     """
     List all packages from all package directories.
     """
-<<<<<<< HEAD
-    pkg_format = PackageFormat(os.environ.get('QUILT_PACKAGE_FORMAT', PackageFormat.default.value))
-    if pkg_format is PackageFormat.HDF5:
-        packages = HDF5PackageStore.ls_packages(pkg_dir)
-    elif pkg_format is PackageFormat.FASTPARQUET:
-        packages = FastParquetPackageStore.ls_packages(pkg_dir)
-    else:
-        raise StoreException("Unsupported Package Format %s" % pkg_format)
-=======
     packages = PackageStore.ls_packages(pkg_dir)
->>>>>>> edb7a6fa
     return packages