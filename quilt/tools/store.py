--- conflicted
+++ resolved
@@ -21,11 +21,7 @@
 except ImportError:
     SparkSession = None
 
-<<<<<<< HEAD
-from .const import FORMAT_HDF5, FORMAT_PARQ, FORMAT_SPARK, NodeType, TargetType, TYPE_KEY, PACKAGE_DIR_NAME
-=======
-from .const import FORMAT_HDF5, FORMAT_PARQ, FORMAT_SPARK, NodeType, TargetType
->>>>>>> a70d4dfe
+from .const import FORMAT_HDF5, FORMAT_PARQ, FORMAT_SPARK, NodeType, TargetType, PACKAGE_DIR_NAME
 from .hashing import digest_file, hash_contents
 
 # start with alpha (_ may clobber attrs), continue with alphanumeric or _
@@ -305,25 +301,13 @@
         if not VALID_NAME_RE.match(self._package):
             raise StoreException("Invalid package name: %r" % self._package)
 
-<<<<<<< HEAD
         package_dir = next(PackageStore.find_package_dirs(), PACKAGE_DIR_NAME)
-        user_path = os.path.join(package_dir, self._user)
-        if not os.path.isdir(user_path):
-            os.makedirs(user_path)
-        obj_path = os.path.join(package_dir, self.OBJ_DIR)
-        if not os.path.isdir(obj_path):
-            os.makedirs(obj_path)
-        path = os.path.join(user_path, self._package + self.PACKAGE_FILE_EXT)
-        self._path = path
-=======
-        package_dir = next(PackageStore.find_package_dirs(), self.PACKAGE_DIR_NAME)
         for name in [self._user, self.OBJ_DIR, self.TMP_OBJ_DIR]:
             path = os.path.join(package_dir, name)
             if not os.path.isdir(path):
                 os.makedirs(path)
 
         self._path = os.path.join(package_dir, self._user, self._package + self.PACKAGE_FILE_EXT)
->>>>>>> a70d4dfe
         self._pkg_dir = package_dir
         return
 
