--- conflicted
+++ resolved
@@ -28,14 +28,9 @@
 except ImportError:
     SparkSession = None
 
-<<<<<<< HEAD
 from .const import NodeType, TargetType, PackageFormat
-from .hashing import digest_file, hash_contents
-=======
-from .const import FORMAT_HDF5, FORMAT_PARQ, FORMAT_SPARK, TargetType
 from .core import hash_contents, NodeType
 from .hashing import digest_file
->>>>>>> 97de1c40
 
 # start with alpha (_ may clobber attrs), continue with alphanumeric or _
 VALID_NAME_RE = re.compile(r'^[a-zA-Z]\w*$')
