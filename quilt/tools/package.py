--- conflicted
+++ resolved
@@ -80,15 +80,11 @@
     def reset_parquet_lib(cls):
         cls.__parquet_lib = None
 
-<<<<<<< HEAD
     @classmethod
     def set_parquet_lib(cls, parqlib):
         cls.__parquet_lib = ParquetLib(parqlib)
 
-    def __init__(self, user, package, path, pkg_dir):
-=======
     def __init__(self, user, package, path, pkg_dir, contents=None):
->>>>>>> 291d5f95
         self._user = user
         self._package = package
         self._pkg_dir = pkg_dir
