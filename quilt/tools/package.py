--- conflicted
+++ resolved
@@ -215,18 +215,14 @@
         package tree.
         """
         if isinstance(node, TableNode):
-<<<<<<< HEAD
-            return self._dataframe(node.hashes, pkgformat)
+            return self._dataframe(node.hashes, node.format)
         elif isinstance(node, GroupNode):
-            if pkgformat != PackageFormat.PARQUET:
+            if node.format != PackageFormat.PARQUET:
                 raise PackageException("Group data access is only supported for Parquet tables.")
 
             hash_list = [h for c in node.children.values() if isinstance(c, TableNode)
                          for h in c.hashes]
-            return self._dataframe(hash_list, pkgformat)
-=======
-            return self._dataframe(node.hashes, node.format)
->>>>>>> caa6b62a
+            return self._dataframe(hash_list, node.format)
         elif isinstance(node, FileNode):
             return self.file(node.hashes)
         else:
