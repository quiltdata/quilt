--- conflicted
+++ resolved
@@ -111,11 +111,7 @@
 red_df = wine.quality.red._data()
 red_df.set_value(0, 'quality', 6)
 ```
-<<<<<<< HEAD
-(The `_data()` method caches the dataframe so it will return the same object each time - however, it's not saved to the disk yet.)
-=======
-(The `data()` method caches the dataframe so it will return the same object each time - however, it's not saved to disk yet.)
->>>>>>> 9bd8e4fe
+(The `_data()` method caches the dataframe so it will return the same object each time - however, it's not saved to disk yet.)
 
 Use the standard Python syntax to create or delete attributes:
 ``` python
