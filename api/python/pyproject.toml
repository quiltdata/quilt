--- conflicted
+++ resolved
@@ -4,19 +4,12 @@
 
 [project]
 name = "quilt3"
-<<<<<<< HEAD
-dynamic = ["version", "keywords"]
-=======
 version = "7.0.0"
->>>>>>> eb1da870
 description = "Quilt: where data comes together"
 readme = "README.rst"
 requires-python = ">=3.9"
 license = "Apache-2.0"
-<<<<<<< HEAD
-=======
 license-files = ["LICENSE"]
->>>>>>> eb1da870
 authors = [
     { name = "quiltdata", email = "contact@quiltdata.io" },
 ]
@@ -68,18 +61,9 @@
 [project.scripts]
 quilt3 = "quilt3.main:main"
 
-<<<<<<< HEAD
-[tool.setuptools]
-packages = ["quilt3", "quilt3.admin", "quilt3._graphql_client", "quilt3.backends", "quilt3.workflows"]
-include-package-data = true
-
-[tool.setuptools.dynamic]
-version = {file = "quilt3/VERSION"}
-=======
 [tool.uv.build-backend]
 module-root = ""
 module-name = "quilt3"
->>>>>>> eb1da870
 
 [dependency-groups]
 dev = [
