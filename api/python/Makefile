
test: install-local
	pytest --disable-warnings

coverage: install-local
	pytest --cov=quilt3 --cov-report=html --cov-report=term --disable-warnings

install-local:
	pip install -e .[tests]

<<<<<<< HEAD
# Linting targets that mimic CI for our changed files only
lint-deps:
	@python -c "import isort" 2>/dev/null || pip install isort
	@python -c "import pycodestyle" 2>/dev/null || pip install pycodestyle
	@python -c "import pylint" 2>/dev/null || pip install 'pylint==3.2.7'

# Automatically detect changed Python files vs origin/master (relative to api/python)
CHANGED_FILES = $(shell git diff --name-only HEAD origin/master | grep '^api/python.*\.py$$' | sed 's|^api/python/||' || echo "")

lint: lint-deps
	@echo "Running lint on changed Python files..."
	@if [ -z "$(CHANGED_FILES)" ]; then \
		echo "No changed Python files found."; \
	else \
		echo "Changed files: $(CHANGED_FILES)"; \
		isort $(CHANGED_FILES) --quiet; \
		python -m pycodestyle $(CHANGED_FILES) || true; \
		python -m pylint $(CHANGED_FILES) || true; \
	fi
	@echo "Lint complete!"

lint-all: lint-deps
	@echo "Running lint on all Python files..."
	isort . --quiet
	python -m pycodestyle $$(find . -name '*.py' -not -path './venv/*' -not -path './.venv/*') || true
	python -m pylint . || true
	@echo "Lint complete!"

.PHONY: test install-local lint-deps lint lint-all
=======


# GraphQL code generation
graphql-deps:
	@echo "Installing GraphQL dependencies..."
	cd quilt3-graphql && pip install -r requirements.txt

graphql-codegen: graphql-deps
	@echo "Generating GraphQL client code..."
	cd quilt3-graphql && ariadne-codegen

# Documentation linting that mirrors CI lint-docs job
lint-docs:
	@echo "Running markdownlint on documentation..."
	@cd ../.. && npx --package=markdownlint-cli markdownlint .
	@echo "Documentation lint complete!"

# Documentation generation that mirrors CI test-gendocs job
gendocs-setup-python:
	@echo "Setting up Python 3.9 for documentation generation (to match CI)..."
	@if ! command -v pyenv >/dev/null 2>&1; then \
		echo "ERROR: pyenv is required for documentation generation to match CI behavior."; \
		echo "Please install pyenv: https://github.com/pyenv/pyenv"; \
		exit 1; \
	fi
	@if ! pyenv versions | grep -q "3.9"; then \
		echo "Installing Python 3.9 via pyenv..."; \
		pyenv install 3.9.23; \
	else \
		echo "Python 3.9 already available via pyenv."; \
	fi

gendocs-deps: gendocs-setup-python
	@echo "Installing documentation generation dependencies with Python 3.9..."
	@PYENV_VERSION=3.9.23 pip install --upgrade pip setuptools
	@PYENV_VERSION=3.9.23 pip install nbconvert git+https://github.com/quiltdata/pydoc-markdown.git@v2.0.5+quilt3.2
	@echo "Installing current quilt3 package for CLI documentation generation..."
	@PYENV_VERSION=3.9.23 pip install -e .

gendocs: gendocs-deps
	@echo "Generating documentation with Python 3.9 to match CI environment..."
	@cd ../../gendocs && PYENV_VERSION=3.9.23 python build.py
	@echo "Documentation generation complete!"
	@echo "Cleaning up any .python-version files that may have been created..."
	@rm -f .python-version ../../gendocs/.python-version

# Primary development targets (CI-identical using Docker)
lint:
	@echo "Fixing and checking code (CI-identical environment)..."
	docker build -f docker/ci-python.Dockerfile -t quilt-ci-lint ../..
	docker run --rm -v $(PWD)/../..:/workspace quilt-ci-lint sh -c "\
		isort . --skip-glob='./lambdas/*' && \
		autopep8 --in-place --recursive . --exclude=./venv,./catalog/node_modules,./lambdas && \
		pylint . --ignore=lambdas && \
		pycodestyle \$$(find -name '*.py' -not -path './venv/*' -not -path './catalog/node_modules/*' -not -path './lambdas/*')"

isort:
	@echo "Fixing import sorting (from repository root like CI)..."
	docker build -f docker/ci-python.Dockerfile -t quilt-ci-lint ../..
	docker run --rm -v $(PWD)/../..:/workspace quilt-ci-lint sh -c "\
		isort . --skip-glob='./lambdas/*'"

test-full:
	@echo "Running tests with coverage (from repository root like CI)..."
	docker build -f docker/ci-python.Dockerfile -t quilt-ci-lint ../..
	docker run --rm -v $(PWD)/../..:/workspace quilt-ci-lint sh -c "\
		python -m pip install -e api/python[tests] && \
		pytest --cov=api/python api/python"

# Run all CI checks locally  
ci-all: lint test-full
	@echo "All CI-identical checks completed!"

# Build Docker images
docker-build:
	@echo "Building CI Docker images..."
	docker build -f docker/ci-python.Dockerfile -t quilt-ci-lint ../..
	docker build -f docker/gendocs.Dockerfile -t quilt-gendocs ../..

.PHONY: test coverage install-local graphql-deps graphql-codegen lint-docs gendocs-setup-python gendocs-deps gendocs lint isort test-full ci-all docker-build
>>>>>>> a63cdb52
<|MERGE_RESOLUTION|>--- conflicted
+++ resolved
@@ -8,37 +8,6 @@
 install-local:
 	pip install -e .[tests]
 
-<<<<<<< HEAD
-# Linting targets that mimic CI for our changed files only
-lint-deps:
-	@python -c "import isort" 2>/dev/null || pip install isort
-	@python -c "import pycodestyle" 2>/dev/null || pip install pycodestyle
-	@python -c "import pylint" 2>/dev/null || pip install 'pylint==3.2.7'
-
-# Automatically detect changed Python files vs origin/master (relative to api/python)
-CHANGED_FILES = $(shell git diff --name-only HEAD origin/master | grep '^api/python.*\.py$$' | sed 's|^api/python/||' || echo "")
-
-lint: lint-deps
-	@echo "Running lint on changed Python files..."
-	@if [ -z "$(CHANGED_FILES)" ]; then \
-		echo "No changed Python files found."; \
-	else \
-		echo "Changed files: $(CHANGED_FILES)"; \
-		isort $(CHANGED_FILES) --quiet; \
-		python -m pycodestyle $(CHANGED_FILES) || true; \
-		python -m pylint $(CHANGED_FILES) || true; \
-	fi
-	@echo "Lint complete!"
-
-lint-all: lint-deps
-	@echo "Running lint on all Python files..."
-	isort . --quiet
-	python -m pycodestyle $$(find . -name '*.py' -not -path './venv/*' -not -path './.venv/*') || true
-	python -m pylint . || true
-	@echo "Lint complete!"
-
-.PHONY: test install-local lint-deps lint lint-all
-=======
 
 
 # GraphQL code generation
@@ -118,5 +87,4 @@
 	docker build -f docker/ci-python.Dockerfile -t quilt-ci-lint ../..
 	docker build -f docker/gendocs.Dockerfile -t quilt-gendocs ../..
 
-.PHONY: test coverage install-local graphql-deps graphql-codegen lint-docs gendocs-setup-python gendocs-deps gendocs lint isort test-full ci-all docker-build
->>>>>>> a63cdb52
+.PHONY: test coverage install-local graphql-deps graphql-codegen lint-docs gendocs-setup-python gendocs-deps gendocs lint isort test-full ci-all docker-build