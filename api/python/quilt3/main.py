--- conflicted
+++ resolved
@@ -13,13 +13,9 @@
 from . import api, session
 from . import __version__ as quilt3_version
 from .session import open_url
-<<<<<<< HEAD
 from .util import get_from_config, catalog_s3_url, catalog_package_url, QuiltException, PhysicalKey, \
     fix_url, get_package_registry
 from .registry import app
-=======
-from .util import get_from_config, catalog_s3_url, catalog_package_url, QuiltException
->>>>>>> 50b58f74
 
 def cmd_config(catalog_url):
     """
