--- conflicted
+++ resolved
@@ -203,19 +203,14 @@
         return 1
 
 
-<<<<<<< HEAD
-def cmd_push(name, dir_logical_key, dir, registry, dest, message, meta, workflow, force, dedupe, browse):
-    pkg = Package()
-=======
 # This is not a lambda to ease of testing.
 def _selector_fn_no_copy(*args):
     return False
 
 
-def cmd_push(name, dir, registry, dest, message, meta, workflow, force, dedupe, no_copy):
+def cmd_push(name, dir, registry, dest, message, meta, workflow, force, dedupe, browse, no_copy):
     if util.PhysicalKey.from_url(util.fix_url(dir)).is_local() and no_copy:
         raise QuiltException("--no-copy flag can be specified only for remote data.")
->>>>>>> e94fe968
 
     try:
         pkg = Package.browse(name, browse)
@@ -485,7 +480,6 @@
         help="Skip the push if the local package hash matches the remote hash.",
     )
     optional_args.add_argument(
-<<<<<<< HEAD
         "--browse",
         help="FIXME", # FIXME
     )
@@ -496,11 +490,10 @@
             "Use this option to specify a subfolder.",
         ),
         default=".",
-=======
+    optional_args.add_argument(
         "--no-copy",
         action="store_true",
         help="Do not copy data. Package manifest entries will reference the data at the original location.",
->>>>>>> e94fe968
     )
     push_p.set_defaults(func=cmd_push)
 
