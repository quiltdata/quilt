--- conflicted
+++ resolved
@@ -656,30 +656,6 @@
 
     @classmethod
     def _load(cls, readable_file):
-<<<<<<< HEAD
-=======
-        reader = jsonlines.Reader(readable_file)
-        meta = reader.read()
-        meta.pop('top_hash', None)  # Obsolete as of PR #130
-        pkg = cls()
-        pkg._meta = meta
-        for obj in reader:
-            path = cls._split_key(obj.pop('logical_key'))
-            subpkg = pkg._ensure_subpackage(path[:-1])
-            key = path[-1]
-            if not obj.get('physical_keys', None):
-                # directory-level metadata
-                subpkg.set_meta(obj['meta'])
-                continue
-            if key in subpkg._children:
-                raise PackageException("Duplicate logical key while loading package")
-            subpkg._children[key] = PackageEntry(
-                obj['physical_keys'][0],
-                obj['size'],
-                obj['hash'],
-                obj['meta']
-            )
->>>>>>> ba4d5c24
 
         gc.disable()  # Experiments with COCO (650MB manifest) show disabling GC gives us ~2x performance improvement
 
