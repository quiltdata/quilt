--- conflicted
+++ resolved
@@ -1,8 +1,4 @@
 from collections import deque
-<<<<<<< HEAD
-import copy
-=======
->>>>>>> 0a668ec3
 import gc
 import hashlib
 import io
