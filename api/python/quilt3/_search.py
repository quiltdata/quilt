--- conflicted
+++ resolved
@@ -5,48 +5,17 @@
 It leverages the generated GraphQL client infrastructure for communication with the backend.
 """
 
-import logging
-import time
 from typing import Any, Dict, List, Optional, Union
 from unittest.mock import Mock
 
 from . import _graphql_client
 from .exceptions import PackageException
 
-# Configure logging for search operations
-logger = logging.getLogger(__name__)
-
 
 class SearchHit:
     """Represents a single search result hit."""
 
     def __init__(self, hit_data: _graphql_client.SearchHitPackageSelection):
-<<<<<<< HEAD
-        logger.debug(f"Creating SearchHit from data: id={getattr(hit_data, 'id', 'N/A')}, "
-                    f"bucket={getattr(hit_data, 'bucket', 'N/A')}, "
-                    f"name={getattr(hit_data, 'name', 'N/A')}, "
-                    f"score={getattr(hit_data, 'score', 'N/A')}")
-        
-        try:
-            self.id = hit_data.id
-            self.score = hit_data.score
-            self.bucket = hit_data.bucket
-            self.name = hit_data.name
-            self.modified = hit_data.modified
-            self.size = hit_data.size
-            self.hash = hit_data.hash
-            self.comment = hit_data.comment
-
-            # Legacy compatibility - map bucket to bucket_name and name to key
-            self.bucket_name = self.bucket
-            self.key = self.name
-            
-            logger.debug(f"SearchHit created successfully: {self.bucket}/{self.name} (score: {self.score})")
-            
-        except Exception as e:
-            logger.error(f"Failed to create SearchHit from data: {e}")
-            raise
-=======
         # Handle both GraphQL client objects and mock objects gracefully
         self.id = getattr(hit_data, 'id', None)
         self.score = getattr(hit_data, 'score', 0.0)
@@ -85,7 +54,6 @@
         self.size = getattr(hit_data, 'size', 0)
         self.hash = getattr(hit_data, 'hash', None)
         self.comment = getattr(hit_data, 'comment', None)
->>>>>>> 4e857aae
 
 
 class SearchResult:
@@ -95,21 +63,11 @@
         self.hits = hits
         self.has_next = has_next
         self.next_cursor = next_cursor
-        
-        # Log result summary
-        logger.debug(f"SearchResult created: {len(hits)} hits, has_next={has_next}, cursor={'present' if next_cursor else 'none'}")
 
 
 def _get_search_client() -> _graphql_client.Client:
     """Get configured GraphQL client for search operations."""
-    logger.debug("Creating GraphQL client for search operations")
-    try:
-        client = _graphql_client.Client()
-        logger.debug("GraphQL client created successfully")
-        return client
-    except Exception as e:
-        logger.error(f"Failed to create GraphQL client: {e}")
-        raise
+    return _graphql_client.Client()
 
 
 def _convert_search_hits(hits_data: List[Union[
@@ -118,20 +76,7 @@
     _graphql_client.PackagesSearchResultSetSelectionFirstPageHits
 ]]) -> List[SearchHit]:
     """Convert GraphQL search hit data to SearchHit objects."""
-    logger.debug(f"Converting {len(hits_data)} GraphQL hits to SearchHit objects")
-    
-    search_hits = []
-    for i, hit in enumerate(hits_data):
-        try:
-            search_hit = SearchHit(hit)
-            search_hits.append(search_hit)
-            logger.debug(f"Converted hit {i+1}: {search_hit.bucket}/{search_hit.name} (score: {search_hit.score})")
-        except Exception as e:
-            logger.warning(f"Failed to convert hit {i+1}: {e}")
-            # Continue processing other hits
-    
-    logger.info(f"Successfully converted {len(search_hits)}/{len(hits_data)} search hits")
-    return search_hits
+    return [SearchHit(hit) for hit in hits_data]
 
 
 def _handle_search_errors(result: Union[
@@ -139,26 +84,17 @@
     _graphql_client.SearchMorePackagesSearchMorePackagesInvalidInput
 ]) -> None:
     """Handle GraphQL errors in search responses."""
-    logger.debug("Checking search result for errors")
-    
     if hasattr(result, 'errors') and result.errors:
-        logger.warning(f"Search errors detected: {len(result.errors)} errors")
         error_messages = []
         try:
-            for i, error in enumerate(result.errors):
+            for error in result.errors:
                 if hasattr(error, 'message'):
                     error_messages.append(error.message)
-                    logger.error(f"Search error {i+1}: {error.message}")
-        except (TypeError, AttributeError) as e:
+        except (TypeError, AttributeError):
             # Handle case where errors is not iterable or lacks expected structure
-            logger.error(f"Failed to parse search errors: {e}")
             error_messages = ["Search operation failed"]
-        
         error_msg = "; ".join(error_messages) if error_messages else "Search operation failed"
-        logger.error(f"Raising PackageException: {error_msg}")
         raise PackageException(error_msg)
-    else:
-        logger.debug("No errors found in search result")
 
 
 def _search_packages(
@@ -171,74 +107,25 @@
     order: str = "BEST_MATCH"
 ) -> SearchResult:
     """Internal search implementation."""
-    
-    # Log search parameters
-    logger.info(f"Starting package search: buckets={buckets}, search_string='{search_string}', "
-                f"filter={filter}, user_meta_filters={user_meta_filters}, "
-                f"latest_only={latest_only}, size={size}, order={order}")
-    
-    search_start_time = time.time()
-
-<<<<<<< HEAD
-    # Validate parameters
-    logger.debug("Validating search parameters")
-    if buckets is not None and not isinstance(buckets, list):
-        logger.error("Invalid buckets parameter: must be a list")
-        raise ValueError("buckets must be a list")
-
-    if size < 0:
-        logger.error(f"Invalid size parameter: {size} (must be non-negative)")
-        raise ValueError("size must be non-negative")
-
-    valid_orders = ["BEST_MATCH", "NEWEST", "OLDEST", "LEX_ASC", "LEX_DESC"]
-    if order not in valid_orders:
-        logger.error(f"Invalid order parameter: {order} (must be one of {valid_orders})")
-        raise ValueError(f"order must be one of {valid_orders}")
-    
-    logger.debug("Parameter validation completed successfully")
-
-=======
->>>>>>> 4e857aae
+
     try:
         client = _get_search_client()
 
         # Convert string order to enum
-        logger.debug(f"Converting order '{order}' to GraphQL enum")
         order_enum = getattr(_graphql_client.SearchResultOrder, order)
-        logger.debug(f"Order enum resolved: {order_enum}")
 
         # Convert filter dict to GraphQL input type if provided
         graphql_filter = None
         if filter:
-            logger.debug(f"Converting filter to GraphQL input: {filter}")
-            try:
-                graphql_filter = _graphql_client.PackagesSearchFilter(**filter)
-                logger.debug("Filter conversion successful")
-            except Exception as e:
-                logger.error(f"Failed to convert filter to GraphQL input: {e}")
-                raise ValueError(f"Invalid filter format: {e}")
-        else:
-            logger.debug("No filter provided")
+            graphql_filter = _graphql_client.PackagesSearchFilter(**filter)
 
         # Convert user meta filters if provided
         graphql_user_meta_filters = None
         if user_meta_filters:
-            logger.debug(f"Converting {len(user_meta_filters)} user meta filters")
-            try:
-                graphql_user_meta_filters = [
-                    _graphql_client.PackageUserMetaPredicate(**f) for f in user_meta_filters
-                ]
-                logger.debug("User meta filters conversion successful")
-            except Exception as e:
-                logger.error(f"Failed to convert user meta filters: {e}")
-                raise ValueError(f"Invalid user meta filters format: {e}")
-        else:
-            logger.debug("No user meta filters provided")
-
-        # Execute search
-        logger.info("Executing GraphQL search query")
-        api_start_time = time.time()
-        
+            graphql_user_meta_filters = [
+                _graphql_client.PackageUserMetaPredicate(**f) for f in user_meta_filters
+            ]
+
         search_result = client.search_packages(
             buckets=buckets,
             search_string=search_string,
@@ -248,37 +135,21 @@
             size=size,
             order=order_enum
         )
-        
-        api_duration = time.time() - api_start_time
-        logger.info(f"GraphQL API call completed in {api_duration:.3f}s")
 
         # Handle different response types
-        logger.debug(f"Processing search result of type: {type(search_result).__name__}")
-        
         if isinstance(search_result, _graphql_client.SearchPackagesSearchPackagesInvalidInput):
-            logger.warning("Received invalid input response from search API")
             _handle_search_errors(search_result)
 
         if isinstance(search_result, _graphql_client.SearchPackagesSearchPackagesEmptySearchResultSet):
-            logger.info("Search returned empty result set")
-            total_duration = time.time() - search_start_time
-            logger.info(f"Search completed in {total_duration:.3f}s with 0 results")
             return SearchResult(hits=[], has_next=False, next_cursor=None)
 
         if isinstance(search_result, _graphql_client.SearchPackagesSearchPackagesPackagesSearchResultSet):
-            logger.debug("Processing packages search result set")
             first_page = search_result.first_page
-            logger.debug(f"First page contains {len(first_page.hits)} hits")
-            
             hits = _convert_search_hits(first_page.hits)
 
             # Determine if there are more results
             # The presence of a cursor indicates there might be more results
             has_next = first_page.cursor is not None
-            logger.debug(f"Pagination info: has_next={has_next}, cursor={'present' if first_page.cursor else 'none'}")
-            
-            total_duration = time.time() - search_start_time
-            logger.info(f"Search completed successfully in {total_duration:.3f}s with {len(hits)} results")
 
             return SearchResult(
                 hits=hits,
@@ -288,14 +159,9 @@
 
         # For testing: Handle mock objects that have a first_page attribute
         if hasattr(search_result, 'first_page'):
-            logger.debug("Handling mock search result with first_page attribute")
             first_page = search_result.first_page
             hits = _convert_search_hits(first_page.hits)
             has_next = first_page.cursor is not None
-            
-            total_duration = time.time() - search_start_time
-            logger.info(f"Mock search completed in {total_duration:.3f}s with {len(hits)} results")
-            
             return SearchResult(
                 hits=hits,
                 has_next=has_next,
@@ -303,76 +169,31 @@
             )
 
         # Fallback for unexpected response types
-        logger.warning(f"Unexpected search result type: {type(search_result).__name__}")
-        total_duration = time.time() - search_start_time
-        logger.warning(f"Search fallback completed in {total_duration:.3f}s with 0 results")
         return SearchResult(hits=[], has_next=False, next_cursor=None)
 
     except _graphql_client.exceptions.GraphQLClientError as e:
-        total_duration = time.time() - search_start_time
-        logger.error(f"GraphQL client error after {total_duration:.3f}s: {e}")
         raise PackageException(f"Search failed: {str(e)}") from e
-    except ValueError as e:
-        total_duration = time.time() - search_start_time
-        logger.error(f"Parameter validation error after {total_duration:.3f}s: {e}")
-        raise  # Re-raise ValueError as-is
     except Exception as e:
-        total_duration = time.time() - search_start_time
-        logger.error(f"Unexpected error during search after {total_duration:.3f}s: {e}", exc_info=True)
         raise PackageException(f"Unexpected error during search: {str(e)}") from e
 
 
 def _search_more_packages(after: str, size: int = 30) -> SearchResult:
     """Internal pagination implementation."""
-    
-    logger.info(f"Starting search pagination: after='{after[:16]}...', size={size}")
-    pagination_start_time = time.time()
-
-<<<<<<< HEAD
-    # Validate parameters
-    logger.debug("Validating pagination parameters")
-    if not after:
-        logger.error("Missing required after cursor for pagination")
-        raise ValueError("after cursor is required")
-
-    if size < 0:
-        logger.error(f"Invalid size parameter: {size} (must be non-negative)")
-        raise ValueError("size must be non-negative")
-    
-    logger.debug("Pagination parameter validation completed successfully")
-
-=======
->>>>>>> 4e857aae
+
     try:
         client = _get_search_client()
 
-        logger.info("Executing GraphQL pagination query")
-        api_start_time = time.time()
-        
         search_result = client.search_more_packages(after=after, size=size)
-        
-        api_duration = time.time() - api_start_time
-        logger.info(f"GraphQL pagination API call completed in {api_duration:.3f}s")
 
         # Handle different response types
-        logger.debug(f"Processing pagination result of type: {type(search_result).__name__}")
-        
         if isinstance(search_result, _graphql_client.SearchMorePackagesSearchMorePackagesInvalidInput):
-            logger.warning("Received invalid input response from pagination API")
             _handle_search_errors(search_result)
 
         if isinstance(search_result, _graphql_client.SearchMorePackagesSearchMorePackagesPackagesSearchResultSetPage):
-            logger.debug("Processing packages search result set page")
-            logger.debug(f"Page contains {len(search_result.hits)} hits")
-            
             hits = _convert_search_hits(search_result.hits)
 
             # Check if there are more results
             has_next = search_result.cursor is not None
-            logger.debug(f"Pagination info: has_next={has_next}, cursor={'present' if search_result.cursor else 'none'}")
-            
-            total_duration = time.time() - pagination_start_time
-            logger.info(f"Pagination completed successfully in {total_duration:.3f}s with {len(hits)} results")
 
             return SearchResult(
                 hits=hits,
@@ -382,13 +203,8 @@
 
         # For testing: Handle mock objects that have hits and cursor attributes (direct page response)
         if hasattr(search_result, 'hits') and hasattr(search_result, 'cursor'):
-            logger.debug("Handling mock pagination result with hits and cursor attributes")
             hits = _convert_search_hits(search_result.hits)
             has_next = search_result.cursor is not None
-            
-            total_duration = time.time() - pagination_start_time
-            logger.info(f"Mock pagination completed in {total_duration:.3f}s with {len(hits)} results")
-            
             return SearchResult(
                 hits=hits,
                 has_next=has_next,
@@ -396,20 +212,9 @@
             )
 
         # Fallback - no more results
-        logger.warning(f"Unexpected pagination result type: {type(search_result).__name__}")
-        total_duration = time.time() - pagination_start_time
-        logger.warning(f"Pagination fallback completed in {total_duration:.3f}s with 0 results")
         return SearchResult(hits=[], has_next=False, next_cursor=None)
 
     except _graphql_client.exceptions.GraphQLClientError as e:
-        total_duration = time.time() - pagination_start_time
-        logger.error(f"GraphQL client error during pagination after {total_duration:.3f}s: {e}")
         raise PackageException(f"Search pagination failed: {str(e)}") from e
-    except ValueError as e:
-        total_duration = time.time() - pagination_start_time
-        logger.error(f"Parameter validation error during pagination after {total_duration:.3f}s: {e}")
-        raise  # Re-raise ValueError as-is
     except Exception as e:
-        total_duration = time.time() - pagination_start_time
-        logger.error(f"Unexpected error during search pagination after {total_duration:.3f}s: {e}", exc_info=True)
         raise PackageException(f"Unexpected error during search pagination: {str(e)}") from e