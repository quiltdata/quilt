--- conflicted
+++ resolved
@@ -24,14 +24,8 @@
 from tqdm import tqdm
 
 from .session import create_botocore_session
-<<<<<<< HEAD
-from .util import PhysicalKey, QuiltException
+from .util import PhysicalKey, QuiltException, DISABLE_TQDM
 from .dotquilt_layout import DotQuiltLayout
-
-
-=======
-from .util import PhysicalKey, QuiltException, DISABLE_TQDM
->>>>>>> 8e147475
 
 MAX_COPY_FILE_LIST_RETRIES = 3
 MAX_FIX_HASH_RETRIES = 3
@@ -396,7 +390,6 @@
         for i, start in enumerate(chunk_offsets):
             end = min(start + chunksize, size)
             ctx.run(upload_part, i, start, end)
-
 
 
 def _upload_or_copy_file(ctx, size, src_path, dest_bucket, dest_path):
@@ -1145,4 +1138,4 @@
         # If they've specified an OutputSerialization key we don't handle, just give them the
         # raw response.
     # !! if this response type is modified, update related docstrings on Bucket.select().
-    return response+    return response
