--- conflicted
+++ resolved
@@ -163,7 +163,6 @@
         }
         if is_unsigned(session):
             conf_kwargs["signature_version"] = UNSIGNED
-#            conf_kwargs["signature_version"] = "s3v4"
 
         return session.client('s3', config=Config(**conf_kwargs))
 
@@ -1001,11 +1000,7 @@
                         chunk = fd.read(min(s3_transfer_config.io_chunksize, bytes_remaining))
                         if not chunk:
                             # Should not happen, but let's not get stuck in an infinite loop.
-<<<<<<< HEAD
-                            break
-=======
                             raise QuiltException("Unexpected end of file")
->>>>>>> 2edbba07
                         hash_obj.update(chunk)
                         progress_update(len(chunk))
                         bytes_remaining -= len(chunk)
