"""Test configuration and fixtures for Quilt3 admin API tests."""

import os
import pathlib
import shutil
import sys
import tempfile
from functools import partial
from unittest import mock

import pytest


# Module Vars / Constants
class Vars:
    """Module-level variables for test configuration."""
    tmpdir_factory = None
    tmpdir_home = None
    tmpdir_data = None
    tmpdir_cache = None
    extrasession_mockers = []


def pytest_sessionstart(session):
    """pytest_sessionstart hook

    This runs *before* import and collection of tests.

    This is *THE* place to do mocking of things that are global,
    such as `platformdirs`.

    Do teardown in `pytest_sessionfinish()`
    """
    print("Pre-Session Setup..")
    # Looks like there's no public API to get the resolved value of pytest base temp dir
    # (https://docs.pytest.org/en/6.2.x/tmpdir.html#the-default-base-temporary-directory).
    Vars.tmpdir_home = pathlib.Path(tempfile.mkdtemp(prefix='pytest-fake_home'))
    Vars.tmpdir_data = Vars.tmpdir_home / 'platformdirs_datadir'
    Vars.tmpdir_data.mkdir()
    Vars.tmpdir_cache = Vars.tmpdir_home / 'platformdirs_cachedir'
    Vars.tmpdir_cache.mkdir()

    def get_dir(*args, d):
        return str(d / args[0] if args else d)

    # Mockers that need to be loaded before any of our code
    Vars.extrasession_mockers.extend(
        [
            mock.patch('platformdirs.user_data_dir', partial(get_dir, d=Vars.tmpdir_data)),
            mock.patch('platformdirs.user_cache_dir', partial(get_dir, d=Vars.tmpdir_cache)),
        ]
    )

    for mocker in Vars.extrasession_mockers:
        mocker.start()


def pytest_sessionfinish(session, exitstatus):
    """pytest_sessionfinish hook

    This runs *after* any finalizers or other session activities.

    Performs teardown for `pytest_sessionstart()`
    """
    print("\nPost-session Teardown..")

    shutil.rmtree(Vars.tmpdir_home)
    for mocker in Vars.extrasession_mockers:
        mocker.stop()


# scope: function, class, module, or session
# autouse: boolean.  Apply to all instances of the given scope.
@pytest.fixture(scope='session', autouse=True)
def each_session(request):
    """Session-level test setup and teardown."""
    print("\nSetup session..")

    def teardown():  # can be named whatever
        print("\nTeardown session..")

    request.addfinalizer(teardown)


@pytest.fixture(scope='function', autouse=True)
def set_temporary_working_dir(request, tmpdir):
    """Set up temporary working directory for each test."""
    print(f"Setting tempdir to {tmpdir}")
    orig_dir = os.getcwd()
    os.chdir(tmpdir)

    def teardown():  # can be named whatever
        print("Unsetting tempdir..")
        os.chdir(orig_dir)

    request.addfinalizer(teardown)


@pytest.fixture
def isolate_packages_cache(tmp_path):
    with mock.patch('quilt3.packages.CACHE_PATH', tmp_path):
        yield


@pytest.fixture
def clear_data_modules_cache():
    to_remove = [name for name in sys.modules if name.split('.')[:2] == ['quilt3', 'data']]
    for name in to_remove:
<<<<<<< HEAD
        del sys.modules[name]
=======
        del sys.modules[name]


@pytest.fixture
def graphql_router():
    """Provide a configured GraphQL operation router for admin testing."""
    router = GraphQLOperationRouter()

    # Pre-configure common successful responses
    router.add_response("rolesList", ROLES_LIST_RESPONSE)
    router.add_response("usersList", USERS_LIST_RESPONSE)
    router.add_response("usersGet", USERS_GET_RESPONSE)
    router.add_response("usersCreate", USERS_CREATE_SUCCESS_RESPONSE)
    router.add_response("ssoConfigGet", SSO_CONFIG_GET_RESPONSE)
    router.add_response("bucketTabulatorTablesList", TABULATOR_TABLES_LIST_RESPONSE)
    router.add_response("tabulatorGetOpenQuery", TABULATOR_GET_OPEN_QUERY_RESPONSE)

    # User mutation responses
    router.add_response("usersSetEmail", USERS_SET_EMAIL_SUCCESS_RESPONSE)
    router.add_response("usersSetAdmin", USERS_SET_ADMIN_SUCCESS_RESPONSE)
    router.add_response("usersSetActive", USERS_SET_ACTIVE_SUCCESS_RESPONSE)
    router.add_response("usersSetRole", USERS_SET_ROLE_SUCCESS_RESPONSE)
    router.add_response("usersAddRoles", USERS_ADD_ROLES_SUCCESS_RESPONSE)
    router.add_response("usersRemoveRoles", USERS_REMOVE_ROLES_SUCCESS_RESPONSE)

    # Tabulator mutation responses
    router.add_response("bucketTabulatorTableSet", TABULATOR_TABLE_SET_SUCCESS_RESPONSE)
    router.add_response("bucketTabulatorTableRename", TABULATOR_TABLE_RENAME_SUCCESS_RESPONSE)
    router.add_response("tabulatorSetOpenQuery", TABULATOR_SET_OPEN_QUERY_RESPONSE)

    return router


@pytest.fixture
def mock_admin_client(graphql_router):
    """Provide admin client with mocked GraphQL calls using the operation router."""
    with mock.patch("quilt3.session.get_registry_url", return_value="https://registry.example.com"):
        with mock.patch(
            "quilt3.admin._graphql_client.Client.execute", return_value=mock.sentinel.RESPONSE
        ) as execute_mock:
            with mock.patch("quilt3.admin._graphql_client.Client.get_data") as get_data_mock:
                # Configure get_data to route through our operation router
                def mock_get_data(response):
                    # Extract operation details from the last execute call
                    if execute_mock.call_args:
                        kwargs = execute_mock.call_args.kwargs
                        query = kwargs.get('query', '')
                        operation_name = kwargs.get('operation_name')
                        variables = kwargs.get('variables', {})

                        return graphql_router.route_operation(query, operation_name, variables)

                    # Fallback for edge cases
                    return graphql_router.responses.get('default', {})

                get_data_mock.side_effect = mock_get_data
                yield execute_mock
>>>>>>> 7609961e
<|MERGE_RESOLUTION|>--- conflicted
+++ resolved
@@ -1,5 +1,3 @@
-"""Test configuration and fixtures for Quilt3 admin API tests."""
-
 import os
 import pathlib
 import shutil
@@ -10,14 +8,32 @@
 
 import pytest
 
+from .fixtures.admin_graphql_responses import (
+    ROLES_LIST_RESPONSE,
+    SSO_CONFIG_GET_RESPONSE,
+    TABULATOR_GET_OPEN_QUERY_RESPONSE,
+    TABULATOR_SET_OPEN_QUERY_RESPONSE,
+    TABULATOR_TABLE_RENAME_SUCCESS_RESPONSE,
+    TABULATOR_TABLE_SET_SUCCESS_RESPONSE,
+    TABULATOR_TABLES_LIST_RESPONSE,
+    USERS_ADD_ROLES_SUCCESS_RESPONSE,
+    USERS_CREATE_SUCCESS_RESPONSE,
+    USERS_GET_RESPONSE,
+    USERS_LIST_RESPONSE,
+    USERS_REMOVE_ROLES_SUCCESS_RESPONSE,
+    USERS_SET_ACTIVE_SUCCESS_RESPONSE,
+    USERS_SET_ADMIN_SUCCESS_RESPONSE,
+    USERS_SET_EMAIL_SUCCESS_RESPONSE,
+    USERS_SET_ROLE_SUCCESS_RESPONSE,
+)
+from .graphql_operation_router import GraphQLOperationRouter
+
 
 # Module Vars / Constants
 class Vars:
-    """Module-level variables for test configuration."""
     tmpdir_factory = None
     tmpdir_home = None
     tmpdir_data = None
-    tmpdir_cache = None
     extrasession_mockers = []
 
 
@@ -73,7 +89,6 @@
 # autouse: boolean.  Apply to all instances of the given scope.
 @pytest.fixture(scope='session', autouse=True)
 def each_session(request):
-    """Session-level test setup and teardown."""
     print("\nSetup session..")
 
     def teardown():  # can be named whatever
@@ -84,8 +99,7 @@
 
 @pytest.fixture(scope='function', autouse=True)
 def set_temporary_working_dir(request, tmpdir):
-    """Set up temporary working directory for each test."""
-    print(f"Setting tempdir to {tmpdir}")
+    print("Setting tempdir to {}".format(tmpdir))
     orig_dir = os.getcwd()
     os.chdir(tmpdir)
 
@@ -106,9 +120,6 @@
 def clear_data_modules_cache():
     to_remove = [name for name in sys.modules if name.split('.')[:2] == ['quilt3', 'data']]
     for name in to_remove:
-<<<<<<< HEAD
-        del sys.modules[name]
-=======
         del sys.modules[name]
 
 
@@ -165,5 +176,4 @@
                     return graphql_router.responses.get('default', {})
 
                 get_data_mock.side_effect = mock_get_data
-                yield execute_mock
->>>>>>> 7609961e
+                yield execute_mock