"""Tests for Quilt3 admin API functionality."""

import contextlib
from unittest import mock

import pytest

from quilt3 import _graphql_client, admin

from .fixtures.admin_graphql_responses import (
    INVALID_INPUT_ERROR,
    MANAGED_ROLE,
    MUTATION_ERRORS,
    OPERATION_ERROR,
    ROLES_LIST_RESPONSE,
    SSO_CONFIG,
    SSO_CONFIG_GET_NOT_FOUND_RESPONSE,
    SSO_CONFIG_SET_SUCCESS_RESPONSE,
    SSO_CONFIG_SET_VALIDATION_ERROR_RESPONSE,
    TABULATOR_TABLE,
    TABULATOR_TABLES_BUCKET_NOT_FOUND_RESPONSE,
    UNMANAGED_ROLE,
    USER,
    USER_MUTATION_NOT_FOUND_RESPONSE,
    USERS_CREATE_OPERATION_ERROR_RESPONSE,
    USERS_CREATE_VALIDATION_ERROR_RESPONSE,
    USERS_GET_NOT_FOUND_RESPONSE,
    USERS_LIST_RESPONSE,
)
from .fixtures.graphql_schema_fragments import (
    validate_graphql_response_structure,
    validate_role_response,
    validate_sso_config_response,
    validate_tabulator_table_response,
    validate_user_response,
)
# Import GraphQL fixtures
<<<<<<< HEAD
from .graphql_fixtures import graphql_router
=======
from .graphql_fixtures import (  # pylint: disable=unused-import
    graphql_router,
    mock_admin_client,
)
>>>>>>> 96585875

USER_MUTATION_ERRORS = (
    (INVALID_INPUT_ERROR, admin.Quilt3AdminError),
    (OPERATION_ERROR, admin.Quilt3AdminError),
    (None, admin.UserNotFoundError),
)


def _camel_to_snake(name: str) -> str:
    return "".join("_" + c.lower() if c.isupper() else c for c in name).lstrip("_")


def _as_dataclass_kwargs(data: dict) -> dict:
    return {
        "typename__" if k == "__typename" else _camel_to_snake(k): (
            _as_dataclass_kwargs(v)
            if isinstance(v, dict)
            else [_as_dataclass_kwargs(x) for x in v]
            if isinstance(v, list)
            else v
        )
        for k, v in data.items()
    }


def _make_nested_dict(path: str, value) -> dict:
    if "." in path:
        key, rest = path.split(".", 1)
        return {key: _make_nested_dict(rest, value)}
    return {path: value}


@contextlib.contextmanager
def mock_client(data, operation_name, variables=None):
    with mock.patch("quilt3.session.get_registry_url", return_value="https://registry.example.com"):
        with mock.patch(
            "quilt3._graphql_client.Client.execute", return_value=mock.sentinel.RESPONSE
        ) as execute_mock:
            with mock.patch(
                "quilt3._graphql_client.Client.get_data", return_value=data
            ) as get_data_mock:
                yield

    execute_mock.assert_called_once_with(
        query=mock.ANY, operation_name=operation_name, variables=variables or {}
    )
    get_data_mock.assert_called_once_with(mock.sentinel.RESPONSE)


def test_get_roles():
    with mock_client({"roles": [UNMANAGED_ROLE, MANAGED_ROLE]}, "rolesList"):
        assert admin.roles.list() == [
            admin.UnmanagedRole(**_as_dataclass_kwargs(UNMANAGED_ROLE)),
            admin.ManagedRole(**_as_dataclass_kwargs(MANAGED_ROLE)),
        ]


@pytest.mark.parametrize(
    "data,result",
    [
        (USER, admin.User(**_as_dataclass_kwargs(USER))),
        (None, None),
    ],
)
def test_get_user(data, result):
    with mock_client(
        _make_nested_dict("admin.user.get", data), "usersGet", variables={"name": "test"}
    ):
        assert admin.users.get("test") == result


def test_get_users():
    with mock_client(_make_nested_dict("admin.user.list", [USER]), "usersList"):
        assert admin.users.list() == [admin.User(**_as_dataclass_kwargs(USER))]


@pytest.mark.parametrize(
    "data,result",
    [
        (USER, admin.User(**_as_dataclass_kwargs(USER))),
        *MUTATION_ERRORS,
    ],
)
def test_create_user(data, result):
    with mock_client(
        _make_nested_dict("admin.user.create", data),
        "usersCreate",
        variables={
            "input": _graphql_client.UserInput(
                name="test", email="test@example.com", role="UnmanagedRole", extraRoles=[]
            )
        },
    ):
        if isinstance(result, type) and issubclass(result, Exception):
            with pytest.raises(result):
                admin.users.create("test", "test@example.com", "UnmanagedRole", [])
        else:
            assert admin.users.create("test", "test@example.com", "UnmanagedRole", []) == result


@pytest.mark.parametrize(
    "data,result",
    MUTATION_ERRORS,
)
def test_delete_user(data, result):
    with mock_client(
        _make_nested_dict("admin.user.mutate.delete", data),
        "usersDelete",
        variables={"name": "test"},
    ):
        with pytest.raises(result):
            admin.users.delete("test")


@pytest.mark.parametrize(
    "data,result",
    [
        (USER, admin.User(**_as_dataclass_kwargs(USER))),
        *USER_MUTATION_ERRORS,
    ],
)
def test_set_user_email(data, result):
    with mock_client(
        (
            _make_nested_dict("admin.user.mutate", None)
            if data is None
            else _make_nested_dict("admin.user.mutate.setEmail", data)
        ),
        "usersSetEmail",
        variables={"name": "test", "email": "test@example.com"},
    ):
        if isinstance(result, type) and issubclass(result, Exception):
            with pytest.raises(result):
                admin.users.set_email("test", "test@example.com")
        else:
            assert admin.users.set_email("test", "test@example.com") == result


@pytest.mark.parametrize(
    "data,result",
    [
        (USER, admin.User(**_as_dataclass_kwargs(USER))),
        *USER_MUTATION_ERRORS,
    ],
)
def test_set_user_admin(data, result):
    with mock_client(
        (
            _make_nested_dict("admin.user.mutate", None)
            if data is None
            else _make_nested_dict("admin.user.mutate.setAdmin", data)
        ),
        "usersSetAdmin",
        variables={"name": "test", "admin": True},
    ):
        if isinstance(result, type) and issubclass(result, Exception):
            with pytest.raises(result):
                admin.users.set_admin("test", True)
        else:
            assert admin.users.set_admin("test", True) == result


@pytest.mark.parametrize(
    "data,result",
    [
        (USER, admin.User(**_as_dataclass_kwargs(USER))),
        *USER_MUTATION_ERRORS,
    ],
)
def test_set_user_active(data, result):
    with mock_client(
        (
            _make_nested_dict("admin.user.mutate", None)
            if data is None
            else _make_nested_dict("admin.user.mutate.setActive", data)
        ),
        "usersSetActive",
        variables={"name": "test", "active": True},
    ):
        if isinstance(result, type) and issubclass(result, Exception):
            with pytest.raises(result):
                admin.users.set_active("test", True)
        else:
            assert admin.users.set_active("test", True) == result


@pytest.mark.parametrize(
    "data,result",
    USER_MUTATION_ERRORS,
)
def test_reset_user_password(data, result):
    with mock_client(
        (
            _make_nested_dict("admin.user.mutate", None)
            if data is None
            else _make_nested_dict("admin.user.mutate.resetPassword", data)
        ),
        "usersResetPassword",
        variables={"name": "test"},
    ):
        if isinstance(result, type) and issubclass(result, Exception):
            with pytest.raises(result):
                admin.users.reset_password("test")
        else:
            assert admin.users.reset_password("test") == result


@pytest.mark.parametrize(
    "data,result",
    [
        (USER, admin.User(**_as_dataclass_kwargs(USER))),
        *USER_MUTATION_ERRORS,
    ],
)
def test_set_role(data, result):
    with mock_client(
        (
            _make_nested_dict("admin.user.mutate", None)
            if data is None
            else _make_nested_dict("admin.user.mutate.setRole", data)
        ),
        "usersSetRole",
        variables={"name": "test", "role": "UnamangedRole", "extraRoles": [], "append": True},
    ):
        if isinstance(result, type) and issubclass(result, Exception):
            with pytest.raises(result):
                admin.users.set_role("test", "UnamangedRole", [], append=True)
        else:
            assert admin.users.set_role("test", "UnamangedRole", [], append=True) == result


@pytest.mark.parametrize(
    "data,result",
    [
        (USER, admin.User(**_as_dataclass_kwargs(USER))),
        *USER_MUTATION_ERRORS,
    ],
)
def test_add_roles(data, result):
    with mock_client(
        (
            _make_nested_dict("admin.user.mutate", None)
            if data is None
            else _make_nested_dict("admin.user.mutate.addRoles", data)
        ),
        "usersAddRoles",
        variables={"name": "test", "roles": ["ManagedRole"]},
    ):
        if isinstance(result, type) and issubclass(result, Exception):
            with pytest.raises(result):
                admin.users.add_roles("test", ["ManagedRole"])
        else:
            assert admin.users.add_roles("test", ["ManagedRole"]) == result


@pytest.mark.parametrize(
    "data,result",
    [
        (USER, admin.User(**_as_dataclass_kwargs(USER))),
        *USER_MUTATION_ERRORS,
    ],
)
def test_remove_roles(data, result):
    with mock_client(
        (
            _make_nested_dict("admin.user.mutate", None)
            if data is None
            else _make_nested_dict("admin.user.mutate.removeRoles", data)
        ),
        "usersRemoveRoles",
        variables={"name": "test", "roles": ["ManagedRole"], "fallback": "UnamanagedRole"},
    ):
        if isinstance(result, type) and issubclass(result, Exception):
            with pytest.raises(result):
                admin.users.remove_roles("test", ["ManagedRole"], fallback="UnamanagedRole")
        else:
            assert admin.users.remove_roles(
                "test", ["ManagedRole"], fallback="UnamanagedRole"
            ) == result


@pytest.mark.parametrize(
    "data,result",
    [
        (SSO_CONFIG, admin.SSOConfig(**_as_dataclass_kwargs(SSO_CONFIG))),
        (None, None),
    ],
)
def test_sso_config_get(data, result):
    with mock_client(_make_nested_dict("admin.sso_config", data), "ssoConfigGet"):
        assert admin.sso_config.get() == result


@pytest.mark.parametrize(
    "data,result",
    [
        (SSO_CONFIG, admin.SSOConfig(**_as_dataclass_kwargs(SSO_CONFIG))),
        (None, None),
        *MUTATION_ERRORS,
    ],
)
def test_sso_config_set(data, result):
    with mock_client(
        _make_nested_dict("admin.set_sso_config", data), "ssoConfigSet", variables={"config": ""}
    ):
        if isinstance(result, type) and issubclass(result, Exception):
            with pytest.raises(result):
                admin.sso_config.set("")
        else:
            assert admin.sso_config.set("") == result


@pytest.mark.parametrize(
    "data, result",
    [
        ({"tabulator_tables": [TABULATOR_TABLE]}, [admin.TabulatorTable(**TABULATOR_TABLE)]),
        (None, admin.BucketNotFoundError),
    ],
)
def test_tabulator_list(data, result):
    with mock_client(
        _make_nested_dict("bucket_config", data),
        "bucketTabulatorTablesList",
        variables={"name": "test"},
    ):
        if isinstance(result, type) and issubclass(result, Exception):
            with pytest.raises(result):
                admin.tabulator.list_tables("test")
        else:
            assert admin.tabulator.list_tables("test") == result


@pytest.mark.parametrize(
    "data,result",
    [
        ({"__typename": "BucketConfig"}, None),
        *MUTATION_ERRORS,
    ],
)
def test_tabulator_set(data, result):
    with mock_client(
        _make_nested_dict("admin.bucket_set_tabulator_table", data),
        "bucketTabulatorTableSet",
        variables={"bucketName": "test", "tableName": "table", "config": ""},
    ):
        if isinstance(result, type) and issubclass(result, Exception):
            with pytest.raises(result):
                admin.tabulator.set_table("test", "table", "")
        else:
            assert admin.tabulator.set_table("test", "table", "") == result


@pytest.mark.parametrize(
    "data,result",
    [
        ({"__typename": "BucketConfig"}, None),
        *MUTATION_ERRORS,
    ],
)
def test_tabulator_rename(data, result):
    with mock_client(
        _make_nested_dict("admin.bucket_rename_tabulator_table", data),
        "bucketTabulatorTableRename",
        variables={"bucketName": "test", "tableName": "table", "newTableName": "new_table"},
    ):
        if isinstance(result, type) and issubclass(result, Exception):
            with pytest.raises(result):
                admin.tabulator.rename_table("test", "table", "new_table")
        else:
            assert admin.tabulator.rename_table("test", "table", "new_table") == result


def test_tabulator_get_open_query():
    with mock_client(
        _make_nested_dict("admin.tabulator_open_query", True),
        "tabulatorGetOpenQuery",
    ):
        assert admin.tabulator.get_open_query() is True


def test_tabulator_set_open_query():
    with mock_client(
        _make_nested_dict("admin.set_tabulator_open_query.tabulator_open_query", True),
        "tabulatorSetOpenQuery",
        variables={"enabled": True},
    ):
        assert admin.tabulator.set_open_query(True) is None


# =============================================================================
# NEW COMPREHENSIVE TESTS USING GRAPHQL MOCK INFRASTRUCTURE
# =============================================================================

class TestUserOperationsWithMockServer:
    """Comprehensive test coverage for user operations using GraphQL mock server."""

    def test_users_list_with_mock_server(self, mock_admin_client, graphql_router):
        """Test listing users with the new mock infrastructure."""
        users = admin.users.list()

        # Verify the call was made
        assert graphql_router.get_call_count("usersList") == 1

        # Verify response structure
        assert len(users) == 1
        assert users[0].name == "test"
        assert users[0].email == "test@example.com"
        assert validate_user_response(users[0].__dict__)

    def test_users_get_success(self, mock_admin_client, graphql_router):
        """Test getting a user that exists."""
        user = admin.users.get("test")

        assert graphql_router.get_call_count("usersGet") == 1
        assert user is not None
        assert user.name == "test"
        assert validate_user_response(user.__dict__)

    def test_users_get_not_found(self, mock_admin_client, graphql_router):
        """Test getting a user that doesn't exist."""
        graphql_router.add_response("usersGet", USERS_GET_NOT_FOUND_RESPONSE)

        user = admin.users.get("nonexistent")

        assert graphql_router.get_call_count("usersGet") == 1
        assert user is None

    def test_users_create_success(self, mock_admin_client, graphql_router):
        """Test successful user creation."""
        user = admin.users.create("newuser", "new@example.com", "UnmanagedRole", [])

        assert graphql_router.get_call_count("usersCreate") == 1
        assert user.name == "test"  # Using fixture response
        assert validate_user_response(user.__dict__)

        # Verify call parameters
        last_call = graphql_router.get_last_call("usersCreate")
        assert "input" in last_call["variables"]

    def test_users_create_validation_error(self, mock_admin_client, graphql_router):
        """Test user creation with validation errors."""
        graphql_router.add_response("usersCreate", USERS_CREATE_VALIDATION_ERROR_RESPONSE)

        with pytest.raises(admin.Quilt3AdminError):
            admin.users.create("newuser", "invalid-email", "UnmanagedRole", [])

    def test_users_create_operation_error(self, mock_admin_client, graphql_router):
        """Test user creation with operation errors."""
        graphql_router.add_response("usersCreate", USERS_CREATE_OPERATION_ERROR_RESPONSE)

        with pytest.raises(admin.Quilt3AdminError):
            admin.users.create("newuser", "new@example.com", "UnmanagedRole", [])

    def test_user_mutations_success(self, mock_admin_client, graphql_router):
        """Test successful user mutation operations."""
        mutations = [
            ("usersSetEmail", lambda: admin.users.set_email("test", "new@example.com")),
            ("usersSetAdmin", lambda: admin.users.set_admin("test", True)),
            ("usersSetActive", lambda: admin.users.set_active("test", False)),
        ]

        for operation_name, operation in mutations:
            result = operation()
            assert graphql_router.get_call_count(operation_name) == 1
            assert result.name == "test"
            assert validate_user_response(result.__dict__)

    def test_user_mutations_not_found(self, mock_admin_client, graphql_router):
        """Test user mutations when user doesn't exist."""
        operations = [
            ("usersSetEmail", lambda: admin.users.set_email("nonexistent", "new@example.com")),
            ("usersSetAdmin", lambda: admin.users.set_admin("nonexistent", True)),
            ("usersSetActive", lambda: admin.users.set_active("nonexistent", False)),
        ]

        for operation_name, operation in operations:
            graphql_router.add_response(operation_name, USER_MUTATION_NOT_FOUND_RESPONSE)

            with pytest.raises(admin.UserNotFoundError):
                operation()


class TestRoleOperationsWithMockServer:
    """Test role operations using GraphQL mock server."""

    def test_roles_list(self, mock_admin_client, graphql_router):
        """Test listing roles."""
        roles = admin.roles.list()

        assert graphql_router.get_call_count("rolesList") == 1
        assert len(roles) == 2

        # Verify role types and structure
        unmanaged_role = next(r for r in roles if r.__class__.__name__ == "UnmanagedRole")
        managed_role = next(r for r in roles if r.__class__.__name__ == "ManagedRole")

        assert unmanaged_role.name == "UnmanagedRole"
        assert managed_role.name == "ManagedRole"


class TestSSOConfigWithMockServer:
    """Test SSO configuration operations using GraphQL mock server."""

    def test_sso_config_get_success(self, mock_admin_client, graphql_router):
        """Test getting SSO configuration when it exists."""
        config = admin.sso_config.get()

        assert graphql_router.get_call_count("ssoConfigGet") == 1
        assert config is not None
        assert config.text == ""
        assert validate_sso_config_response(config.__dict__)

    def test_sso_config_get_not_found(self, mock_admin_client, graphql_router):
        """Test getting SSO configuration when it doesn't exist."""
        graphql_router.add_response("ssoConfigGet", SSO_CONFIG_GET_NOT_FOUND_RESPONSE)

        config = admin.sso_config.get()

        assert graphql_router.get_call_count("ssoConfigGet") == 1
        assert config is None

    def test_sso_config_set_success(self, mock_admin_client, graphql_router):
        """Test setting SSO configuration successfully."""
        graphql_router.add_response("ssoConfigSet", SSO_CONFIG_SET_SUCCESS_RESPONSE)

        config = admin.sso_config.set("new config")

        assert graphql_router.get_call_count("ssoConfigSet") == 1
        assert config is not None
        assert validate_sso_config_response(config.__dict__)

    def test_sso_config_set_validation_error(self, mock_admin_client, graphql_router):
        """Test SSO configuration validation errors."""
        graphql_router.add_response("ssoConfigSet", SSO_CONFIG_SET_VALIDATION_ERROR_RESPONSE)

        with pytest.raises(admin.Quilt3AdminError):
            admin.sso_config.set("invalid config")


class TestTabulatorWithMockServer:
    """Test tabulator operations using GraphQL mock server."""

    def test_tabulator_list_tables_success(self, mock_admin_client, graphql_router):
        """Test listing tabulator tables successfully."""
        tables = admin.tabulator.list_tables("test-bucket")

        assert graphql_router.get_call_count("bucketTabulatorTablesList") == 1
        assert len(tables) == 1
        assert tables[0].name == "table"
        assert validate_tabulator_table_response(tables[0].__dict__)

    def test_tabulator_list_tables_bucket_not_found(self, mock_admin_client, graphql_router):
        """Test listing tables for non-existent bucket."""
        graphql_router.add_response(
            "bucketTabulatorTablesList", TABULATOR_TABLES_BUCKET_NOT_FOUND_RESPONSE
        )

        with pytest.raises(admin.BucketNotFoundError):
            admin.tabulator.list_tables("nonexistent-bucket")

    def test_tabulator_set_table_success(self, mock_admin_client, graphql_router):
        """Test setting tabulator table configuration."""
        admin.tabulator.set_table("test-bucket", "test-table", "config")

        assert graphql_router.get_call_count("bucketTabulatorTableSet") == 1

    def test_tabulator_rename_table_success(self, mock_admin_client, graphql_router):
        """Test renaming tabulator table."""
        admin.tabulator.rename_table("test-bucket", "old-table", "new-table")

        assert graphql_router.get_call_count("bucketTabulatorTableRename") == 1

    def test_tabulator_get_open_query(self, mock_admin_client, graphql_router):
        """Test getting tabulator open query setting."""
        result = admin.tabulator.get_open_query()

        assert graphql_router.get_call_count("tabulatorGetOpenQuery") == 1
        assert result is True

    def test_tabulator_set_open_query(self, mock_admin_client, graphql_router):
        """Test setting tabulator open query setting."""
        admin.tabulator.set_open_query(False)

        assert graphql_router.get_call_count("tabulatorSetOpenQuery") == 1


class TestErrorHandlingWithMockServer:
    """Test comprehensive error handling scenarios."""

    def test_network_simulation(self, mock_admin_client, graphql_router):
        """Test handling of simulated network errors."""
        # Remove the response to simulate missing endpoint
        graphql_router.responses.clear()

        with pytest.raises(KeyError):  # No mock response configured
            admin.users.list()

    def test_invalid_graphql_response_structure(self, mock_admin_client, graphql_router):
        """Test handling of malformed GraphQL responses."""
        # Add malformed response
        graphql_router.add_response("usersList", {"invalid": "structure"})

        with pytest.raises(Exception):  # Should fail to parse
            admin.users.list()

    def test_response_validation(self, graphql_router):
        """Test that our mock responses are valid."""
        # Validate user response structure
        user_data = USERS_LIST_RESPONSE["admin"]["user"]["list"][0]
        assert validate_user_response(user_data)

        # Validate role response structure
        role_data = ROLES_LIST_RESPONSE["roles"][0]
        assert validate_role_response(role_data)

        # Validate GraphQL response structure
        assert validate_graphql_response_structure(USERS_LIST_RESPONSE, "admin.user.list")
        assert validate_graphql_response_structure(ROLES_LIST_RESPONSE, "roles")


class TestMockServerInfrastructure:
    """Test the mock server infrastructure itself."""

    def test_operation_routing(self, graphql_router):
        """Test that operations are routed correctly."""
        # Test manual operation routing
        result = graphql_router.route_operation(
            query="query usersList { admin { user { list } } }",
            operation_name="usersList"
        )

        assert result == USERS_LIST_RESPONSE
        assert graphql_router.get_call_count("usersList") == 1

    def test_call_history_tracking(self, graphql_router):
        """Test that call history is tracked properly."""
        # Make some calls
        graphql_router.route_operation("query usersList", "usersList")
        graphql_router.route_operation("query usersGet", "usersGet", {"name": "test"})

        # Check history
        assert len(graphql_router.call_history) == 2
        assert graphql_router.get_call_count("usersList") == 1
        assert graphql_router.get_call_count("usersGet") == 1

        # Check last call details
        last_call = graphql_router.get_last_call("usersGet")
        assert last_call["variables"]["name"] == "test"

    def test_router_reset(self, graphql_router):
        """Test that router can be reset properly."""
        # Add some data
        graphql_router.add_response("test", {"data": "test"})
        graphql_router.route_operation("query test", "test")
        assert len(graphql_router.call_history) > 0
        assert len(graphql_router.responses) > 0

        # Reset and verify
        graphql_router.reset()
        assert len(graphql_router.call_history) == 0
        assert len(graphql_router.responses) == 0<|MERGE_RESOLUTION|>--- conflicted
+++ resolved
@@ -35,14 +35,10 @@
     validate_user_response,
 )
 # Import GraphQL fixtures
-<<<<<<< HEAD
-from .graphql_fixtures import graphql_router
-=======
 from .graphql_fixtures import (  # pylint: disable=unused-import
     graphql_router,
     mock_admin_client,
 )
->>>>>>> 96585875
 
 USER_MUTATION_ERRORS = (
     (INVALID_INPUT_ERROR, admin.Quilt3AdminError),
