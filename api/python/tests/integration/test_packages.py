"""Integration tests for Quilt Packages."""

import io
import locale
import math
import os
import pathlib
import shutil
import tempfile
from collections import Counter
from contextlib import redirect_stderr
from datetime import datetime
from functools import partial
from io import BytesIO
from pathlib import Path
from unittest import mock
from unittest.mock import ANY, Mock, call, patch

import jsonlines
import pandas as pd
import pytest

import quilt3
from quilt3 import Package
from quilt3.backends.local import (
    LocalPackageRegistryV1,
    LocalPackageRegistryV2,
)
from quilt3.backends.s3 import S3PackageRegistryV1, S3PackageRegistryV2
from quilt3.exceptions import PackageException
from quilt3.packages import PackageEntry
from quilt3.util import (
    PhysicalKey,
    QuiltConflictException,
    QuiltException,
    URLParseError,
    validate_package_name,
)

from ..utils import QuiltTestCase

DATA_DIR = Path(__file__).parent / 'data'
LOCAL_MANIFEST = DATA_DIR / 'local_manifest.jsonl'
REMOTE_MANIFEST = DATA_DIR / 'quilt_manifest.jsonl'

SERIALIZATION_DIR = Path('serialization_dir')

LOCAL_REGISTRY = Path('local_registry')  # Set by QuiltTestCase


def _mock_copy_file_list(file_list, callback=None, message=None):
    return [(key, None) for _, key, _ in file_list]


class PackageTest(QuiltTestCase):
    default_registry_version = 1
    S3PackageRegistryDefault = S3PackageRegistryV1
    LocalPackageRegistryDefault = LocalPackageRegistryV1

    default_test_top_hash = 'e99b760a05539460ac0a7349abb8f476e8c75282a38845fa828f8a5d28374303'

    def setUp(self):
        super().setUp()

        load_config_wrapped = quilt3.util.load_config

        def load_config_wrapper():
            config = load_config_wrapped()
            config.update(default_registry_version=self.default_registry_version)
            return config

        _config_patcher = patch(
            'quilt3.util.load_config',
            side_effect=load_config_wrapper,
        )
        self.addCleanup(_config_patcher.stop)
        _config_patcher.start()

    def _patch_registry(self, obj, *args, **kwargs):
        patcher = patch.object(obj, *args, **kwargs)
        self.addCleanup(patcher.stop)
        return patcher.start()

    def patch_local_registry(self, *args, **kwargs):
        return self._patch_registry(self.LocalPackageRegistryDefault, *args, **kwargs)

    def patch_s3_registry(self, *args, **kwargs):
        return self._patch_registry(self.S3PackageRegistryDefault, *args, **kwargs)

    def setup_s3_stubber_resolve_pointer(self, pkg_registry, pkg_name, *, pointer, top_hash):
        self.s3_stubber.add_response(
            method='get_object',
            service_response={
                'VersionId': 'v1',
                'Body': BytesIO(top_hash.encode()),
            },
            expected_params={
                'Bucket': pkg_registry.root.bucket,
                'Key': pkg_registry.pointer_pk(pkg_name, pointer).path,
            },
        )

    def setup_s3_stubber_resolve_pointer_not_found(self, pkg_registry, pkg_name, *, pointer):
        self.s3_stubber.add_client_error(
            method='get_object',
            service_error_code='NoSuchKey',
            http_status_code=404,
            expected_params={
                'Bucket': pkg_registry.root.bucket,
                'Key': pkg_registry.pointer_pk(pkg_name, pointer).path,
            },
        )

    def setup_s3_stubber_delete_pointer(self, pkg_registry, pkg_name, *, pointer):
        self.s3_stubber.add_response(
            method='delete_object',
            service_response={},
            expected_params={
                'Bucket': pkg_registry.root.bucket,
                'Key': pkg_registry.pointer_pk(pkg_name, pointer).path,
            },
        )

    def setup_s3_stubber_pkg_install(self, pkg_registry, pkg_name, *, top_hash=None, manifest=None, entries=()):
        top_hash = top_hash or self.default_test_top_hash

        self.setup_s3_stubber_resolve_pointer(pkg_registry, pkg_name, pointer='latest', top_hash=top_hash)

        if manifest:
            self.s3_stubber.add_response(
                method='head_object',
                service_response={
                    'VersionId': 'v1',
                    'ContentLength': len(manifest),
                },
                expected_params={
                    'Bucket': pkg_registry.root.bucket,
                    'Key': pkg_registry.manifest_pk(pkg_name, top_hash).path,
                },
            )

            self.s3_stubber.add_response(
                method='get_object',
                service_response={
                    'VersionId': 'v1',
                    'Body': BytesIO(manifest),
                    'ContentLength': len(manifest),
                },
                expected_params={
                    'Bucket': pkg_registry.root.bucket,
                    'VersionId': 'v1',
                    'Key': pkg_registry.manifest_pk(pkg_name, top_hash).path,
                },
            )

        for url, content in entries:
            key = PhysicalKey.from_url(url)
            self.s3_stubber.add_response(
                method='get_object',
                service_response={
                    'VersionId': 'v1',
                    'Body': BytesIO(content),
                },
                expected_params={
                    'Bucket': key.bucket,
                    'Key': key.path,
                },
            )

    def setup_s3_stubber_list_top_hash_candidates(self, pkg_registry, pkg_name, top_hashes):
        self.s3_stubber.add_response(
            method='list_objects_v2',
            service_response={
                'Contents': [
                    {
                        'Key': pkg_registry.manifest_pk(pkg_name, top_hash).path,
                        'Size': 64,
                    }
                    for top_hash in top_hashes
                ]
            },
            expected_params={
                'Bucket': pkg_registry.root.bucket,
                'Prefix': pkg_registry.manifests_package_dir(pkg_name).path,
            },
        )

    def setup_s3_stubber_push_manifest(self, pkg_registry, pkg_name, top_hash, *, pointer_name):
        self.s3_stubber.add_response(
            method='put_object',
            service_response={'VersionId': 'v2'},
            expected_params={
                'Body': ANY,
                'Bucket': pkg_registry.root.bucket,
                'Key': pkg_registry.manifest_pk(pkg_name, top_hash).path,
            },
        )
        if pkg_registry.revision_pointers:
            self.s3_stubber.add_response(
                method='put_object',
                service_response={'VersionId': 'v3'},
                expected_params={
                    'Body': top_hash.encode(),
                    'Bucket': pkg_registry.root.bucket,
                    'Key': pkg_registry.pointer_pk(pkg_name, pointer_name).path,
                },
            )
        self.s3_stubber.add_response(
            method='put_object',
            service_response={'VersionId': 'v4'},
            expected_params={
                'Body': top_hash.encode(),
                'Bucket': pkg_registry.root.bucket,
                'Key': pkg_registry.pointer_latest_pk(pkg_name).path,
            },
        )

    def setup_s3_stubber_upload_pkg_data(self, pkg_registry, pkg_name, *, lkey, data, version):
        self.s3_stubber.add_response(
            method='put_object',
            service_response={
                'VersionId': version,
                'ChecksumSHA256': 'ASNFZ4mrze8BI0VniavN7w==',
            },
            expected_params={
                'Body': ANY,  # TODO: use data here.
                'Bucket': pkg_registry.root.bucket,
                'Key': f'{pkg_name}/{lkey}',
                'ChecksumAlgorithm': 'SHA256',
            },
        )

    def setup_s3_stubber_list_pkg_pointers(self, pkg_registry, pkg_name, *, pointers):
        self.s3_stubber.add_response(
            method='list_objects_v2',
            service_response={
                'Contents': [
                    {
                        'Key': pkg_registry.pointer_pk(pkg_name, pointer).path,
                        'Size': 64,
                    }
                    for pointer in pointers
                ]
            },
            expected_params={
                'Bucket': pkg_registry.root.bucket,
                'Prefix': pkg_registry.pointers_dir(pkg_name).path,
            },
        )

    def test_build_default_registry(self):
        """
        build() dumps the manifest to location specified by 'default_local_registry' in config.
        """
        # Create a dummy file to add to the package.
        test_file_name = 'bar'
        test_file = Path(test_file_name).resolve()
        test_file.write_text('test_file_content_string')

        pkg_name = 'Quilt/Test'

        def patch_get_from_config(registry_path):
            return patch(
                'quilt3.backends.get_from_config',
                wraps=quilt3.util.get_from_config,
                side_effect=lambda key: registry_path.as_uri() if key == 'default_local_registry' else mock.DEFAULT,
            )

        for suffix in ('suffix1', 'suffix2'):
            local_registry_path = Path.cwd() / LOCAL_REGISTRY / suffix
            with patch_get_from_config(local_registry_path) as mocked_get_from_config:
                local_registry = self.LocalPackageRegistryDefault(PhysicalKey.from_path(local_registry_path))
                new_pkg = Package()

                # Build a new package into the local registry.
                new_pkg = new_pkg.set('foo', test_file_name)
                top_hash = new_pkg.build(pkg_name)
                mocked_get_from_config.assert_any_call('default_local_registry')

                # Verify manifest is registered by hash.
                with open(local_registry.manifest_pk(pkg_name, top_hash).path, encoding='utf-8') as fd:
                    pkg = Package.load(fd)
                    assert PhysicalKey.from_path(test_file) == pkg['foo'].physical_key

                # Verify latest points to the new location.
                assert Path(local_registry.pointer_latest_pk(pkg_name).path).read_text() == top_hash

    @patch('quilt3.Package._browse', lambda name, registry, top_hash: Package())
    def test_default_install_location(self):
        """Verify that pushes to the default local install location work as expected"""
        self.patch_local_registry('shorten_top_hash', return_value='7a67ff4')
        with patch('quilt3.Package._build') as build_mock:
            pkg_name = 'Quilt/nice-name'
            Package.install(pkg_name, registry='s3://my-test-bucket')

            build_mock.assert_called_once_with(
                pkg_name,
                registry=self.LocalPackageRegistryDefault(PhysicalKey.from_url(quilt3.util.get_install_location())),
                message=None,
            )

    def test_read_manifest(self):
        """Verify reading serialized manifest from disk."""
        with open(LOCAL_MANIFEST, encoding='utf-8') as fd:
            pkg = Package.load(fd)

        out_path = 'new_manifest.jsonl'
        with open(out_path, 'w', encoding='utf-8') as fd:
            pkg.dump(fd)

        # Insepct the jsonl to verify everything is maintained, i.e.
        # that load/dump results in an equivalent set.
        # todo: Use load/dump once __eq__ implemented.
        with open(LOCAL_MANIFEST, encoding='utf-8') as fd:
            original_set = list(jsonlines.Reader(fd))
        with open(out_path, encoding='utf-8') as fd:
            written_set = list(jsonlines.Reader(fd))
        assert len(original_set) == len(written_set)

        if os.name != 'nt':
            # TODO: LOCAL_MANIFEST contains paths like file:///foo -
            # but they're not valid absolute paths on Windows. What do we do?
            assert sorted(
                original_set,
                key=lambda k: k.get('logical_key', 'manifest'),
            ) == sorted(
                written_set,
                key=lambda k: k.get('logical_key', 'manifest'),
            )

    @pytest.mark.usefixtures('isolate_packages_cache')
    def test_remote_browse(self):
        """Verify loading manifest from s3"""
        registry = 's3://test-bucket'
        pkg_registry = self.S3PackageRegistryDefault(PhysicalKey.from_url(registry))
        pkg_name = 'Quilt/test'

        top_hash = 'abcdefgh' * 8

        # Make the first request.
        self.setup_s3_stubber_pkg_install(
            pkg_registry,
            pkg_name,
            top_hash=top_hash,
            manifest=REMOTE_MANIFEST.read_bytes(),
        )

        pkg = Package.browse('Quilt/test', registry=registry)
        assert 'foo' in pkg

        # Make the second request. Gets "latest" - but the rest should be cached.
        self.setup_s3_stubber_pkg_install(pkg_registry, pkg_name, top_hash=top_hash)

        pkg2 = Package.browse(pkg_name, registry=registry)
        assert 'foo' in pkg2

        # Make another request with a top hash. Everything should be cached.

        pkg3 = Package.browse(pkg_name, top_hash=top_hash, registry=registry)
        assert 'foo' in pkg3

        # Make a request with a short hash.
        self.setup_s3_stubber_list_top_hash_candidates(pkg_registry, pkg_name, (top_hash, 'a' * 64))
        pkg3 = Package.browse(pkg_name, top_hash='abcdef', registry=registry)
        assert 'foo' in pkg3

        # Make a request with a bad short hash.

        with pytest.raises(QuiltException, match='Invalid hash'):
            Package.browse(pkg_name, top_hash='abcde', registry=registry)
        with pytest.raises(QuiltException, match='Invalid hash'):
            Package.browse(pkg_name, top_hash='a' * 65, registry=registry)

        # Make a request with a non-existant short hash.
        self.setup_s3_stubber_list_top_hash_candidates(pkg_registry, pkg_name, (top_hash, 'a' * 64))

        with pytest.raises(QuiltException, match='Found zero matches'):
            Package.browse(pkg_name, top_hash='123456', registry=registry)

    def test_install_restrictions(self):
        """Verify that install can only operate remote -> local."""
        # disallow installs which send package data to a remote registry
        with pytest.raises(QuiltException):
            quilt3.Package.install('Quilt/nice-name', dest='s3://test-bucket')

        # disallow installs which send the package manifest to a remote registry
        with pytest.raises(QuiltException):
            quilt3.Package.install('Quilt/nice-name', dest_registry='s3://test-bucket')

    def test_package_fetch(self):
        """Package.fetch() on nested, relative keys"""
        package_ = Package().set_dir('/', DATA_DIR / 'nested')

        out_dir = 'output'
        new_package_ = package_.fetch(out_dir)

        expected = {'one.txt': '1', 'two.txt': '2', 'three.txt': '3'}
        file_count = 0
        for dirpath, _, files in os.walk(out_dir):
            for name in files:
                file_count += 1
                with open(os.path.join(dirpath, name), encoding='utf-8') as file_:
                    assert name in expected, 'unexpected file: {}'.format(name)
                    contents = file_.read().strip()
                    assert contents == expected[name], 'unexpected contents in {}: {}'.format(name, contents)
        assert file_count == len(expected), 'fetch wrote {} files; expected: {}'.format(file_count, expected)

        # test that package re-rooting works as expected
        out_dir_abs_path = pathlib.Path(out_dir).resolve()
        for _, entry in new_package_.walk():
            # relative_to will raise an exception if the first path is not inside the second path.
            pathlib.Path(entry.physical_key.path).relative_to(out_dir_abs_path)

    def test_package_fetch_default_dest(self):
        """Verify fetching a package to the default local destination."""
        Package().set_dir('/', DATA_DIR / 'nested').fetch()
        assert pathlib.Path('one.txt').exists()
        assert pathlib.Path('sub/two.txt').exists()
        assert pathlib.Path('sub/three.txt').exists()

    def test_fetch(self):
        """Verify fetching a package entry."""
        pkg = (
            Package()
            .set('foo', DATA_DIR / 'foo.txt', {'user_meta': 'blah'})
            .set('bar', DATA_DIR / 'foo.txt', {'user_meta': 'blah'})
        )
        pkg['foo'].meta['target'] = 'unicode'
        pkg['bar'].meta['target'] = 'unicode'

        with open(DATA_DIR / 'foo.txt', encoding='utf-8') as fd:
            assert fd.read().replace('\n', '') == '123'
        # Copy foo.text to bar.txt
        pkg['foo'].fetch('data/bar.txt')
        with open('data/bar.txt', encoding='utf-8') as fd:
            assert fd.read().replace('\n', '') == '123'

        # Raise an error if you copy to yourself.
        with pytest.raises(shutil.SameFileError):
            pkg.set('foo', DATA_DIR / 'foo.txt')['foo'].fetch(DATA_DIR / 'foo.txt')

        # The key gets re-rooted correctly.
        pkg = quilt3.Package().set('foo', DATA_DIR / 'foo.txt')
        new_pkg_entry = pkg['foo'].fetch('bar.txt')
        assert new_pkg_entry.physical_key == PhysicalKey.from_path('bar.txt')

    def test_fetch_default_dest(tmpdir):
        """Verify fetching a package entry to a default destination."""
        with patch('quilt3.packages.copy_file') as copy_mock:
            (Package().set('foo', os.path.join(os.path.dirname(__file__), 'data', 'foo.txt'))['foo'].fetch())
            filepath = os.path.join(os.path.dirname(__file__), 'data', 'foo.txt')
            copy_mock.assert_called_once_with(PhysicalKey.from_path(filepath), PhysicalKey.from_path('foo.txt'))

    @patch('quilt3.workflows.validate', mock.MagicMock(return_value=None))
    def test_load_into_quilt(self):
        """Verify loading local manifest and data into S3."""
        self.patch_s3_registry('shorten_top_hash', return_value='7a67ff4')

        registry = 's3://my_test_bucket/'
        pkg_registry = self.S3PackageRegistryDefault(PhysicalKey.from_url(registry))
        pkg_name = 'Quilt/package'

        def add_pkg_file(pkg, lk, filename, data, *, version):
            path = Path(filename)
            path.write_text(data)
            pkg.set(lk, path)
            self.setup_s3_stubber_upload_pkg_data(pkg_registry, pkg_name, lkey=lk, data=data, version=version)

        new_pkg = Package()
        # Create two dummy files to add to the package.
        add_pkg_file(new_pkg, 'foo1', 'bar1', 'blah', version='v1')
        add_pkg_file(new_pkg, 'foo2', 'bar2', 'omg', version='v1')

        timestamp1 = 1234567890
        self.setup_s3_stubber_push_manifest(
            pkg_registry,
            pkg_name,
            'b8cc6e8caa93d1250afe3a4ae1d47bb4f03a900076d9d12bcb6797df57b273d0',
            pointer_name=str(timestamp1),
        )
<<<<<<< HEAD
        with patch('time.time', return_value=timestamp1), \
                patch('quilt3.data_transfer.MAX_CONCURRENCY', 1):
=======
        with (
            patch('time.time', return_value=timestamp1),
            patch('quilt3.data_transfer.MAX_CONCURRENCY', 1),
        ):
>>>>>>> 4c837fb8
            remote_pkg = new_pkg.push(pkg_name, registry, force=True)

        # Modify one file, and check that only that file gets uploaded.
        add_pkg_file(remote_pkg, 'foo2', 'bar3', '!!!', version='v2')

        timestamp2 = 1234567891
        self.setup_s3_stubber_push_manifest(
            pkg_registry,
            pkg_name,
            'b8cc6e8caa93d1250afe3a4ae1d47bb4f03a900076d9d12bcb6797df57b273d0',
            pointer_name=str(timestamp2),
        )
<<<<<<< HEAD
        with patch('time.time', return_value=timestamp2), \
                patch('quilt3.packages.DISABLE_TQDM', True), patch('quilt3.data_transfer.DISABLE_TQDM', True), \
                patch('quilt3.data_transfer.MAX_CONCURRENCY', 1):
=======
        with (
            patch('time.time', return_value=timestamp2),
            patch('quilt3.packages.DISABLE_TQDM', True),
            patch('quilt3.data_transfer.DISABLE_TQDM', True),
            patch('quilt3.data_transfer.MAX_CONCURRENCY', 1),
        ):
>>>>>>> 4c837fb8
            stderr = io.StringIO()

            with redirect_stderr(stderr), patch('quilt3.packages.DISABLE_TQDM', True):
                remote_pkg.push(pkg_name, registry, force=True)
            assert not stderr.getvalue()

    def test_package_deserialize(self):
        """Verify loading data from a local file."""
        pkg = (
            Package()
            .set('foo', DATA_DIR / 'foo.txt', {'user_meta_foo': 'blah'})
            .set('bar', DATA_DIR / 'foo.unrecognized.ext')
            .set('baz', DATA_DIR / 'foo.txt')
            .set('blah', DATA_DIR / 'blah.txt.gz')
        )
        pkg.build('foo/bar')

        pkg['foo'].meta['target'] = 'unicode'
        assert pkg['foo'].deserialize() == '123\n'
        assert pkg['baz'].deserialize() == '123\n'
        assert pkg['blah'].deserialize() == '456\n'

        with pytest.raises(QuiltException):
            pkg['bar'].deserialize()

    def test_local_set_dir(self):
        """Verify building a package from a local directory."""
        pkg = Package()

        # Create some nested example files that contain their names.
        foodir = pathlib.Path("foo_dir")
        bazdir = pathlib.Path(foodir, "baz_dir")
        bazdir.mkdir(parents=True, exist_ok=True)
        with open('bar', 'w', encoding='utf-8') as fd:
            fd.write(fd.name)
        with open('foo', 'w', encoding='utf-8') as fd:
            fd.write(fd.name)
        with open(bazdir / 'baz', 'w', encoding='utf-8') as fd:
            fd.write(fd.name)
        with open(foodir / 'bar', 'w', encoding='utf-8') as fd:
            fd.write(fd.name)

        pkg = pkg.set_dir("/", ".", meta="test_meta")

        assert PhysicalKey.from_path('foo') == pkg['foo'].physical_key
        assert PhysicalKey.from_path('bar') == pkg['bar'].physical_key
        assert PhysicalKey.from_path(bazdir / 'baz') == pkg['foo_dir/baz_dir/baz'].physical_key
        assert PhysicalKey.from_path(foodir / 'bar') == pkg['foo_dir/bar'].physical_key
        assert pkg.meta == "test_meta"

        pkg = Package()
        pkg = pkg.set_dir('/', 'foo_dir/baz_dir/')
        # todo nested at set_dir site or relative to set_dir path.
        assert PhysicalKey.from_path(bazdir / 'baz') == pkg['baz'].physical_key

        pkg = Package()
        pkg = pkg.set_dir('my_keys', 'foo_dir/baz_dir/')
        # todo nested at set_dir site or relative to set_dir path.
        assert PhysicalKey.from_path(bazdir / 'baz') == pkg['my_keys/baz'].physical_key

        # Verify ignoring files in the presence of a dot-quiltignore
        with open('.quiltignore', 'w', encoding='utf-8') as fd:
            fd.write('foo\n')
            fd.write('bar')

        pkg = Package()
        pkg = pkg.set_dir("/", ".")
        assert 'foo_dir' in pkg.keys()
        assert 'foo' not in pkg.keys() and 'bar' not in pkg.keys()

        with open('.quiltignore', 'w', encoding='utf-8') as fd:
            fd.write('foo_dir')

        pkg = Package()
        pkg = pkg.set_dir("/", ".")
        assert 'foo_dir' not in pkg.keys()

        with open('.quiltignore', 'w', encoding='utf-8') as fd:
            fd.write('foo_dir\n')
            fd.write('foo_dir/baz_dir')

        pkg = Package()
        pkg = pkg.set_dir("/", ".")
        assert 'foo_dir/baz_dir' not in pkg.keys() and 'foo_dir' not in pkg.keys()

        pkg = pkg.set_dir("new_dir", ".", meta="new_test_meta")

        assert PhysicalKey.from_path('foo') == pkg['new_dir/foo'].physical_key
        assert PhysicalKey.from_path('bar') == pkg['new_dir/bar'].physical_key
        assert pkg['new_dir'].meta == "new_test_meta"

        # verify set_dir logical key shortcut
        pkg = Package()
        pkg.set_dir("/")
        assert PhysicalKey.from_path('foo') == pkg['foo'].physical_key
        assert PhysicalKey.from_path('bar') == pkg['bar'].physical_key

    def test_s3_set_dir(self):
        """Verify building a package from an S3 directory."""
        with patch('quilt3.packages.list_object_versions') as list_object_versions_mock:
            pkg = Package()

            list_object_versions_mock.return_value = (
                [
                    dict(Key='foo/a.txt', VersionId='xyz', IsLatest=True, Size=10),
                    dict(Key='foo/x/y.txt', VersionId='null', IsLatest=True, Size=10),
                    dict(Key='foo/z.txt', VersionId='123', IsLatest=False, Size=10),
                ],
                [],
            )

            pkg.set_dir('', 's3://bucket/foo/', meta='test_meta')

            assert pkg['a.txt'].get() == 's3://bucket/foo/a.txt?versionId=xyz'
            assert pkg['x']['y.txt'].get() == 's3://bucket/foo/x/y.txt?versionId=null'
            assert pkg.meta == "test_meta"
            assert pkg['x']['y.txt'].size == 10  # GH368

            list_object_versions_mock.assert_called_with('bucket', 'foo/')

            list_object_versions_mock.reset_mock()

            pkg.set_dir('bar', 's3://bucket/foo')

            assert pkg['bar']['a.txt'].get() == 's3://bucket/foo/a.txt?versionId=xyz'
            assert pkg['bar']['x']['y.txt'].get() == 's3://bucket/foo/x/y.txt?versionId=null'
            assert pkg['bar']['a.txt'].size == 10  # GH368

            list_object_versions_mock.assert_called_with('bucket', 'foo/')

    @patch("quilt3.packages.list_object_versions")
    def test_set_dir_root_folder_named_slash(self, list_object_versions_mock):
        list_object_versions_mock.return_value = (
            [dict(Key="/foo/a.txt", VersionId="xyz", IsLatest=True, Size=10)],
            [],
        )
        pkg = Package()
        pkg.set_dir("bar", "s3://bucket//foo")  # top-level '/' folder

        assert pkg["bar"]["a.txt"].get() == "s3://bucket//foo/a.txt?versionId=xyz"
        assert pkg["bar"]["a.txt"].size == 10

        list_object_versions_mock.assert_called_once_with("bucket", "/foo/")

    @patch("quilt3.packages.get_size_and_version", return_value=(123, "v1"))
    def test_set_file_root_folder_named_slash(self, get_size_and_version_mock):
        pkg = Package()
        pkg.set("bar.txt", "s3://bucket//foo/a.txt")

        assert pkg["bar.txt"].get() == "s3://bucket//foo/a.txt?versionId=v1"
        assert pkg["bar.txt"].size == 123

        get_size_and_version_mock.assert_called_once_with(PhysicalKey("bucket", "/foo/a.txt", "v1"))

    def test_set_dir_wrong_update_policy(self):
        """Verify non existing update policy raises value error."""
        pkg = Package()
        expected_err = "Update policy should be one of"
        with pytest.raises(ValueError) as e:
            pkg.set_dir("nested", DATA_DIR, update_policy='invalid_policy')
        assert expected_err in str(e.value)

    @mock.patch("quilt3.packages.list_objects")
    @mock.patch("quilt3.packages.list_object_versions")
    def test_set_dir_unversioned(self, list_object_versions_mock, list_objects_mock):
        list_objects_mock.return_value = [
            {
                "Key": "foo/bar.txt",
                "Size": 123,
            },
        ]

        pkg = Package().set_dir(".", "s3://bucket/foo", unversioned=True)

        list_object_versions_mock.assert_not_called()
        list_objects_mock.assert_called_once_with("bucket", "foo/", recursive=True)
        assert [(lk, e.get()) for lk, e in pkg.walk()] == [("bar.txt", "s3://bucket/foo/bar.txt")]

    def test_package_entry_meta(self):
        pkg = (
            Package()
            .set('foo', DATA_DIR / 'foo.txt', {'value': 'blah'})
            .set('bar', DATA_DIR / 'foo.txt', {'value': 'blah2'})
        )
        pkg['foo']._meta['target'] = 'unicode'
        pkg['bar']._meta['target'] = 'unicode'

        assert pkg['foo'].meta == {'value': 'blah'}
        assert pkg['bar'].meta == {'value': 'blah2'}

        assert pkg['foo']._meta == {'target': 'unicode', 'user_meta': {'value': 'blah'}}
        assert pkg['bar']._meta == {'target': 'unicode', 'user_meta': {'value': 'blah2'}}

        pkg['foo'].set_meta({'value': 'other value'})
        assert pkg['foo'].meta == {'value': 'other value'}
        assert pkg['foo']._meta == {'target': 'unicode', 'user_meta': {'value': 'other value'}}

    def local_manifest_timestamp_fixer(self, timestamp):
        return patch('time.time', return_value=timestamp)

    def test_list_local_packages(self):
        """Verify that list returns packages in the platformdirs directory."""

        assert not list(quilt3.list_packages())
        assert not list(quilt3.list_package_versions('test/not-exists'))

        pkg_names = ('Quilt/Foo', 'Quilt/Bar', 'Quilt/Test')
        # Build a new package into the local registry.
        timestamp = 1234567890
        with self.local_manifest_timestamp_fixer(timestamp):
            for pkg_name in pkg_names:
                Package().build(pkg_name)

        # Verify packages are returned.
        assert sorted(quilt3.list_packages()) == sorted(pkg_names)

        top_hash = '2a5a67156ca9238c14d12042db51c5b52260fdd5511b61ea89b58929d6e1769b'
        expected_versions = [
            (str(timestamp), top_hash),
        ]
        if self.LocalPackageRegistryDefault.revision_pointers:
            expected_versions.append(('latest', top_hash))

        assert sorted(quilt3.list_package_versions(pkg_names[0])) == sorted(expected_versions)

        # Verify specifying a local path explicitly works as expected.
        assert sorted(quilt3.list_packages()) == sorted(quilt3.list_packages(LOCAL_REGISTRY.as_posix()))

    def test_set_package_entry(self):
        """Set the physical key for a PackageEntry"""
        pkg = (
            Package()
            .set('foo', DATA_DIR / 'foo.txt', {'user_meta': 'blah'})
            .set('bar', DATA_DIR / 'foo.txt', {'user_meta': 'blah'})
        )
        pkg['foo'].meta['target'] = 'unicode'
        pkg['bar'].meta['target'] = 'unicode'

        # Build a dummy file to add to the map.
        test_file = Path('bar.txt')
        test_file.write_text('test_file_content_string')
        pkg['bar'].set('bar.txt')

        assert PhysicalKey.from_path(test_file) == pkg['bar'].physical_key

        # Test shortcut codepath
        pkg = Package().set('bar.txt')
        assert PhysicalKey.from_path(test_file) == pkg['bar.txt'].physical_key

    @patch('quilt3.workflows.validate', mock.MagicMock(return_value=None))
    def test_set_package_entry_as_object(self):
        self.patch_s3_registry('shorten_top_hash', return_value='7a67ff4')
        pkg = Package()
        nasty_string = 'a,"\tb'
        num_col = [11, 22, 33]
        str_col = ['a', 'b', nasty_string]
        df = pd.DataFrame({'col_num': num_col, 'col_str': str_col})

        # Test with serialization_dir set
        pkg.set(
            "mydataframe1.parquet",
            df,
            meta={'user_meta': 'blah'},
            serialization_location=SERIALIZATION_DIR / "df1.parquet",
        )
        pkg.set(
            "mydataframe2.csv",
            df,
            meta={'user_meta': 'blah2'},
            serialization_location=SERIALIZATION_DIR / "df2.csv",
        )
        pkg.set(
            "mydataframe3.tsv",
            df,
            meta={'user_meta': 'blah3'},
            serialization_location=SERIALIZATION_DIR / "df3.tsv",
        )

        # Test without serialization_dir set
        pkg.set("mydataframe4.parquet", df, meta={'user_meta': 'blah4'})
        pkg.set("mydataframe5.csv", df, meta={'user_meta': 'blah5'})
        pkg.set("mydataframe6.tsv", df, meta={'user_meta': 'blah6'})

        for lk, entry in pkg.walk():
            file_path = entry.physical_key.path
            assert pathlib.Path(file_path).exists(), "The serialization files should exist"

        pkg._calculate_missing_hashes()
        for lk, entry in pkg.walk():
            assert df.equals(entry.deserialize()), (
                "The deserialized PackageEntry should be equal to the object that was serialized"
            )

        # Test that push cleans up the temporary files, if and only if the serialization_location was not set
<<<<<<< HEAD
        with patch('quilt3.Package._push_manifest'), \
                patch('quilt3.packages.copy_file_list', _mock_copy_file_list):
=======
        with (
            patch('quilt3.Package._push_manifest'),
            patch('quilt3.packages.copy_file_list', _mock_copy_file_list),
        ):
>>>>>>> 4c837fb8
            pkg.push('Quilt/test_pkg_name', 's3://test-bucket', force=True)

        for lk in ["mydataframe1.parquet", "mydataframe2.csv", "mydataframe3.tsv"]:
            file_path = pkg[lk].physical_key.path
            assert pathlib.Path(file_path).exists(), "These files should not have been deleted during push()"

        for lk in ["mydataframe4.parquet", "mydataframe5.csv", "mydataframe6.tsv"]:
            file_path = pkg[lk].physical_key.path
            assert not pathlib.Path(file_path).exists(), "These temp files should have been deleted during push()"

    @patch("quilt3.packages.get_size_and_version", mock.Mock(return_value=(123, "v1")))
    def test_set_package_entry_unversioned_flag(self):
        for flag_value, version_id in {
            True: None,
            False: "v1",
        }.items():
            with self.subTest(flag_value=flag_value, version_id=version_id):
                pkg = Package()
                pkg.set("bar", "s3://bucket/bar", unversioned=flag_value)
                assert pkg["bar"].physical_key == PhysicalKey("bucket", "bar", version_id)

    def test_tophash_changes(self):
        test_file = Path('test.txt')
        test_file.write_text('asdf', 'utf-8')

        pkg = Package()
        th1 = pkg.top_hash
        pkg.set('asdf', test_file)
        pkg.build('foo/bar')
        th2 = pkg.top_hash
        assert th1 != th2

        test_file.write_text('jkl', 'utf-8')
        pkg.set('jkl', test_file)
        pkg.build('foo/bar')
        th3 = pkg.top_hash
        assert th1 != th3
        assert th2 != th3

        pkg.delete('jkl')
        th4 = pkg.top_hash
        assert th2 == th4

    def test_top_hash_empty_build(self):
        assert Package().build('pkg/test') == '2a5a67156ca9238c14d12042db51c5b52260fdd5511b61ea89b58929d6e1769b'

    @patch('quilt3.workflows.validate', Mock(return_value='workflow data'))
    def test_top_hash_empty_build_workflow(self):
        assert Package().build('pkg/test') == 'd181e7fd54b64f7f61a3ec33753b93c748748d36fa1e8e6189d598697648a52f'

    def test_keys(self):
        pkg = Package()
        assert not pkg.keys()

        pkg.set('asdf', LOCAL_MANIFEST)
        assert set(pkg.keys()) == {'asdf'}

        pkg.set('jkl;', REMOTE_MANIFEST)
        assert set(pkg.keys()) == {'asdf', 'jkl;'}

        pkg.delete('asdf')
        assert set(pkg.keys()) == {'jkl;'}

    def test_iter(self):
        pkg = Package()
        assert not pkg

        pkg.set('asdf', LOCAL_MANIFEST)
        assert list(pkg) == ['asdf']

        pkg.set('jkl;', REMOTE_MANIFEST)
        assert set(pkg) == {'asdf', 'jkl;'}

    def test_invalid_set_key(self):
        """Verify an exception when setting a key with a path object."""
        pkg = Package()
        with pytest.raises(
            TypeError,
            match="Expected a string for entry, but got an instance of "
            r"<class 'quilt3\.packages\.Package'>\.",
        ):
            pkg.set('asdf/jkl', Package())

    def test_brackets(self):
        pkg = Package()
        pkg.set('asdf/jkl', LOCAL_MANIFEST)
        pkg.set('asdf/qwer', LOCAL_MANIFEST)
        pkg.set('qwer/asdf', LOCAL_MANIFEST)
        assert set(pkg.keys()) == {'asdf', 'qwer'}

        pkg2 = pkg['asdf']
        assert set(pkg2.keys()) == {'jkl', 'qwer'}

        assert pkg['asdf']['qwer'].get() == LOCAL_MANIFEST.as_uri()

        assert pkg['asdf']['qwer'] == pkg['asdf/qwer'] == pkg[('asdf', 'qwer')]
        assert pkg[[]] == pkg

        pkg = Package().set('foo', DATA_DIR / 'foo.txt', {'foo': 'blah'})
        pkg['foo'].meta['target'] = 'unicode'

        pkg.build("Quilt/Test")

        assert pkg['foo'].deserialize() == '123\n'
        assert pkg['foo']() == '123\n'

        with pytest.raises(KeyError):
            pkg['baz']

        with pytest.raises(TypeError):
            pkg[b'asdf']

        with pytest.raises(TypeError):
            pkg[0]

    def _test_list_remote_packages_setup_stubber(self, pkg_registry, *, pkg_names):
        pkg_name1, pkg_name2, pkg_name3 = pkg_names
        pointers = (
            (pkg_name1, '1549931300'),
            (pkg_name1, '1549931634'),
            (pkg_name1, 'latest'),
            (pkg_name2, '1549931301'),
            (pkg_name2, '1549931634'),
            (pkg_name2, 'latest'),
            (pkg_name3, '1549931300'),
            (pkg_name3, '1549931635'),
            (pkg_name3, 'latest'),
        )
        self.s3_stubber.add_response(
            method='list_objects_v2',
            service_response={
                'Contents': [
                    {
                        'Key': pkg_registry.pointer_pk(pkg, pointer).path,
                        'Size': 64,
                    }
                    for pkg, pointer in pointers
                ]
            },
            expected_params={
                'Bucket': pkg_registry.root.bucket,
                'Prefix': pkg_registry.pointers_global_dir.path,
            },
        )

    def test_list_remote_packages(self):
        """Verify that listing remote packages works as expected."""
        registry = 's3://my_test_bucket/'
        pkg_registry = self.S3PackageRegistryDefault(PhysicalKey.from_url(registry))
        pkg_names = ('foo/bar', 'foo/bar1', 'foo1/bar')
        self._test_list_remote_packages_setup_stubber(pkg_registry, pkg_names=pkg_names)
        assert Counter(quilt3.list_packages(registry)) == Counter(pkg_names)

    def test_validate_package_name(self):
        validate_package_name("a/b")
        validate_package_name("21312/bes")
        with pytest.raises(QuiltException):
            validate_package_name("b")
        with pytest.raises(QuiltException):
            validate_package_name("a/b/")
        with pytest.raises(QuiltException):
            validate_package_name("a\\/b")
        with pytest.raises(QuiltException):
            validate_package_name("a/b/c")
        with pytest.raises(QuiltException):
            validate_package_name("a/")
        with pytest.raises(QuiltException):
            validate_package_name("/b")
        with pytest.raises(QuiltException):
            validate_package_name("b")

    def test_diff(self):
        new_pkg = Package()

        # Create a dummy file to add to the package.
        test_file_name = 'bar'
        with open(test_file_name, "w", encoding='utf-8') as fd:
            fd.write('test_file_content_string')
            test_file = Path(fd.name)

        # Build a new package into the local registry.
        new_pkg = new_pkg.set('foo', test_file_name)
        top_hash = new_pkg.build("Quilt/Test")

        p1 = Package.browse('Quilt/Test')
        p2 = Package.browse('Quilt/Test')
        assert p1.diff(p2) == ([], [], [])

    def test_dir_meta(self):
        test_meta = {'test': 'meta'}
        pkg = Package()
        pkg.set('asdf/jkl', LOCAL_MANIFEST)
        pkg.set('asdf/qwer', LOCAL_MANIFEST)
        pkg.set('qwer/asdf', LOCAL_MANIFEST)
        pkg.set('qwer/as/df', LOCAL_MANIFEST)
        pkg.build('Quilt/Test')
        assert pkg['asdf'].meta == {}
        assert pkg.meta == {}
        assert pkg['qwer']['as'].meta == {}
        pkg['asdf'].set_meta(test_meta)
        assert pkg['asdf'].meta == test_meta
        pkg['qwer']['as'].set_meta(test_meta)
        assert pkg['qwer']['as'].meta == test_meta
        pkg.set_meta(test_meta)
        assert pkg.meta == test_meta
        dump_path = 'test_meta'
        with open(dump_path, 'w', encoding='utf-8') as f:
            pkg.dump(f)
        with open(dump_path, encoding='utf-8') as f:
            pkg2 = Package.load(f)
        assert pkg2['asdf'].meta == test_meta
        assert pkg2['qwer']['as'].meta == test_meta
        assert pkg2.meta == test_meta

    def test_top_hash_stable(self):
        """Ensure that top_hash() never changes for a given manifest"""

        top_hash = '3426a3f721e41a1d83174c691432a39ff13720426267fc799dccf3583153e850'
        manifest_path = DATA_DIR / 'top_hash_test_manifest.jsonl'
        pkg = Package._from_path(manifest_path)

        assert pkg.top_hash == top_hash, f'Unexpected top_hash for {manifest_path}'

        pkg['b'].set_meta({'key': 'value'})

        # Currently dir-level metadata doesn't affect top hash, though it should.
        assert pkg.top_hash == top_hash

    def test_local_package_delete(self):
        """Verify local package delete works."""
        top_hash = Package().build("Quilt/Test")
        assert 'Quilt/Test' in quilt3.list_packages()

        quilt3.delete_package('Quilt/Test')
        assert 'Quilt/Test' not in quilt3.list_packages()

    def test_local_delete_package_revision(self):
        pkg_name = 'Quilt/Test'
        top_hash1 = 'top_hash1'
        top_hash2 = 'top_hash2'
        top_hash3 = 'top_hash3'
        top_hashes = (top_hash1, top_hash2, top_hash3)

        for i, top_hash in enumerate(top_hashes):
<<<<<<< HEAD
            with patch('quilt3.Package.top_hash', top_hash), \
                    patch('time.time', return_value=i):
=======
            with (
                patch('quilt3.Package.top_hash', top_hash),
                patch('time.time', return_value=i),
            ):
>>>>>>> 4c837fb8
                Path(top_hash).write_text(top_hash)
                Package().set(top_hash, top_hash).build(pkg_name)

        # All is set up correctly.
        assert pkg_name in quilt3.list_packages()
        assert {top_hash for _, top_hash in quilt3.list_package_versions(pkg_name)} == set(top_hashes)
        assert Package.browse(pkg_name)[top_hash3].get_as_string() == top_hash3

        # Remove latest revision, latest now points to the previous one.
        quilt3.delete_package(pkg_name, top_hash=top_hash3)
        assert pkg_name in quilt3.list_packages()
        assert {top_hash for _, top_hash in quilt3.list_package_versions(pkg_name)} == {top_hash1, top_hash2}
        assert Package.browse(pkg_name)[top_hash2].get_as_string() == top_hash2

        # Remove non-latest revision, latest stays the same.
        quilt3.delete_package(pkg_name, top_hash=top_hash1)
        assert pkg_name in quilt3.list_packages()
        assert {top_hash for _, top_hash in quilt3.list_package_versions(pkg_name)} == {top_hash2}
        assert Package.browse(pkg_name)[top_hash2].get_as_string() == top_hash2

        # Remove the last revision, package is not listed anymore.
        quilt3.delete_package(pkg_name, top_hash=top_hash2)
        assert pkg_name not in quilt3.list_packages()
        assert not list(quilt3.list_package_versions(pkg_name))

    def _test_remote_package_delete_setup_stubber(self, pkg_registry, pkg_name, *, pointers):
        self.setup_s3_stubber_list_pkg_pointers(pkg_registry, pkg_name, pointers=pointers)
        for pointer in pointers:
            self.setup_s3_stubber_delete_pointer(pkg_registry, pkg_name, pointer=pointer)

    def test_remote_package_delete(self):
        """Verify remote package delete works."""
        registry = 's3://test-bucket'
        pkg_registry = self.S3PackageRegistryDefault(PhysicalKey.from_url(registry))
        pkg_name = 'Quilt/Test'

        self._test_remote_package_delete_setup_stubber(pkg_registry, pkg_name, pointers=('0', 'latest'))

        quilt3.delete_package(pkg_name, registry=registry)

    def _test_remote_revision_delete_setup_stubber(
        self,
        pkg_registry,
        pkg_name,
        *,
        top_hashes,
        latest,
        remove,
        new_latest,
    ):
        pointers = {str(i): top_hash for top_hash, i in top_hashes.items()}
        pointers['latest'] = latest

        self.setup_s3_stubber_list_pkg_pointers(pkg_registry, pkg_name, pointers=pointers)
        for pointer, top_hash in pointers.items():
            self.setup_s3_stubber_resolve_pointer(pkg_registry, pkg_name, pointer=pointer, top_hash=top_hash)
        self.setup_s3_stubber_delete_pointer(pkg_registry, pkg_name, pointer=str(top_hashes[remove]))
        if latest == remove:
            self.setup_s3_stubber_delete_pointer(pkg_registry, pkg_name, pointer='latest')
        if new_latest:
            self.s3_stubber.add_response(
                method='head_object',
                service_response={
                    'ContentLength': len(new_latest),
                },
                expected_params={
                    'Bucket': pkg_registry.root.bucket,
                    'Key': pkg_registry.pointer_pk(pkg_name, str(top_hashes[new_latest])).path,
                },
            )
            self.s3_stubber.add_response(
                method='copy_object',
                service_response={
                    'CopyObjectResult': {
                        'ChecksumSHA256': 'ASNFZ4mrze8BI0VniavN7w==',
                    },
                },
                expected_params={
                    'CopySource': {
                        'Bucket': pkg_registry.root.bucket,
                        'Key': pkg_registry.pointer_pk(pkg_name, str(top_hashes[new_latest])).path,
                    },
                    'Bucket': pkg_registry.root.bucket,
                    'Key': pkg_registry.pointer_latest_pk(pkg_name).path,
                    'ChecksumAlgorithm': 'SHA256',
                },
            )

    def test_remote_delete_package_revision(self):
        self.patch_s3_registry('resolve_top_hash', lambda self, pkg_name, top_hash: top_hash)
        registry = 's3://test-bucket'
        pkg_registry = self.S3PackageRegistryDefault(PhysicalKey.from_url(registry))
        pkg_name = 'Quilt/Test'
        top_hash1 = 'top_hash1'
        top_hash2 = 'top_hash2'
        top_hash3 = 'top_hash3'
        top_hashes = {
            top_hash1: 1,
            top_hash2: 2,
            top_hash3: 3,
        }

        self._test_remote_revision_delete_setup_stubber(
            pkg_registry,
            pkg_name,
            top_hashes=top_hashes,
            latest=top_hash3,
            new_latest=top_hash2,
            remove=top_hash3,
        )
        quilt3.delete_package(pkg_name, top_hash=top_hash3, registry=registry)
        top_hashes.pop(top_hash3)

        self._test_remote_revision_delete_setup_stubber(
            pkg_registry,
            pkg_name,
            top_hashes=top_hashes,
            latest=top_hash2,
            new_latest=None,
            remove=top_hash1,
        )
        quilt3.delete_package(pkg_name, top_hash=top_hash1, registry=registry)
        top_hashes.pop(top_hash1)

        self._test_remote_revision_delete_setup_stubber(
            pkg_registry,
            pkg_name,
            top_hashes=top_hashes,
            latest=top_hash2,
            new_latest=None,
            remove=top_hash2,
        )
        quilt3.delete_package(pkg_name, top_hash=top_hash2, registry=registry)

    def test_push_restrictions(self):
        p = Package()

        # disallow pushing not to the top level of a remote S3 registry
        with pytest.raises(QuiltException):
            p.push('Quilt/Test', 's3://test-bucket/foo/bar', force=True)

        # disallow pushing to the local filesystem (use install instead)
        with pytest.raises(QuiltException):
            p.push('Quilt/Test', './', force=True)

        # disallow pushing the package manifest to remote but package data to local
        with pytest.raises(QuiltException):
            p.push('Quilt/Test', 's3://test-bucket', dest='./', force=True)

        # disallow pushing the pacakge manifest to remote but package data to a different remote
        with pytest.raises(QuiltException):
            p.push('Quilt/Test', 's3://test-bucket', dest='s3://other-test-bucket', force=True)

    @patch('quilt3.workflows.validate', mock.MagicMock(return_value=None))
    def test_push_conflicts(self):
        registry = 's3://test-bucket'
        pkg_registry = self.S3PackageRegistryDefault(PhysicalKey.from_url(registry))
        pkg_name = 'Quilt/test'

        pkg = Package()

        self.patch_s3_registry('shorten_top_hash', return_value='123456')

<<<<<<< HEAD
        with patch('quilt3.packages.copy_file_list', _mock_copy_file_list), \
                patch('quilt3.Package._push_manifest'):
=======
        with (
            patch('quilt3.packages.copy_file_list', _mock_copy_file_list),
            patch('quilt3.Package._push_manifest'),
        ):
>>>>>>> 4c837fb8
            # Remote package does not yet exist: push succeeds.

            for _ in range(2):
                self.setup_s3_stubber_resolve_pointer_not_found(pkg_registry, pkg_name, pointer='latest')

            pkg2 = pkg.push('Quilt/test', 's3://test-bucket')

            # Remote package exists, but has the parent hash: push succeeds.

            pkg2.set('foo', b'123')
            pkg2.build('Quilt/test')

            for _ in range(2):
                self.setup_s3_stubber_resolve_pointer(pkg_registry, pkg_name, pointer='latest', top_hash=pkg.top_hash)

            pkg2.push('Quilt/test', 's3://test-bucket')

            # Remote package exists and the hash does not match: push fails.

            self.setup_s3_stubber_resolve_pointer(pkg_registry, pkg_name, pointer='latest', top_hash=pkg2.top_hash)

            with self.assertRaisesRegex(QuiltConflictException, 'already exists'):
                pkg2.push('Quilt/test', 's3://test-bucket')

    @patch('quilt3.workflows.validate', mock.MagicMock(return_value=None))
    def test_push_dedupe(self):
        registry = 's3://test-bucket'
        pkg_registry = self.S3PackageRegistryDefault(PhysicalKey.from_url(registry))
        pkg_name = 'Quilt/test'

        pkg = Package()

        self.patch_s3_registry('shorten_top_hash', return_value='123456')

<<<<<<< HEAD
        with patch('quilt3.packages.copy_file_list', _mock_copy_file_list), \
                patch('quilt3.Package._push_manifest') as push_manifest:
=======
        with (
            patch('quilt3.packages.copy_file_list', _mock_copy_file_list),
            patch('quilt3.Package._push_manifest') as push_manifest,
        ):
>>>>>>> 4c837fb8
            # Remote package does not yet exist: normal push.

            self.setup_s3_stubber_resolve_pointer_not_found(pkg_registry, pkg_name, pointer='latest')

            pkg2 = pkg.push('Quilt/test', 's3://test-bucket', force=True, dedupe=True)
            push_manifest.assert_called_once()

            # Remote package exists, but has a different hash: normal push.

            pkg2.set('foo', b'123')
            pkg2.build('Quilt/test')

            self.setup_s3_stubber_resolve_pointer(pkg_registry, pkg_name, pointer='latest', top_hash=pkg.top_hash)

            push_manifest.reset_mock()
            pkg2.push('Quilt/test', 's3://test-bucket', force=True, dedupe=True)
            push_manifest.assert_called_once()

            # Remote package exists and has the same hash.

            self.setup_s3_stubber_resolve_pointer(pkg_registry, pkg_name, pointer='latest', top_hash=pkg2.top_hash)

            push_manifest.reset_mock()
            pkg2.push('Quilt/test', 's3://test-bucket', force=True, dedupe=True)
            push_manifest.assert_not_called()

    @patch('quilt3.workflows.validate', return_value=None)
    def test_commit_message_on_push(self, mocked_workflow_validate):
        """Verify commit messages populate correctly on push."""
        self.patch_s3_registry('shorten_top_hash', return_value='7a67ff4')
<<<<<<< HEAD
        with patch('quilt3.packages.copy_file_list', _mock_copy_file_list), \
                patch('quilt3.Package._push_manifest') as push_manifest_mock, \
                patch('quilt3.Package._calculate_top_hash', return_value=mock.sentinel.top_hash):
=======
        with (
            patch('quilt3.packages.copy_file_list', _mock_copy_file_list),
            patch('quilt3.Package._push_manifest') as push_manifest_mock,
            patch('quilt3.Package._calculate_top_hash', return_value=mock.sentinel.top_hash),
        ):
>>>>>>> 4c837fb8
            with open(REMOTE_MANIFEST, encoding='utf-8') as fd:
                pkg = Package.load(fd)

            pkg.push('Quilt/test_pkg_name', 's3://test-bucket', message='test_message', force=True)
            registry = self.S3PackageRegistryDefault(PhysicalKey.from_url('s3://test-bucket'))
            message = 'test_message'
            push_manifest_mock.assert_called_once_with(
                'Quilt/test_pkg_name',
                registry,
                mock.sentinel.top_hash,
            )
            mocked_workflow_validate.assert_called_once_with(
                registry=registry,
                workflow=...,
                name='Quilt/test_pkg_name',
                pkg=pkg,
                message=message,
            )

    def test_overwrite_dir_fails(self):
        with pytest.raises(
            QuiltException,
            match="Cannot overwrite directory 'asdf' with PackageEntry",
        ):
            pkg = Package()
            pkg.set('asdf/jkl', LOCAL_MANIFEST)
            pkg.set('asdf', LOCAL_MANIFEST)

    def test_overwrite_entry_fails(self):
        with pytest.raises(QuiltException):
            pkg = Package()
            pkg.set('asdf', LOCAL_MANIFEST)
            pkg.set('asdf/jkl', LOCAL_MANIFEST)

    def test_siblings_succeed(self):
        pkg = Package()
        pkg.set('as/df', LOCAL_MANIFEST)
        pkg.set('as/qw', LOCAL_MANIFEST)

    def test_local_repr(self):
        TEST_REPR = (
            "(local Package)\n"
            " └─asdf\n"
            " └─path1/\n"
            "   └─asdf\n"
            "   └─qwer\n"
            " └─path2/\n"
            "   └─first/\n"
            "     └─asdf\n"
            "   └─second/\n"
            "     └─asdf\n"
            " └─qwer\n"
        )
        pkg = Package()
        pkg.set('asdf', LOCAL_MANIFEST)
        pkg.set('qwer', LOCAL_MANIFEST)
        pkg.set('path1/asdf', LOCAL_MANIFEST)
        pkg.set('path1/qwer', LOCAL_MANIFEST)
        pkg.set('path2/first/asdf', LOCAL_MANIFEST)
        pkg.set('path2/second/asdf', LOCAL_MANIFEST)
        assert repr(pkg) == TEST_REPR

    def test_remote_repr(self):
        with patch('quilt3.packages.get_size_and_version', return_value=(0, '0')):
            TEST_REPR = (
                "(remote Package)\n"
                " └─asdf\n"
            )  # fmt: skip
            pkg = Package()
            pkg.set('asdf', 's3://my-bucket/asdf')
            assert repr(pkg) == TEST_REPR

            TEST_REPR = (
                "(remote Package)\n"
                " └─asdf\n"
                " └─qwer\n"
            )  # fmt: skip
            pkg = Package()
            pkg.set('asdf', 's3://my-bucket/asdf')
            pkg.set('qwer', LOCAL_MANIFEST)
            assert repr(pkg) == TEST_REPR

    def test_repr_empty_package(self):
        pkg = Package()
        r = repr(pkg)
        assert r == "(empty Package)"

    def test_manifest(self):
        pkg = Package().set_meta({'metadata': '💩'})
        pkg.set('as/df', LOCAL_MANIFEST)
        pkg.set('as/qw', LOCAL_MANIFEST)
        top_hash = pkg.build('foo/bar')
        manifest = list(pkg.manifest)

        current_locale = locale.setlocale(locale.LC_ALL)
        try:
            for locale_name in ('C', ''):
                with self.subTest(locale_name=locale_name):
                    locale.setlocale(locale.LC_ALL, locale_name)
                    pkg2 = Package.browse('foo/bar', top_hash=top_hash)
                    assert list(pkg2.manifest) == manifest
        finally:
            locale.setlocale(locale.LC_ALL, current_locale)

    @patch('quilt3.Package._push_manifest', mock.MagicMock())
    @patch('quilt3.packages.copy_file_list', mock.MagicMock())
    @patch('quilt3.workflows.validate', mock.MagicMock(return_value='workflow data'))
    def test_manifest_workflow(self):
        self.patch_s3_registry('shorten_top_hash', return_value='7a67ff4')
        for method in (Package.build, partial(Package.push, force=True)):
            with self.subTest(method=method):
                pkg = Package()
                method(pkg, 'foo/bar', registry='s3://test-bucket')
                (data,) = pkg.manifest
                assert 'workflow' in data
                assert data['workflow'] == "workflow data"

    def test_map(self):
        pkg = Package()
        pkg.set('as/df', LOCAL_MANIFEST)
        pkg.set('as/qw', LOCAL_MANIFEST)
        assert set(pkg.map(lambda lk, entry: lk)) == {'as/df', 'as/qw'}

        pkg['as'].set_meta({'foo': 'bar'})
        assert set(pkg.map(lambda lk, entry: lk, include_directories=True)) == {'as/df', 'as/qw', 'as/'}

    def test_filter(self):
        pkg = Package()
        pkg.set('a/df', LOCAL_MANIFEST)
        pkg.set('a/qw', LOCAL_MANIFEST)

        p_copy = pkg.filter(lambda lk, entry: lk == 'a/df')
        assert list(p_copy) == ['a'] and list(p_copy['a']) == ['df']

        pkg = Package()
        pkg.set('a/df', LOCAL_MANIFEST)
        pkg.set('a/qw', LOCAL_MANIFEST)
        pkg.set('b/df', LOCAL_MANIFEST)
        pkg['a'].set_meta({'foo': 'bar'})
        pkg['b'].set_meta({'foo': 'bar'})

        p_copy = pkg.filter(lambda lk, entry: lk == 'a/', include_directories=True)
        assert not list(p_copy)

        p_copy = pkg.filter(lambda lk, entry: lk in ('a/', 'a/df'), include_directories=True)
        assert list(p_copy) == ['a'] and list(p_copy['a']) == ['df']

    @pytest.mark.usefixtures('clear_data_modules_cache')
    def test_import(self):
<<<<<<< HEAD
        with patch('quilt3.Package._browse') as browse_mock, \
                patch.object(self.LocalPackageRegistryDefault, 'list_packages') as list_packages_mock:
=======
        with (
            patch('quilt3.Package._browse') as browse_mock,
            patch.object(self.LocalPackageRegistryDefault, 'list_packages') as list_packages_mock,
        ):
>>>>>>> 4c837fb8
            browse_mock.return_value = quilt3.Package()
            list_packages_mock.return_value = ['foo/bar', 'foo/baz']

            from quilt3.data.foo import bar

            assert isinstance(bar, Package)
            browse_mock.assert_has_calls(
                [call('foo/baz', registry=ANY), call('foo/bar', registry=ANY)], any_order=True
            )

            from quilt3.data import foo

            assert hasattr(foo, 'bar') and hasattr(foo, 'baz')

    def test_invalid_key(self):
        pkg = Package()
        with pytest.raises(QuiltException):
            pkg.set('', LOCAL_MANIFEST)
        with pytest.raises(QuiltException):
            pkg.set('foo/', LOCAL_MANIFEST)
        with pytest.raises(QuiltException):
            pkg.set('foo', './')
        with pytest.raises(QuiltException):
            pkg.set('foo', os.path.dirname(__file__))

        # we do not allow '.' or '..' files or filename separators
        with pytest.raises(QuiltException):
            pkg.set('.', LOCAL_MANIFEST)
        with pytest.raises(QuiltException):
            pkg.set('..', LOCAL_MANIFEST)
        with pytest.raises(QuiltException):
            pkg.set('./foo', LOCAL_MANIFEST)
        with pytest.raises(QuiltException):
            pkg.set('../foo', LOCAL_MANIFEST)
        with pytest.raises(QuiltException):
            pkg.set('foo/.', LOCAL_MANIFEST)
        with pytest.raises(QuiltException):
            pkg.set('foo/..', LOCAL_MANIFEST)
        with pytest.raises(QuiltException):
            pkg.set('foo/./bar', LOCAL_MANIFEST)
        with pytest.raises(QuiltException):
            pkg.set('foo/../bar', LOCAL_MANIFEST)

        with pytest.raises(QuiltException):
            pkg.set('s3://foo/.', LOCAL_MANIFEST)
        with pytest.raises(QuiltException):
            pkg.set('s3://foo/..', LOCAL_MANIFEST)

    @pytest.mark.usefixtures('clear_data_modules_cache')
    @pytest.mark.usefixtures('isolate_packages_cache')
    def test_install(self):
        self.patch_local_registry('shorten_top_hash', return_value='7a67ff4')
        registry = 's3://my-test-bucket'
        pkg_registry = self.S3PackageRegistryDefault(PhysicalKey.from_url(registry))
        pkg_name = 'Quilt/Foo'

        self.setup_s3_stubber_pkg_install(
            pkg_registry,
            pkg_name,
            manifest=REMOTE_MANIFEST.read_bytes(),
            entries=(
                ('s3://my_bucket/my_data_pkg/bar.csv', b'a,b,c'),
                ('s3://my_bucket/my_data_pkg/baz/bat', b'Hello World!'),
                ('s3://my_bucket/my_data_pkg/foo', '💩'.encode()),
            ),
        )

        with patch('quilt3.data_transfer.MAX_CONCURRENCY', 1):
            Package.install(pkg_name, registry=registry, dest='package')

        p = Package.browse(pkg_name)

        assert p['foo'].get() == 's3://my_bucket/my_data_pkg/foo'

        # Check that the cache works.
        local_path = pathlib.Path(p['foo'].get_cached_path())
        assert local_path == pathlib.Path.cwd() / 'package/foo'
        assert local_path.read_text('utf8') == '💩'

        # Test that get_bytes and get_as_text works
        assert p['foo'].get_bytes().decode("utf-8") == '💩'
        assert p['foo'].get_as_string() == '💩'

        # Check that moving the file invalidates the cache...
        local_path.rename('foo2')
        assert p['foo'].get_cached_path() is None

        # ...but moving it back fixes it.
        pathlib.Path('foo2').rename(local_path)
        assert pathlib.Path(p['foo'].get_cached_path()) == local_path

        # Check that changing the contents invalidates the cache.
        local_path.write_text('omg')
        assert p['foo'].get_cached_path() is None

        # Check that installing the package again reuses the cached manifest and two objects - but not "foo".
        self.setup_s3_stubber_pkg_install(
            pkg_registry,
            pkg_name,
            entries=(('s3://my_bucket/my_data_pkg/foo', '💩'.encode()),),
        )

        with patch('quilt3.data_transfer.MAX_CONCURRENCY', 1):
            Package.install(pkg_name, registry=registry, dest='package/')

            # import works for installation outside named package directory
            with patch('quilt3.Package._browse') as browse_mock:
                browse_mock.return_value = quilt3.Package()
                from quilt3.data.Quilt import Foo

                assert isinstance(Foo, Package)
                browse_mock.assert_called_once()

        # make sure import works for an installed named package
        pkg_name2 = 'test/foo'
        same_manifest_path = pkg_registry.manifest_pk(
            pkg_name2, self.default_test_top_hash
        ) == pkg_registry.manifest_pk(pkg_name, self.default_test_top_hash)
        self.setup_s3_stubber_pkg_install(
            pkg_registry,
            pkg_name2,
            # Manifest is cached on PackageRegistryV1, since it's on the same path.
            manifest=None if same_manifest_path else REMOTE_MANIFEST.read_bytes(),
        )
<<<<<<< HEAD
        with patch('quilt3.data_transfer.MAX_CONCURRENCY', 1), \
            tempfile.TemporaryDirectory() as tmp_dir, \
            patch(
            'quilt3.packages.get_install_location',
            return_value=str(PhysicalKey.from_path(tmp_dir))
        ) as mocked_get_install_location:
=======
        with (
            patch('quilt3.data_transfer.MAX_CONCURRENCY', 1),
            tempfile.TemporaryDirectory() as tmp_dir,
            patch(
                'quilt3.packages.get_install_location',
                return_value=str(PhysicalKey.from_path(tmp_dir)),
            ) as mocked_get_install_location,
        ):
>>>>>>> 4c837fb8
            Package.install(pkg_name2, registry=registry)

            mocked_get_install_location.assert_called_once_with()
            items = []
            for dirpath, dirnames, filenames in os.walk(tmp_dir):
                dirpath = pathlib.Path(dirpath)
                for dirname in dirnames:
                    items.append((dirpath / dirname).relative_to(tmp_dir))
                for filename in filenames:
                    items.append((dirpath / filename).relative_to(tmp_dir))
            items.sort()
            assert items == list(
                map(
                    pathlib.Path,
                    (
                        'test',
                        'test/foo',
                        'test/foo/bar.csv',
                        'test/foo/baz',
                        'test/foo/baz/bat',
                        'test/foo/foo',
                    ),
                )
            )

    @pytest.mark.usefixtures('isolate_packages_cache')
    @patch('quilt3.util.IS_CACHE_ENABLED', False)
    @patch('quilt3.packages.ObjectPathCache')
    def test_install_disabled_cache(self, object_path_cache_mock):
        registry = 's3://my-test-bucket'
        pkg_registry = self.S3PackageRegistryDefault(PhysicalKey.from_url(registry))
        pkg_name = 'Quilt/Foo'

        # Install a package twice and make sure cache functions weren't called.
        for x in range(2):
            self.setup_s3_stubber_pkg_install(
                pkg_registry,
                pkg_name,
                manifest=REMOTE_MANIFEST.read_bytes(),
                entries=(
                    ('s3://my_bucket/my_data_pkg/bar.csv', b'a,b,c'),
                    ('s3://my_bucket/my_data_pkg/baz/bat', b'Hello World!'),
                    ('s3://my_bucket/my_data_pkg/foo', '💩'.encode()),
                ),
            )
            with patch('quilt3.data_transfer.MAX_CONCURRENCY', 1):
                Package.install(pkg_name, registry=registry, dest='package')
            object_path_cache_mock.get.assert_not_called()
            object_path_cache_mock.set.assert_not_called()

    @pytest.mark.usefixtures('isolate_packages_cache')
    @patch('quilt3.util.IS_CACHE_ENABLED', False)
    @patch('quilt3.packages.ObjectPathCache')
    def test_package_entry_disabled_cache(self, object_path_cache_mock):
        registry = 's3://my-test-bucket'
        pkg_registry = self.S3PackageRegistryDefault(PhysicalKey.from_url(registry))
        pkg_name = 'Quilt/Foo'

        self.setup_s3_stubber_pkg_install(
            pkg_registry,
            pkg_name,
            manifest=REMOTE_MANIFEST.read_bytes(),
        )
        pkg = Package.browse(pkg_name, registry=registry)
        for lk, entry in pkg.walk():
            assert entry.get_cached_path() is None
            object_path_cache_mock.get.assert_not_called()

    @pytest.mark.usefixtures('isolate_packages_cache')
    @patch('quilt3.data_transfer.MAX_CONCURRENCY', 1)
    @patch('quilt3.packages.ObjectPathCache.set')
    def test_install_subpackage(self, mocked_cache_set):
        registry = 's3://my-test-bucket'
        pkg_registry = self.S3PackageRegistryDefault(PhysicalKey.from_url(registry))
        pkg_name = 'Quilt/Foo'
        path = 'baz'
        entry_url = 's3://my_bucket/my_data_pkg/baz/bat'
        entry_content = b'42'
        entries = ((entry_url, entry_content),)
        dest = 'package'
        self.setup_s3_stubber_pkg_install(
            pkg_registry,
            pkg_name,
            manifest=REMOTE_MANIFEST.read_bytes(),
            entries=entries,
        )

        Package.install(pkg_name, registry=registry, dest=dest, path=path)

        path = pathlib.Path.cwd() / dest / 'bat'
        mocked_cache_set.assert_called_once_with(
            entry_url,
            PhysicalKey.from_path(path).path,
        )
        assert path.read_bytes() == entry_content

    @pytest.mark.usefixtures('isolate_packages_cache')
    @patch('quilt3.data_transfer.MAX_CONCURRENCY', 1)
    @patch('quilt3.packages.ObjectPathCache.set')
    def test_install_entry(self, mocked_cache_set):
        registry = 's3://my-test-bucket'
        pkg_registry = self.S3PackageRegistryDefault(PhysicalKey.from_url(registry))
        pkg_name = 'Quilt/Foo'
        path = 'baz/bat'
        entry_url = 's3://my_bucket/my_data_pkg/baz/bat'
        entry_content = b'42'
        entries = ((entry_url, entry_content),)
        dest = 'package'
        self.setup_s3_stubber_pkg_install(
            pkg_registry,
            pkg_name,
            manifest=REMOTE_MANIFEST.read_bytes(),
            entries=entries,
        )

        Package.install(pkg_name, registry=registry, dest=dest, path=path)

        path = pathlib.Path.cwd() / dest / 'bat'
        mocked_cache_set.assert_called_once_with(
            entry_url,
            PhysicalKey.from_path(path).path,
        )
        assert path.read_bytes() == entry_content

    def test_install_bad_name(self):
        with self.assertRaisesRegex(QuiltException, 'Invalid package name'):
            Package().install('?')

    def test_rollback(self):
        p = Package()
        p.set('foo', DATA_DIR / 'foo.txt')
        p.build('quilt/tmp')

        good_hash = p.top_hash

        assert 'foo' in Package.browse('quilt/tmp')

        p.delete('foo')
        p.build('quilt/tmp')

        assert 'foo' not in Package.browse('quilt/tmp')

        Package.rollback('quilt/tmp', LOCAL_REGISTRY, good_hash)

        assert 'foo' in Package.browse('quilt/tmp')

        with self.assertRaises(QuiltException):
            Package.rollback('quilt/tmp', LOCAL_REGISTRY, '12345678' * 8)

        with self.assertRaises(QuiltException):
            Package.rollback('quilt/blah', LOCAL_REGISTRY, good_hash)

    def test_rollback_none_registry(self):
        with pytest.raises(ValueError):
            Package.rollback('quilt/tmp', None, '12345678' * 8)

    def test_verify(self):
        self.patch_local_registry('shorten_top_hash', return_value='7a67ff4')
        pkg = Package()

        pkg.set('foo', b'Hello, World!')
        pkg.build('quilt/test')

        Package.install('quilt/test', LOCAL_REGISTRY, dest='test')
        assert pkg.verify('test')

        Path('test/blah').write_text('123')
        assert not pkg.verify('test')
        assert pkg.verify('test', extra_files_ok=True)

        Path('test/foo').write_text('123')
        assert not pkg.verify('test')
        assert not pkg.verify('test', extra_files_ok=True)

        Path('test/foo').write_text('Hello, World!')
        Path('test/blah').unlink()
        assert pkg.verify('test')

        # Legacy hash
        pkg['foo'].hash = dict(
            type='SHA256',
            value='12345',
        )
        assert not pkg.verify('test')

        pkg['foo'].hash = dict(
            type='SHA256',
            value='dffd6021bb2bd5b0af676290809ec3a53191dd81c7f70a4b28688a362182986f',
        )
        assert pkg.verify('test')

    def test_verify_poo_hash_type(self):
        self.patch_local_registry('shorten_top_hash', return_value='7a67ff4')
        pkg = Package()

        pkg.set('foo', b'Hello, World!')
        pkg.build('quilt/test')

        pkg['foo'].hash['type'] = '💩'

        def _test_verify_fails(*args, **kwargs):
            with pytest.raises(QuiltException, match="Unsupported hash type: '💩'") as excinfo:
                pkg.verify(*args, **kwargs)

        Package.install('quilt/test', LOCAL_REGISTRY, dest='test')
        _test_verify_fails('test')
        _test_verify_fails('test', extra_files_ok=True)

        Path('test/blah').write_text('123')
        _test_verify_fails('test')
        _test_verify_fails('test', extra_files_ok=True)

        Path('test/foo').write_text('123')
        _test_verify_fails('test')
        _test_verify_fails('test', extra_files_ok=True)

        Path('test/blah').unlink()
        _test_verify_fails('test')
        _test_verify_fails('test', extra_files_ok=True)

    @patch('quilt3.packages.calculate_checksum')
    def test_calculate_missing_hashes_fail(self, mocked_calculate_checksum):
        data = b'Hello, World!'
        pkg = Package()
        pkg.set('foo', data)
        _, entry = next(pkg.walk())

        exc = Exception('test exception')
        mocked_calculate_checksum.return_value = [exc]
        with pytest.raises(quilt3.exceptions.PackageException) as excinfo:
            pkg._calculate_missing_hashes()
        mocked_calculate_checksum.assert_called_once_with([entry.physical_key], [len(data)])
        assert entry.hash is None
        assert excinfo.value.__cause__ == exc

    @patch('quilt3.packages.calculate_checksum')
    def test_calculate_missing_hashes(self, mocked_calculate_checksum):
        data = b'Hello, World!'
        pkg = Package()
        pkg.set('foo', data)
        _, entry = next(pkg.walk())

        hash_ = object()
        mocked_calculate_checksum.return_value = [(hash_)]
        pkg._calculate_missing_hashes()
        mocked_calculate_checksum.assert_called_once_with([entry.physical_key], [len(data)])
        assert entry.hash == {'type': 'sha2-256-chunked', 'value': hash_}

    def test_resolve_hash_invalid_pkg_name(self):
        with pytest.raises(QuiltException, match='Invalid package name'):
            Package.resolve_hash('?', Mock(), Mock())

    def test_resolve_hash(self):
        pkg_name = 'Quilt/Test'
        top_hash1 = 'top_hash11'
        top_hash2 = 'top_hash22'
        top_hash3 = 'top_hash13'
        hash_prefix = 'top_hash1'

        with pytest.raises(QuiltException, match='Found zero matches'):
            Package.resolve_hash(pkg_name, LOCAL_REGISTRY, hash_prefix)

<<<<<<< HEAD
        with patch('quilt3.Package.top_hash', top_hash1), \
                patch('time.time', return_value=1):
            Package().build(pkg_name)

        with patch('quilt3.Package.top_hash', top_hash2), \
                patch('time.time', return_value=2):
=======
        with (
            patch('quilt3.Package.top_hash', top_hash1),
            patch('time.time', return_value=1),
        ):
            Package().build(pkg_name)

        with (
            patch('quilt3.Package.top_hash', top_hash2),
            patch('time.time', return_value=2),
        ):
>>>>>>> 4c837fb8
            Package().build(pkg_name)

        assert Package.resolve_hash(pkg_name, LOCAL_REGISTRY, hash_prefix) == top_hash1

<<<<<<< HEAD
        with patch('quilt3.Package.top_hash', top_hash3), \
                patch('time.time', return_value=3):
=======
        with (
            patch('quilt3.Package.top_hash', top_hash3),
            patch('time.time', return_value=3),
        ):
>>>>>>> 4c837fb8
            Package().build(pkg_name)

        with pytest.raises(QuiltException, match='Found multiple matches'):
            Package.resolve_hash(pkg_name, LOCAL_REGISTRY, hash_prefix)

    @patch('quilt3.Package._calculate_missing_hashes', wraps=quilt3.Package._calculate_missing_hashes)
    @patch('quilt3.Package._build', wraps=quilt3.Package._build)
    def test_workflow_validation_error(self, build_mock, calculate_missing_hashes):
        self.patch_s3_registry('shorten_top_hash', return_value='7a67ff4')

        pkg = Package().set('foo', DATA_DIR / 'foo.txt')
        for method in (pkg.build, pkg.push):
            with self.subTest(method=method):
                with patch(
                    'quilt3.workflows.validate',
                    side_effect=Exception('test exception'),
                ) as workflow_validate_mock:
                    with pytest.raises(Exception) as excinfo:
                        method('test/pkg', registry='s3://test-bucket')
                    assert excinfo.value is workflow_validate_mock.side_effect
                    workflow_validate_mock.assert_called_once()
                    assert not build_mock.mock_calls
                    assert not calculate_missing_hashes.mock_calls
                    assert pkg._workflow is None

    @patch('quilt3.packages.copy_file_list')
    @patch('quilt3.workflows.validate', return_value=mock.sentinel.returned_workflow)
    @patch('quilt3.Package._calculate_top_hash', mock.MagicMock(return_value=mock.sentinel.top_hash))
    @patch('quilt3.Package._set_commit_message', mock.MagicMock())
    def test_workflow_validation(self, workflow_validate_mock, copy_file_list_mock):
        registry = 's3://test-bucket'
        pkg_registry = self.S3PackageRegistryDefault(PhysicalKey.from_url('s3://test-bucket'))
        self.patch_s3_registry('shorten_top_hash', return_value='7a67ff4')

        for method in (Package.build, partial(Package.push, force=True)):
            with self.subTest(method=method):
                with patch('quilt3.Package._push_manifest') as push_manifest_mock:
                    pkg = Package().set('foo', DATA_DIR / 'foo.txt')
                    method(pkg, 'test/pkg', registry)
                    workflow_validate_mock.assert_called_once_with(
                        registry=pkg_registry,
                        workflow=...,
                        name='test/pkg',
                        pkg=pkg,
                        message=None,
                    )
                    assert pkg._workflow is mock.sentinel.returned_workflow
                    push_manifest_mock.assert_called_once()
                    workflow_validate_mock.reset_mock()
                    if method is not Package.build:
                        copy_file_list_mock.assert_called_once()
                        copy_file_list_mock.reset_mock()

            with self.subTest(method=method):
                with patch('quilt3.Package._push_manifest') as push_manifest_mock:
                    pkg = Package().set('foo', DATA_DIR / 'foo.txt').set_meta(mock.sentinel.pkg_meta)
                    method(
                        pkg,
                        'test/pkg',
                        registry,
                        workflow=mock.sentinel.workflow,
                        message=mock.sentinel.message,
                    )
                    workflow_validate_mock.assert_called_once_with(
                        registry=pkg_registry,
                        workflow=mock.sentinel.workflow,
                        name='test/pkg',
                        pkg=pkg,
                        message=mock.sentinel.message,
                    )
                    assert pkg._workflow is mock.sentinel.returned_workflow
                    push_manifest_mock.assert_called_once()
                    workflow_validate_mock.reset_mock()
                    if method is not Package.build:
                        copy_file_list_mock.assert_called_once()
                        copy_file_list_mock.reset_mock()

    @patch('quilt3.workflows.validate', mock.MagicMock(return_value=None))
    def test_push_dest_fn_non_string(self):
        pkg = Package().set('foo', DATA_DIR / 'foo.txt')
        for val in (None, 42):
            with self.subTest(value=val):
                with pytest.raises(TypeError) as excinfo:
                    pkg.push(
                        'foo/bar',
                        registry='s3://test-bucket',
                        # pylint: disable=cell-var-from-loop
                        dest=lambda *args, **kwargs: val,
                        force=True,
                    )
                assert 'str is expected' in str(excinfo.value)

    @patch('quilt3.workflows.validate', mock.MagicMock(return_value=None))
    def test_push_dest_fn_non_supported_uri(self):
        pkg = Package().set('foo', DATA_DIR / 'foo.txt')
        for val in ('http://example.com', 'file:///bffd'):
            with self.subTest(value=val):
                with pytest.raises(quilt3.util.URLParseError):
                    pkg.push(
                        'foo/bar',
                        registry='s3://test-bucket',
                        # pylint: disable=cell-var-from-loop
                        dest=lambda *args, **kwargs: val,
                        force=True,
                    )

    @patch('quilt3.workflows.validate', mock.MagicMock(return_value=None))
    def test_push_dest_fn_s3_uri_with_version_id(self):
        pkg = Package().set('foo', DATA_DIR / 'foo.txt')
        with pytest.raises(ValueError) as excinfo:
            pkg.push(
                'foo/bar',
                registry='s3://test-bucket',
                dest=lambda *args, **kwargs: 's3://bucket/ds?versionId=v',
                force=True,
            )
        assert 'URI must not include versionId' in str(excinfo.value)

    @patch('quilt3.workflows.validate', mock.MagicMock(return_value=None))
    @patch('quilt3.Package._calculate_top_hash', mock.MagicMock(return_value=mock.sentinel.top_hash))
    def test_push_dest_fn(self):
        pkg_name = 'foo/bar'
        lk = 'foo'
        pkg = Package().set(lk, DATA_DIR / 'foo.txt')
        dest_bucket = 'new-bucket'
        dest_key = 'new-key'
        dest_fn = mock.MagicMock(return_value=f's3://{dest_bucket}/{dest_key}')
        version = '1'

        self.s3_stubber.add_response(
            method='put_object',
            service_response={
                'VersionId': '1',
                'ChecksumSHA256': 'ASNFZ4mrze8BI0VniavN7w==',
            },
            expected_params={
                'Body': ANY,
                'Bucket': dest_bucket,
                'Key': dest_key,
                'ChecksumAlgorithm': 'SHA256',
            },
        )
        push_manifest_mock = self.patch_s3_registry('push_manifest')
        self.patch_s3_registry('shorten_top_hash', return_value='7a67ff4')
        pkg.push(pkg_name, registry='s3://test-bucket', dest=dest_fn, force=True)

        dest_fn.assert_called_once_with(lk, pkg[lk])
        push_manifest_mock.assert_called_once_with(pkg_name, mock.sentinel.top_hash, ANY)
        assert Package.load(BytesIO(push_manifest_mock.call_args[0][2]))[lk].physical_key == PhysicalKey(
            dest_bucket, dest_key, version
        )

    @patch('quilt3.workflows.validate', mock.MagicMock(return_value=None))
    @patch('quilt3.Package._calculate_top_hash', mock.MagicMock(return_value=mock.sentinel.top_hash))
    def test_push_selector_fn_false(self):
        pkg_name = 'foo/bar'
        lk = 'foo'
        src_bucket = 'src-bucket'
        src_key = 'foo.txt'
        src_version = '1'
        dst_bucket = 'dst-bucket'
        pkg = Package()
        with patch('quilt3.packages.get_size_and_version', return_value=(0, src_version)):
            pkg.set(lk, f's3://{src_bucket}/{src_key}')

        selector_fn = mock.MagicMock(return_value=False)
        push_manifest_mock = self.patch_s3_registry('push_manifest')
        self.patch_s3_registry('shorten_top_hash', return_value='7a67ff4')
        with patch('quilt3.packages.calculate_checksum', return_value=["a" * 64]) as calculate_checksum_mock:
            pkg.push(pkg_name, registry=f's3://{dst_bucket}', selector_fn=selector_fn, force=True)

        selector_fn.assert_called_once_with(lk, pkg[lk])
        calculate_checksum_mock.assert_called_once_with([PhysicalKey(src_bucket, src_key, src_version)], [0])
        push_manifest_mock.assert_called_once_with(pkg_name, mock.sentinel.top_hash, ANY)
        assert Package.load(BytesIO(push_manifest_mock.call_args[0][2]))[lk].physical_key == PhysicalKey(
            src_bucket, src_key, src_version
        )

    @patch('quilt3.workflows.validate', mock.MagicMock(return_value=None))
    @patch('quilt3.Package._calculate_top_hash', mock.MagicMock(return_value=mock.sentinel.top_hash))
    def test_push_selector_fn_true(self):
        pkg_name = 'foo/bar'
        lk = 'foo'
        src_bucket = 'src-bucket'
        src_key = 'foo.txt'
        src_version = '1'
        dst_bucket = 'dst-bucket'
        dst_key = f'{pkg_name}/{lk}'
        dst_version = '2'
        pkg = Package()
        with patch('quilt3.packages.get_size_and_version', return_value=(0, src_version)):
            pkg.set(lk, f's3://{src_bucket}/{src_key}')

        selector_fn = mock.MagicMock(return_value=True)
        self.s3_stubber.add_response(
            method='copy_object',
            service_response={
                'VersionId': dst_version,
                'CopyObjectResult': {
                    'ChecksumSHA256': 'ASNFZ4mrze8BI0VniavN7w==',
                },
            },
            expected_params={
                'Bucket': dst_bucket,
                'Key': dst_key,
                'CopySource': {
                    'Bucket': src_bucket,
                    'Key': src_key,
                    'VersionId': src_version,
                },
                'ChecksumAlgorithm': 'SHA256',
            },
        )
        push_manifest_mock = self.patch_s3_registry('push_manifest')
        self.patch_s3_registry('shorten_top_hash', return_value='7a67ff4')
        with patch('quilt3.packages.calculate_checksum', return_value=[]) as calculate_checksum_mock:
            pkg.push(pkg_name, registry=f's3://{dst_bucket}', selector_fn=selector_fn, force=True)

        selector_fn.assert_called_once_with(lk, pkg[lk])
        calculate_checksum_mock.assert_called_once_with([], [])
        push_manifest_mock.assert_called_once_with(pkg_name, mock.sentinel.top_hash, ANY)
        assert Package.load(BytesIO(push_manifest_mock.call_args[0][2]))[lk].physical_key == PhysicalKey(
            dst_bucket, dst_key, dst_version
        )

    @patch('quilt3.workflows.validate', mock.MagicMock(return_value=None))
    @patch('quilt3.Package._push_manifest', mock.MagicMock())
    @patch('quilt3.packages.calculate_checksum')
    @patch('quilt3.packages.copy_file_list')
    def test_push_selector_functions(self, copy_file_list_mock, calculate_checksum_mock):
        """Test that selector functions on push work as expected."""
        self.patch_s3_registry('shorten_top_hash', return_value='7a67ff4')
        copy_file_list_mock.side_effect = _mock_copy_file_list
        calculate_checksum_mock.side_effect = lambda keys, _: ['dummy_hash'] * len(keys)

        pkg = Package()

        # local file
        local_file = pathlib.Path('local.txt')
        local_file.write_text('local')
        pkg.set('local.txt', local_file)
        local_file_uri = local_file.resolve().as_uri()

        # remote files
        with patch('quilt3.packages.get_size_and_version', return_value=(123, 'v1')):
            pkg.set('remote_same.txt', 's3://dst-bucket/remote_same.txt')
            pkg.set('remote_other.txt', 's3://src-bucket/remote_other.txt')

        registry = 's3://dst-bucket'
        pkg_name = 'test/pkg'

        # Scenario 1: default selector (do not copy files from the same bucket)
        copy_file_list_mock.reset_mock()
        pkg.push(pkg_name, registry=registry, force=True)

        file_list = copy_file_list_mock.call_args[0][0]
        copied_sources = {str(fk) for fk, _, _ in file_list}
        assert copied_sources == {local_file_uri, 's3://src-bucket/remote_other.txt?versionId=v1'}

        # Scenario 2: selector_fn_copy_all
        copy_file_list_mock.reset_mock()
        pkg.push(pkg_name, registry=registry, selector_fn=Package.selector_fn_copy_all, force=True)
        file_list = copy_file_list_mock.call_args[0][0]
        copied_sources = {str(fk) for fk, _, _ in file_list}
        assert copied_sources == {
            local_file_uri,
            's3://dst-bucket/remote_same.txt?versionId=v1',
            's3://src-bucket/remote_other.txt?versionId=v1',
        }

        # Scenario 3: selector_fn_copy_local
        copy_file_list_mock.reset_mock()
        pkg.push(pkg_name, registry=registry, selector_fn=Package.selector_fn_copy_local, force=True)
        file_list = copy_file_list_mock.call_args[0][0]
        copied_sources = {str(fk) for fk, _, _ in file_list}
        assert copied_sources == {local_file_uri}

    def test_package_dump_file_mode(self):
        """
        Package.dump() works with both files opened in binary and text mode.
        """
        meta = {'💩': '💩'}
        pkg = Package().set_meta(meta)
        for mode in 'bt':
            with self.subTest(mode=mode):
                fn = f'test-manifest-{mode}.jsonl'
                # pylint: disable=unspecified-encoding
                with open(fn, f'w{mode}', **({'encoding': 'utf-8'} if mode == 't' else {})) as f:
                    pkg.dump(f)
                with open(fn, encoding='utf-8') as f:
                    assert Package.load(f).meta == meta

    def test_max_manifest_record_size(self):
        with open(os.devnull, 'wb') as buf:
            with mock.patch('quilt3.packages.MANIFEST_MAX_RECORD_SIZE', 1):
                with pytest.raises(QuiltException) as excinfo:
                    Package().dump(buf)
                assert "Size of manifest record for package metadata" in str(excinfo.value)

            with mock.patch('quilt3.packages.MANIFEST_MAX_RECORD_SIZE', 10_000):
                with pytest.raises(QuiltException) as excinfo:
                    Package().set('foo', DATA_DIR / 'foo.txt', {'user_meta': 'x' * 10_000}).dump(buf)
                assert "Size of manifest record for entry with logical key 'foo'" in str(excinfo.value)

                with pytest.raises(QuiltException) as excinfo:
                    Package().set_dir('bar', DATA_DIR / 'nested', meta={'user_meta': 'x' * 10_000}).dump(buf)
                assert "Size of manifest record for entry with logical key 'bar/'" in str(excinfo.value)

                # This would fail if non-ASCII chars were encoded using escape sequences.
                Package().set_meta({'a': '💩' * 2_000}).dump(buf)

    def test_dump_manifest_nan(self):
        for v in (float("nan"), float("inf"), float("-inf")):
            with self.subTest(value=v):
                meta = {"nan": v}
                pkg = Package().set_meta(meta)

                with pytest.raises(ValueError, match="Out of range float values are not JSON compliant"):
                    with open(os.devnull, "wb") as f:
                        pkg.dump(f)

    def test_load_manifest_nan(self):
        """
        Package.load() can load a manifest with non-finite float values (for backwards compatibility).
        """
        for v, predicate in (
            ("NaN", math.isnan),
            ("Infinity", math.isinf),
            ("-Infinity", lambda x: math.isinf(x) and x < 0),
        ):
            with self.subTest(value=v):
                pkg = quilt3.Package.load(io.StringIO('{"version": "v0", "user_meta": {"test": %s}}' % v))
                assert predicate(pkg.meta["test"])


class PackageTestV2(PackageTest):
    default_registry_version = 2
    S3PackageRegistryDefault = S3PackageRegistryV2
    LocalPackageRegistryDefault = LocalPackageRegistryV2

    def local_manifest_timestamp_fixer(self, timestamp):
        wrapped = self.LocalPackageRegistryDefault.push_manifest

        def wrapper(pkg_registry, pkg_name, top_hash, manifest_data):
            wrapped(pkg_registry, pkg_name, top_hash, manifest_data)
            os.utime(pkg_registry._manifest_parent_pk(pkg_name, top_hash).path, (timestamp, timestamp))

        return patch.object(self.LocalPackageRegistryDefault, 'push_manifest', wrapper)

    def _test_list_remote_packages_setup_stubber(self, pkg_registry, *, pkg_names):
        self.s3_stubber.add_response(
            method='list_objects_v2',
            service_response={
                'CommonPrefixes': [
                    {'Prefix': pkg_registry.manifests_package_dir(pkg_name).path} for pkg_name in pkg_names
                ]
            },
            expected_params={
                'Bucket': pkg_registry.root.bucket,
                'Prefix': pkg_registry.manifests_global_dir.path,
                'Delimiter': '/',
            },
        )

    def _test_remote_package_delete_setup_stubber(self, pkg_registry, pkg_name, *, pointers):
        top_hashes = (
            'e99b760a05539460ac0a7349abb8f476e8c75282a38845fa828f8a5d28374303',
            '20de5433549a4db332a11d8d64b934a82bdea8f144b4aecd901e7d4134f8e733',
        )
        self.s3_stubber.add_response(
            method='list_objects_v2',
            service_response={
                'Contents': [
                    {
                        'Key': pkg_registry.manifest_pk(pkg_name, top_hash).path,
                        'Size': 64,
                    }
                    for top_hash in top_hashes
                ]
            },
            expected_params={
                'Bucket': pkg_registry.root.bucket,
                'Prefix': pkg_registry.manifests_package_dir(pkg_name).path,
            },
        )
        for top_hash in top_hashes:
            self.s3_stubber.add_response(
                method='delete_object',
                service_response={},
                expected_params={
                    'Bucket': pkg_registry.root.bucket,
                    'Key': pkg_registry.manifest_pk(pkg_name, top_hash).path,
                },
            )
        super()._test_remote_package_delete_setup_stubber(pkg_registry, pkg_name, pointers=pointers)

    def _test_remote_revision_delete_setup_stubber(
        self,
        pkg_registry,
        pkg_name,
        *,
        top_hashes,
        latest,
        remove,
        new_latest,
    ):
        self.s3_stubber.add_response(
            method='delete_object',
            service_response={},
            expected_params={
                'Bucket': pkg_registry.root.bucket,
                'Key': pkg_registry.manifest_pk(pkg_name, remove).path,
            },
        )
        self.setup_s3_stubber_resolve_pointer(pkg_registry, pkg_name, pointer='latest', top_hash=latest)
        if latest == remove:
            self.setup_s3_stubber_delete_pointer(pkg_registry, pkg_name, pointer='latest')
            self.s3_stubber.add_response(
                method='list_objects_v2',
                service_response={
                    'Contents': [
                        {
                            'Key': pkg_registry.manifest_pk(pkg_name, top_hash).path,
                            'Size': 64,
                            'LastModified': datetime.fromtimestamp(timestamp),
                        }
                        for top_hash, timestamp in top_hashes.items()
                        if top_hash != remove
                    ]
                },
                expected_params={
                    'Bucket': pkg_registry.root.bucket,
                    'Prefix': pkg_registry.manifests_package_dir(pkg_name).path,
                },
            )
        if new_latest:
            self.s3_stubber.add_response(
                method='put_object',
                service_response={},
                expected_params={
                    'Body': new_latest.encode(),
                    'Bucket': pkg_registry.root.bucket,
                    'Key': pkg_registry.pointer_latest_pk(pkg_name).path,
                },
            )
        self.s3_stubber.add_response(
            method='list_objects_v2',
            service_response={
                'Contents': [],
            },
            expected_params={
                'Bucket': pkg_registry.root.bucket,
                'Prefix': pkg_registry.pointers_dir(pkg_name).path,
            },
        )


# The following tests were moved out of the PackageTest class to enable parametrization.
# see (https://docs.pytest.org/en/latest/unittest.html#pytest-features-in-unittest-testcase-subclasses)
@pytest.mark.parametrize(
    'target_dir, update_policy, expected_one_byte, expected_two_byte, expected_three_byte, expected_keys',
    [
        ('/', None, b'one', b'two', b'three', {'one.txt', 'two.txt', 'three.txt', 'sub'}),
        ('/', 'incoming', b'one', b'two', b'three', {'one.txt', 'two.txt', 'three.txt', 'sub'}),
        ('/', 'existing', b'1', b'two', b'three', {'one.txt', 'two.txt', 'three.txt', 'sub'}),
        ('', 'incoming', b'one', b'two', b'three', {'one.txt', 'two.txt', 'three.txt', 'sub'}),
        ('', 'existing', b'1', b'two', b'three', {'one.txt', 'two.txt', 'three.txt', 'sub'}),
        ('sub/', 'incoming', b'one', b'two', b'three', {'one.txt', 'sub'}),
        ('sub/', 'existing', b'one', b'2', b'3', {'one.txt', 'sub'}),
        ('new-sub/', 'incoming', b'one', b'two', b'three', {'one.txt', 'sub', 'new-sub'}),
        ('new-sub/', 'existing', b'one', b'two', b'three', {'one.txt', 'sub', 'new-sub'}),
        pytest.param('/', 'bad_policy', b'1', b'2', b'3', set(), marks=pytest.mark.xfail(raises=ValueError)),
    ],
)
def test_set_dir_update_policy(
    target_dir: str,
    update_policy: str,
    expected_one_byte: bytes,
    expected_two_byte: bytes,
    expected_three_byte: bytes,
    expected_keys: set,
):
    """Verify building a package with update policy."""
    nested_dir = DATA_DIR / 'nested'
    pkg = Package()
    pkg.set_dir("/", nested_dir, meta={'name': 'test_meta'})
    assert set(pkg.keys()) == {'one.txt', 'sub'}
    assert set(pkg['sub'].keys()) == {'two.txt', 'three.txt'}
    assert pkg.meta == {'name': 'test_meta'}

    nested_dir_2 = DATA_DIR / 'nested2'
    if update_policy:
        pkg.set_dir(target_dir, nested_dir_2, update_policy=update_policy)
    else:
        pkg.set_dir(target_dir, nested_dir_2)
    assert set(pkg.keys()) == expected_keys

    target_dir = target_dir.strip("/")
    if target_dir:
        assert pkg['one.txt'].get_bytes() == b'1'
        assert set(pkg[target_dir].keys()) == {'one.txt', 'two.txt', 'three.txt'}
        assert pkg[target_dir + '/one.txt'].get_bytes() == expected_one_byte
        assert pkg[target_dir + '/two.txt'].get_bytes() == expected_two_byte
        assert pkg[target_dir + '/three.txt'].get_bytes() == expected_three_byte
    else:
        assert pkg['one.txt'].get_bytes() == expected_one_byte
        assert pkg['two.txt'].get_bytes() == expected_two_byte
        assert pkg['three.txt'].get_bytes() == expected_three_byte
        assert set(pkg['sub'].keys()) == {'two.txt', 'three.txt'}


@pytest.mark.parametrize(
    'update_policy, expected_a_url, expected_xy_url',
    [
        ('existing', 's3://bucket/foo/a.txt?versionId=xyz', 's3://bucket/foo/x/y.txt?versionId=null'),
        ('incoming', 's3://bucket/bar/a.txt?versionId=abc', 's3://bucket/bar/x/y.txt?versionId=null'),
        (None, 's3://bucket/bar/a.txt?versionId=abc', 's3://bucket/bar/x/y.txt?versionId=null'),
    ],
)
def test_set_dir_update_policy_s3(update_policy, expected_a_url, expected_xy_url):
    with patch('quilt3.packages.list_object_versions') as list_object_versions_mock:
        list_object_versions_mock.return_value = (
            [
                dict(Key='foo/a.txt', VersionId='xyz', IsLatest=True, Size=10),
                dict(Key='foo/b.txt', VersionId='byc', IsLatest=True, Size=10),
                dict(Key='foo/x/y.txt', VersionId='null', IsLatest=True, Size=10),
                dict(Key='foo/z.txt', VersionId='123', IsLatest=False, Size=10),
            ],
            [],
        )
        pkg = Package()
        pkg.set_dir('', 's3://bucket/foo/', meta={'name': 'test_meta'})
        assert 'c.txt' not in pkg.keys()
        assert pkg['a.txt'].get() == 's3://bucket/foo/a.txt?versionId=xyz'
        assert pkg['b.txt'].get() == 's3://bucket/foo/b.txt?versionId=byc'
        assert pkg['x/y.txt'].get() == 's3://bucket/foo/x/y.txt?versionId=null'
        list_object_versions_mock.assert_called_once_with('bucket', 'foo/')

        list_object_versions_mock.return_value = (
            [
                dict(Key='bar/a.txt', VersionId='abc', IsLatest=True, Size=10),
                dict(Key='bar/c.txt', VersionId='cyb', IsLatest=True, Size=10),
                dict(Key='bar/x/y.txt', VersionId='null', IsLatest=True, Size=10),
                dict(Key='bar/z.txt', VersionId='123', IsLatest=True, Size=10),
            ],
            [],
        )
        if update_policy:
            pkg.set_dir('', 's3://bucket/bar', update_policy=update_policy)
        else:
            pkg.set_dir('', 's3://bucket/bar')
        assert pkg['a.txt'].get() == expected_a_url
        assert pkg['b.txt'].get() == 's3://bucket/foo/b.txt?versionId=byc'
        assert pkg['c.txt'].get() == 's3://bucket/bar/c.txt?versionId=cyb'
        assert pkg['x/y.txt'].get() == expected_xy_url
        assert pkg['z.txt'].get() == 's3://bucket/bar/z.txt?versionId=123'
        assert list_object_versions_mock.call_count == 2
        list_object_versions_mock.assert_has_calls([call('bucket', 'foo/'), call('bucket', 'bar/')])


def create_test_file(filename):
    file_path = Path(filename)
    file_path.parent.mkdir(parents=True, exist_ok=True)
    file_path.write_text("test")
    return filename


def test_set_meta_error():
    with pytest.raises(PackageException, match="Must specify either path or meta"):
        entry = PackageEntry(
            PhysicalKey("test-bucket", "without-hash", "without-hash"),
            42,
            None,
            {},
        )
        entry.set()


def test_loading_duplicate_logical_key_error():
    # Create a manifest with duplicate logical keys
    KEY = "duplicate_key"
    ROW = {"logical_key": KEY, "physical_keys": [f"s3://bucket/{KEY}"], "size": 123, "hash": None, "meta": {}}
    buf = io.BytesIO()
    jsonlines.Writer(buf).write_all([{"version": "v0"}, ROW, ROW])
    buf.seek(0)

    # Attempt to load the package, which should raise the error
    with pytest.raises(PackageException, match=f"Duplicate logical key {KEY!r} while loading package entry: .*"):
        Package.load(buf)


def test_directory_not_exist_error():
    pkg = Package()
    with pytest.raises(PackageException, match="The specified directory .*non_existent_directory'. doesn't exist"):
        pkg.set_dir("foo", "non_existent_directory")


def test_key_not_point_to_package_entry_error():
    DIR = "foo"
    KEY = create_test_file(f"{DIR}/foo.txt")
    pkg = Package().set(KEY)

    with pytest.raises(ValueError, match=f"Key {DIR!r} does not point to a PackageEntry"):
        pkg.get(DIR)


def test_commit_message_type_error():
    pkg = Package()
    with pytest.raises(
        ValueError,
        match="The package commit message must be a string, but the message provided is an instance of <class 'int'>.",
    ):
        pkg.build("test/pkg", message=123)


def test_already_package_entry_error():
    DIR = "foo"
    KEY = create_test_file(f"{DIR}/foo.txt")
    KEY2 = create_test_file(f"{DIR}/bar.txt")
    pkg = Package().set(DIR, KEY)
    with pytest.raises(
        QuiltException, match=f"Already a PackageEntry for {DIR!r} along the path " rf"\['{DIR}'\]: .*/{KEY}"
    ):
        pkg.set(KEY2)


@patch("quilt3.workflows.validate", return_value=None)
def test_unexpected_scheme_error(workflow_validate_mock):
    KEY = create_test_file("foo.txt")
    pkg = Package().set(KEY)
    with pytest.raises(URLParseError, match="Unexpected scheme: 'file' for .*"):
        pkg.push("foo/bar", registry="s3://test-bucket", dest=lambda lk, entry: "file:///foo.txt", force=True)<|MERGE_RESOLUTION|>--- conflicted
+++ resolved
@@ -478,15 +478,10 @@
             'b8cc6e8caa93d1250afe3a4ae1d47bb4f03a900076d9d12bcb6797df57b273d0',
             pointer_name=str(timestamp1),
         )
-<<<<<<< HEAD
-        with patch('time.time', return_value=timestamp1), \
-                patch('quilt3.data_transfer.MAX_CONCURRENCY', 1):
-=======
         with (
             patch('time.time', return_value=timestamp1),
             patch('quilt3.data_transfer.MAX_CONCURRENCY', 1),
         ):
->>>>>>> 4c837fb8
             remote_pkg = new_pkg.push(pkg_name, registry, force=True)
 
         # Modify one file, and check that only that file gets uploaded.
@@ -499,18 +494,12 @@
             'b8cc6e8caa93d1250afe3a4ae1d47bb4f03a900076d9d12bcb6797df57b273d0',
             pointer_name=str(timestamp2),
         )
-<<<<<<< HEAD
-        with patch('time.time', return_value=timestamp2), \
-                patch('quilt3.packages.DISABLE_TQDM', True), patch('quilt3.data_transfer.DISABLE_TQDM', True), \
-                patch('quilt3.data_transfer.MAX_CONCURRENCY', 1):
-=======
         with (
             patch('time.time', return_value=timestamp2),
             patch('quilt3.packages.DISABLE_TQDM', True),
             patch('quilt3.data_transfer.DISABLE_TQDM', True),
             patch('quilt3.data_transfer.MAX_CONCURRENCY', 1),
         ):
->>>>>>> 4c837fb8
             stderr = io.StringIO()
 
             with redirect_stderr(stderr), patch('quilt3.packages.DISABLE_TQDM', True):
@@ -805,15 +794,10 @@
             )
 
         # Test that push cleans up the temporary files, if and only if the serialization_location was not set
-<<<<<<< HEAD
-        with patch('quilt3.Package._push_manifest'), \
-                patch('quilt3.packages.copy_file_list', _mock_copy_file_list):
-=======
         with (
             patch('quilt3.Package._push_manifest'),
             patch('quilt3.packages.copy_file_list', _mock_copy_file_list),
         ):
->>>>>>> 4c837fb8
             pkg.push('Quilt/test_pkg_name', 's3://test-bucket', force=True)
 
         for lk in ["mydataframe1.parquet", "mydataframe2.csv", "mydataframe3.tsv"]:
@@ -1058,15 +1042,10 @@
         top_hashes = (top_hash1, top_hash2, top_hash3)
 
         for i, top_hash in enumerate(top_hashes):
-<<<<<<< HEAD
-            with patch('quilt3.Package.top_hash', top_hash), \
-                    patch('time.time', return_value=i):
-=======
             with (
                 patch('quilt3.Package.top_hash', top_hash),
                 patch('time.time', return_value=i),
             ):
->>>>>>> 4c837fb8
                 Path(top_hash).write_text(top_hash)
                 Package().set(top_hash, top_hash).build(pkg_name)
 
@@ -1230,15 +1209,10 @@
 
         self.patch_s3_registry('shorten_top_hash', return_value='123456')
 
-<<<<<<< HEAD
-        with patch('quilt3.packages.copy_file_list', _mock_copy_file_list), \
-                patch('quilt3.Package._push_manifest'):
-=======
         with (
             patch('quilt3.packages.copy_file_list', _mock_copy_file_list),
             patch('quilt3.Package._push_manifest'),
         ):
->>>>>>> 4c837fb8
             # Remote package does not yet exist: push succeeds.
 
             for _ in range(2):
@@ -1273,15 +1247,10 @@
 
         self.patch_s3_registry('shorten_top_hash', return_value='123456')
 
-<<<<<<< HEAD
-        with patch('quilt3.packages.copy_file_list', _mock_copy_file_list), \
-                patch('quilt3.Package._push_manifest') as push_manifest:
-=======
         with (
             patch('quilt3.packages.copy_file_list', _mock_copy_file_list),
             patch('quilt3.Package._push_manifest') as push_manifest,
         ):
->>>>>>> 4c837fb8
             # Remote package does not yet exist: normal push.
 
             self.setup_s3_stubber_resolve_pointer_not_found(pkg_registry, pkg_name, pointer='latest')
@@ -1312,17 +1281,11 @@
     def test_commit_message_on_push(self, mocked_workflow_validate):
         """Verify commit messages populate correctly on push."""
         self.patch_s3_registry('shorten_top_hash', return_value='7a67ff4')
-<<<<<<< HEAD
-        with patch('quilt3.packages.copy_file_list', _mock_copy_file_list), \
-                patch('quilt3.Package._push_manifest') as push_manifest_mock, \
-                patch('quilt3.Package._calculate_top_hash', return_value=mock.sentinel.top_hash):
-=======
         with (
             patch('quilt3.packages.copy_file_list', _mock_copy_file_list),
             patch('quilt3.Package._push_manifest') as push_manifest_mock,
             patch('quilt3.Package._calculate_top_hash', return_value=mock.sentinel.top_hash),
         ):
->>>>>>> 4c837fb8
             with open(REMOTE_MANIFEST, encoding='utf-8') as fd:
                 pkg = Package.load(fd)
 
@@ -1472,15 +1435,10 @@
 
     @pytest.mark.usefixtures('clear_data_modules_cache')
     def test_import(self):
-<<<<<<< HEAD
-        with patch('quilt3.Package._browse') as browse_mock, \
-                patch.object(self.LocalPackageRegistryDefault, 'list_packages') as list_packages_mock:
-=======
         with (
             patch('quilt3.Package._browse') as browse_mock,
             patch.object(self.LocalPackageRegistryDefault, 'list_packages') as list_packages_mock,
         ):
->>>>>>> 4c837fb8
             browse_mock.return_value = quilt3.Package()
             list_packages_mock.return_value = ['foo/bar', 'foo/baz']
 
@@ -1605,14 +1563,6 @@
             # Manifest is cached on PackageRegistryV1, since it's on the same path.
             manifest=None if same_manifest_path else REMOTE_MANIFEST.read_bytes(),
         )
-<<<<<<< HEAD
-        with patch('quilt3.data_transfer.MAX_CONCURRENCY', 1), \
-            tempfile.TemporaryDirectory() as tmp_dir, \
-            patch(
-            'quilt3.packages.get_install_location',
-            return_value=str(PhysicalKey.from_path(tmp_dir))
-        ) as mocked_get_install_location:
-=======
         with (
             patch('quilt3.data_transfer.MAX_CONCURRENCY', 1),
             tempfile.TemporaryDirectory() as tmp_dir,
@@ -1621,7 +1571,6 @@
                 return_value=str(PhysicalKey.from_path(tmp_dir)),
             ) as mocked_get_install_location,
         ):
->>>>>>> 4c837fb8
             Package.install(pkg_name2, registry=registry)
 
             mocked_get_install_location.assert_called_once_with()
@@ -1884,14 +1833,6 @@
         with pytest.raises(QuiltException, match='Found zero matches'):
             Package.resolve_hash(pkg_name, LOCAL_REGISTRY, hash_prefix)
 
-<<<<<<< HEAD
-        with patch('quilt3.Package.top_hash', top_hash1), \
-                patch('time.time', return_value=1):
-            Package().build(pkg_name)
-
-        with patch('quilt3.Package.top_hash', top_hash2), \
-                patch('time.time', return_value=2):
-=======
         with (
             patch('quilt3.Package.top_hash', top_hash1),
             patch('time.time', return_value=1),
@@ -1902,20 +1843,14 @@
             patch('quilt3.Package.top_hash', top_hash2),
             patch('time.time', return_value=2),
         ):
->>>>>>> 4c837fb8
             Package().build(pkg_name)
 
         assert Package.resolve_hash(pkg_name, LOCAL_REGISTRY, hash_prefix) == top_hash1
 
-<<<<<<< HEAD
-        with patch('quilt3.Package.top_hash', top_hash3), \
-                patch('time.time', return_value=3):
-=======
         with (
             patch('quilt3.Package.top_hash', top_hash3),
             patch('time.time', return_value=3),
         ):
->>>>>>> 4c837fb8
             Package().build(pkg_name)
 
         with pytest.raises(QuiltException, match='Found multiple matches'):
