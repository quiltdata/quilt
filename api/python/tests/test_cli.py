--- conflicted
+++ resolved
@@ -110,15 +110,10 @@
     name = 'test/name'
     dir_path = 'test/dir/path'
 
-<<<<<<< HEAD
-    with patch_package_class as mocked_package_class, \
-            mock.patch('quilt3.main.parse_arg_json', wraps=main.parse_arg_json) as mocked_parse_json_arg:
-=======
     with (
         patch_package_class as mocked_package_class,
         mock.patch('quilt3.main.parse_arg_json', wraps=main.parse_arg_json) as mocked_parse_json_arg,
     ):
->>>>>>> 4c837fb8
         mocked_package_class.browse.side_effect = FileNotFoundError()
 
         # '--registry' defaults to configured remote registry hence optional.
@@ -148,16 +143,10 @@
 def test_push_with_meta_data_error(meta_data, capsys):
     name = 'test/name'
 
-<<<<<<< HEAD
-    with patch_package_class as mocked_package_class, \
-            mock.patch('quilt3.main.parse_arg_json', wraps=main.parse_arg_json) as mocked_parse_json_arg:
-
-=======
     with (
         patch_package_class as mocked_package_class,
         mock.patch('quilt3.main.parse_arg_json', wraps=main.parse_arg_json) as mocked_parse_json_arg,
     ):
->>>>>>> 4c837fb8
         mocked_package_class.browse.side_effect = FileNotFoundError()
 
         with pytest.raises(SystemExit):
