on:
  push:
    branches:
      - master
    tags:
      - "*"
  pull_request:
  merge_group:
env:
  UV_LOCKED: 1
jobs:
  lint-quilt3:
    runs-on: ubuntu-latest
    defaults:
      run:
        working-directory: api/python
    steps:
      - uses: actions/checkout@v5
      - uses: astral-sh/setup-uv@v6
      - name: Lint
        run: uv run poe lint

  format-quilt3:
    runs-on: ubuntu-latest
    defaults:
      run:
        working-directory: api/python
    steps:
      - uses: actions/checkout@v5
      - uses: astral-sh/setup-uv@v6
      - name: Check formatting (quilt3)
        run: uv run poe fmt --check

  lint-rest:
    runs-on: ubuntu-latest
    steps:
      - uses: actions/checkout@v5
      - uses: astral-sh/setup-uv@v6
      - name: Run Ruff linter on entire codebase
        run: uvx ruff@0.12.11 check . --exclude catalog/ --exclude api/python/

  # Enable once the rest of the codebase is formatted
  # format-rest:
  #   runs-on: ubuntu-latest
  #   steps:
  #     - uses: actions/checkout@v5
  #     - uses: astral-sh/setup-uv@v6
  #     - name: Check formatting (rest of codebase)
  #       run: uvx ruff@0.12.11 format --check --exclude catalog/ --exclude api/python/

  test-gendocs:
    runs-on: ubuntu-latest
    defaults:
      run:
        working-directory: api/python
    env:
      QUILT_DISABLE_USAGE_METRICS: true
    steps:
      - uses: actions/checkout@v5
      - uses: astral-sh/setup-uv@v6
      - name: Check generated docs are up-to-date
        run: uv run poe gendocs-check

  test-testdocs:
    runs-on: ubuntu-latest
    env:
      QUILT_DISABLE_USAGE_METRICS: true
    defaults:
      run:
        working-directory: api/python
    steps:
      - uses: actions/checkout@v5
      - uses: astral-sh/setup-uv@v6
      - name: Test codeblocks
        run: uv run poe testdocs

  test-client:
    strategy:
      matrix:
        os: [ubuntu-latest, windows-latest]
        python-version: ['3.9', '3.10', '3.11', '3.12', '3.13']
    runs-on: ${{ matrix.os }}
    env:
      QUILT_DISABLE_USAGE_METRICS: true
    defaults:
      run:
        working-directory: api/python
    steps:
      - uses: actions/checkout@v5
      - uses: astral-sh/setup-uv@v6
      - name: Run Pytest
        run: uv run --python ${{ matrix.python-version }} poe test-cov --cov-report xml
<<<<<<< HEAD
=======
      - name: Clean up virtual environment (Windows)
        if: runner.os == 'Windows'
        run: |
          # Force remove the virtual environment on Windows to avoid permission issues
          if (Test-Path .venv) {
            Write-Host "Cleaning up virtual environment..."
            try {
              Remove-Item -Path .venv -Recurse -Force -ErrorAction Stop
              Write-Host "Virtual environment cleaned up successfully"
            }
            catch {
              Write-Host "Warning: Failed to clean up virtual environment: $($_.Exception.Message)"
              # Try alternative cleanup method
              try {
                Get-ChildItem .venv -Recurse | Remove-Item -Force -Recurse -ErrorAction Ignore
                Write-Host "Alternative cleanup method succeeded"
              }
              catch {
                Write-Host "Alternative cleanup also failed, but this is non-critical"
              }
            }
          } else {
            Write-Host "No virtual environment found to clean up"
          }
        shell: powershell
>>>>>>> 2418f3a4
      - uses: codecov/codecov-action@v5
        env:
          CODECOV_TOKEN: ${{ secrets.CODECOV_TOKEN }}
          OS: ${{ matrix.os }}
          PYTHON_VERSION: ${{ matrix.python-version }}
        with:
          flags: api-python
          name: ${{ github.job }}
          env_vars: OS,PYTHON_VERSION

  pypi-release-tag-check:
    needs: test-client
    runs-on: ubuntu-latest
    outputs:
      check: ${{ steps.check.outputs.check }}
    if: github.ref_type == 'tag'
    steps:
      - name: check git tag
        id: check
        run: |
          if [[ ${{ github.ref_name }} =~ ^[0-9]+(\.[0-9]+)*([abrc]+[0-9]+)?$ ]]; then
            echo ::set-output name=check::true
          fi

  pypi-release:
    needs: pypi-release-tag-check
    if: github.ref_type == 'tag' && needs.pypi-release-tag-check.outputs.check == 'true'
    runs-on: ubuntu-latest
    defaults:
      run:
        working-directory: api/python
    steps:
      - uses: actions/checkout@v5
      - uses: astral-sh/setup-uv@v6
      - name: verify git tag vs. version
        run: uv run poe verify-release-tag "${{ github.ref_name }}"
      - name: build
        run: uv build
      - name: upload to PyPI
        env:
          UV_PUBLISH_USERNAME: ${{ secrets.PYPI_USERNAME }}
          UV_PUBLISH_PASSWORD: ${{ secrets.PYPI_PASSWORD }}
        run: uv publish

  test-lambda:
    strategy:
      fail-fast: false
      matrix:
        path:
          - access_counts
          - es_ingest
          - indexer
          - manifest_indexer
          - pkgevents
          - pkgpush
          - preview
          - s3hash
          - shared
          - status_reports
          - tabular_preview
          - thumbnail
          - transcode
    runs-on: ubuntu-latest
    env:
      QUILT_DISABLE_USAGE_METRICS: true
      PYTHONPATH: deps
      JUPYTER_PATH: deps/share/jupyter  # Jupyter is not smart enough to handle custom Python paths
    steps:
      - uses: actions/checkout@v5
      - uses: actions/setup-python@v6
        with:
          python-version-file: lambdas/${{ matrix.path }}/.python-version
      - uses: astral-sh/setup-uv@v6
      - name: Export requirements.txt from uv.lock
        if: ${{ hashFiles(format('lambdas/{0}/uv.lock', matrix.path)) != '' }}
        run: |
          uv export --locked --no-emit-project --no-hashes --directory lambdas/${{ matrix.path }} -o requirements.txt
          uv export --locked --no-emit-project --no-hashes --directory lambdas/${{ matrix.path }} --only-group test -o test-requirements.txt
      - name: Install dependencies
        run: |
          if [ ${{ matrix.path }} == "thumbnail" ]
          then
            # Due to behavior change in pip>=23.1 installing tifffile==0.15.1
            # from thumbnail lambda fails whithout installed wheel.
            # See https://github.com/pypa/pip/issues/8559.
            # HACK: Pre-install numpy v1 as a build dependency for tifffile to prevent it from using v2 and failing to build
            python -m pip install wheel 'numpy<2'
          fi

          # Try to simulate the lambda .zip file:
          # - Use --no-deps to ensure that second-order dependencies are included in the requirements file
          # - Remove "tests" directories
          # - Run "strip" on shared libraries
          python -m pip install -t deps --no-deps -r lambdas/${{ matrix.path }}/requirements.txt lambdas/${{ matrix.path }}
          find deps -name tests -type d -exec rm -r \{} \+
          find deps \( -name '*.so.*' -o -name '*.so' \) -type f -exec strip \{} \+

          python -m pip install -r lambdas/${{ matrix.path }}/test-requirements.txt
      - name: Pytest
        run: |
          python -m pytest --cov=lambdas lambdas/${{ matrix.path }}
      - uses: codecov/codecov-action@v5
        env:
          CODECOV_TOKEN: ${{ secrets.CODECOV_TOKEN }}
          LAMBDA: ${{ matrix.path }}
        with:
          flags: lambda
          name: ${{ github.job }}
          env_vars: LAMBDA<|MERGE_RESOLUTION|>--- conflicted
+++ resolved
@@ -90,8 +90,6 @@
       - uses: astral-sh/setup-uv@v6
       - name: Run Pytest
         run: uv run --python ${{ matrix.python-version }} poe test-cov --cov-report xml
-<<<<<<< HEAD
-=======
       - name: Clean up virtual environment (Windows)
         if: runner.os == 'Windows'
         run: |
@@ -117,7 +115,6 @@
             Write-Host "No virtual environment found to clean up"
           }
         shell: powershell
->>>>>>> 2418f3a4
       - uses: codecov/codecov-action@v5
         env:
           CODECOV_TOKEN: ${{ secrets.CODECOV_TOKEN }}
