on:
  push:
    branches:
      - master
    tags:
      - "*"
  pull_request:
  merge_group:
env:
  UV_LOCKED: 1
jobs:
  lint-quilt3:
    runs-on: ubuntu-latest
    defaults:
      run:
        working-directory: api/python
    steps:
      - uses: actions/checkout@v5
<<<<<<< HEAD
      - uses: actions/setup-python@v5
        with:
          python-version: '3.11'
      - name: Install dependencies
        run: |
          python -m pip install --upgrade pip setuptools
          python -m pip install 'pylint==3.2.7' 'pycodestyle>=2.6.1'
      - name: Run pylint
        run: |
          pylint . --ignore-paths=api/python/quilt3/_graphql_client
      - name: Run pycodestyle
        run: |
          pycodestyle $(find -name '*.py' -not -path './venv/*' -not -path './api/python/quilt3/_graphql_client/*')
=======
      - uses: astral-sh/setup-uv@v6
      - name: Lint
        run: uv run poe lint
>>>>>>> eb1da870

  format-quilt3:
    runs-on: ubuntu-latest
    defaults:
      run:
        working-directory: api/python
    steps:
      - uses: actions/checkout@v5
<<<<<<< HEAD
      - uses: actions/setup-python@v5
        with:
          python-version: '3.11'
      - name: Install dependencies
        run: |
          python -m pip install --upgrade pip setuptools
          python -m pip install isort
      - name: Run isort
        run: |
          isort --check --diff . --skip-glob='api/python/quilt3/_graphql_client/*'
=======
      - uses: astral-sh/setup-uv@v6
      - name: Check formatting (quilt3)
        run: uv run poe fmt --check

  lint-rest:
    runs-on: ubuntu-latest
    steps:
      - uses: actions/checkout@v5
      - uses: astral-sh/setup-uv@v6
      - name: Run Ruff linter on entire codebase
        run: uvx ruff@0.12.11 check . --exclude catalog/ --exclude api/python/

  # Enable once the rest of the codebase is formatted
  # format-rest:
  #   runs-on: ubuntu-latest
  #   steps:
  #     - uses: actions/checkout@v5
  #     - uses: astral-sh/setup-uv@v6
  #     - name: Check formatting (rest of codebase)
  #       run: uvx ruff@0.12.11 format --check --exclude catalog/ --exclude api/python/
>>>>>>> eb1da870

  test-gendocs:
    runs-on: ubuntu-latest
    defaults:
      run:
        working-directory: api/python
    env:
      QUILT_DISABLE_USAGE_METRICS: true
    steps:
      - uses: actions/checkout@v5
      - uses: astral-sh/setup-uv@v6
      - name: Check generated docs are up-to-date
        run: uv run poe gendocs-check

  test-testdocs:
    runs-on: ubuntu-latest
    env:
      QUILT_DISABLE_USAGE_METRICS: true
    defaults:
      run:
        working-directory: api/python
    steps:
      - uses: actions/checkout@v5
      - uses: astral-sh/setup-uv@v6
      - name: Test codeblocks
        run: uv run poe testdocs

  test-client:
    strategy:
      matrix:
        os: [ubuntu-latest, windows-latest]
        python-version: ['3.9', '3.10', '3.11', '3.12', '3.13']
    runs-on: ${{ matrix.os }}
    env:
      QUILT_DISABLE_USAGE_METRICS: true
    defaults:
      run:
        working-directory: api/python
    steps:
      - uses: actions/checkout@v5
      - uses: astral-sh/setup-uv@v6
      - name: Run Pytest
        run: uv run --python ${{ matrix.python-version }} poe test-cov --cov-report xml
      - uses: codecov/codecov-action@v5
        env:
          CODECOV_TOKEN: ${{ secrets.CODECOV_TOKEN }}
          OS: ${{ matrix.os }}
          PYTHON_VERSION: ${{ matrix.python-version }}
        with:
          flags: api-python
          name: ${{ github.job }}
          env_vars: OS,PYTHON_VERSION

  pypi-release-tag-check:
    needs: test-client
    runs-on: ubuntu-latest
    outputs:
      check: ${{ steps.check.outputs.check }}
    if: github.ref_type == 'tag'
    steps:
      - name: check git tag
        id: check
        run: |
          if [[ ${{ github.ref_name }} =~ ^[0-9]+(\.[0-9]+)*([abrc]+[0-9]+)?$ ]]; then
            echo ::set-output name=check::true
          fi

  pypi-release:
    needs: pypi-release-tag-check
    if: github.ref_type == 'tag' && needs.pypi-release-tag-check.outputs.check == 'true'
    runs-on: ubuntu-latest
    defaults:
      run:
        working-directory: api/python
    steps:
      - uses: actions/checkout@v5
      - uses: astral-sh/setup-uv@v6
      - name: verify git tag vs. version
        run: uv run poe verify-release-tag "${{ github.ref_name }}"
      - name: build
        run: uv build
      - name: upload to PyPI
        env:
          UV_PUBLISH_USERNAME: ${{ secrets.PYPI_USERNAME }}
          UV_PUBLISH_PASSWORD: ${{ secrets.PYPI_PASSWORD }}
        run: uv publish

  test-lambda:
    strategy:
      fail-fast: false
      matrix:
        path:
          - access_counts
          - es_ingest
          - indexer
          - manifest_indexer
          - pkgevents
          - pkgpush
          - preview
          - s3hash
          - shared
          - status_reports
          - tabular_preview
          - thumbnail
          - transcode
    runs-on: ubuntu-latest
    env:
      QUILT_DISABLE_USAGE_METRICS: true
      PYTHONPATH: deps
      JUPYTER_PATH: deps/share/jupyter  # Jupyter is not smart enough to handle custom Python paths
    steps:
      - uses: actions/checkout@v5
      - uses: actions/setup-python@v6
        with:
          python-version-file: lambdas/${{ matrix.path }}/.python-version
      - uses: astral-sh/setup-uv@v6
      - name: Export requirements.txt from uv.lock
        if: ${{ hashFiles(format('lambdas/{0}/uv.lock', matrix.path)) != '' }}
        run: |
          uv export --locked --no-emit-project --no-hashes --directory lambdas/${{ matrix.path }} -o requirements.txt
          uv export --locked --no-emit-project --no-hashes --directory lambdas/${{ matrix.path }} --only-group test -o test-requirements.txt
      - name: Install dependencies
        run: |
          if [ ${{ matrix.path }} == "thumbnail" ]
          then
            # Due to behavior change in pip>=23.1 installing tifffile==0.15.1
            # from thumbnail lambda fails whithout installed wheel.
            # See https://github.com/pypa/pip/issues/8559.
            # HACK: Pre-install numpy v1 as a build dependency for tifffile to prevent it from using v2 and failing to build
            python -m pip install wheel 'numpy<2'
          fi

          # Try to simulate the lambda .zip file:
          # - Use --no-deps to ensure that second-order dependencies are included in the requirements file
          # - Remove "tests" directories
          # - Run "strip" on shared libraries
          python -m pip install -t deps --no-deps -r lambdas/${{ matrix.path }}/requirements.txt lambdas/${{ matrix.path }}
          find deps -name tests -type d -exec rm -r \{} \+
          find deps \( -name '*.so.*' -o -name '*.so' \) -type f -exec strip \{} \+

          python -m pip install -r lambdas/${{ matrix.path }}/test-requirements.txt
      - name: Pytest
        run: |
          python -m pytest --cov=lambdas lambdas/${{ matrix.path }}
      - uses: codecov/codecov-action@v5
        env:
          CODECOV_TOKEN: ${{ secrets.CODECOV_TOKEN }}
          LAMBDA: ${{ matrix.path }}
        with:
          flags: lambda
          name: ${{ github.job }}
          env_vars: LAMBDA<|MERGE_RESOLUTION|>--- conflicted
+++ resolved
@@ -16,25 +16,9 @@
         working-directory: api/python
     steps:
       - uses: actions/checkout@v5
-<<<<<<< HEAD
-      - uses: actions/setup-python@v5
-        with:
-          python-version: '3.11'
-      - name: Install dependencies
-        run: |
-          python -m pip install --upgrade pip setuptools
-          python -m pip install 'pylint==3.2.7' 'pycodestyle>=2.6.1'
-      - name: Run pylint
-        run: |
-          pylint . --ignore-paths=api/python/quilt3/_graphql_client
-      - name: Run pycodestyle
-        run: |
-          pycodestyle $(find -name '*.py' -not -path './venv/*' -not -path './api/python/quilt3/_graphql_client/*')
-=======
       - uses: astral-sh/setup-uv@v6
       - name: Lint
         run: uv run poe lint
->>>>>>> eb1da870
 
   format-quilt3:
     runs-on: ubuntu-latest
@@ -43,18 +27,6 @@
         working-directory: api/python
     steps:
       - uses: actions/checkout@v5
-<<<<<<< HEAD
-      - uses: actions/setup-python@v5
-        with:
-          python-version: '3.11'
-      - name: Install dependencies
-        run: |
-          python -m pip install --upgrade pip setuptools
-          python -m pip install isort
-      - name: Run isort
-        run: |
-          isort --check --diff . --skip-glob='api/python/quilt3/_graphql_client/*'
-=======
       - uses: astral-sh/setup-uv@v6
       - name: Check formatting (quilt3)
         run: uv run poe fmt --check
@@ -75,7 +47,6 @@
   #     - uses: astral-sh/setup-uv@v6
   #     - name: Check formatting (rest of codebase)
   #       run: uvx ruff@0.12.11 format --check --exclude catalog/ --exclude api/python/
->>>>>>> eb1da870
 
   test-gendocs:
     runs-on: ubuntu-latest
