--- conflicted
+++ resolved
@@ -290,9 +290,6 @@
   validate(data)
 
   return extendDefaults(data)
-<<<<<<< HEAD
-}
-=======
 }
 
 export const Result = tagged.create('app/utils/BucketPreferences:Result' as const, {
@@ -303,5 +300,4 @@
 })
 
 // eslint-disable-next-line @typescript-eslint/no-redeclare
-export type Result = tagged.InstanceOf<typeof Result>
->>>>>>> 291c6cc2
+export type Result = tagged.InstanceOf<typeof Result>