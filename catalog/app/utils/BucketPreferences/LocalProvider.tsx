import * as React from 'react'

<<<<<<< HEAD
import AsyncResult from 'utils/AsyncResult'

import { BucketPreferences, extendDefaults } from './BucketPreferences'

const localModePreferences = extendDefaults({
  ui: {
    actions: {
      copyPackage: false,
      createPackage: false,
      deleteRevision: false,
      revisePackage: false,
    },
    blocks: {
      analytics: false,
    },
    nav: {
      queries: false,
    },
  },
})
=======
import { Result, extendDefaults } from './BucketPreferences'

const localModePreferences = Result.Ok(
  extendDefaults({
    ui: {
      actions: {
        copyPackage: false,
        createPackage: false,
        deleteRevision: false,
        revisePackage: false,
      },
      blocks: {
        analytics: false,
      },
      nav: {
        queries: false,
      },
    },
  }),
)
>>>>>>> 291c6cc2

interface LocalProviderProps {
  context: React.Context<Result>
  children: React.ReactNode
}

export default function LocalProvider({ context: Ctx, children }: LocalProviderProps) {
<<<<<<< HEAD
  const result = AsyncResult.Ok(localModePreferences)
  return (
    <Ctx.Provider value={{ preferences: localModePreferences, result }}>
      {children}
    </Ctx.Provider>
  )
=======
  return <Ctx.Provider value={localModePreferences}>{children}</Ctx.Provider>
>>>>>>> 291c6cc2
}<|MERGE_RESOLUTION|>--- conflicted
+++ resolved
@@ -1,27 +1,5 @@
 import * as React from 'react'
 
-<<<<<<< HEAD
-import AsyncResult from 'utils/AsyncResult'
-
-import { BucketPreferences, extendDefaults } from './BucketPreferences'
-
-const localModePreferences = extendDefaults({
-  ui: {
-    actions: {
-      copyPackage: false,
-      createPackage: false,
-      deleteRevision: false,
-      revisePackage: false,
-    },
-    blocks: {
-      analytics: false,
-    },
-    nav: {
-      queries: false,
-    },
-  },
-})
-=======
 import { Result, extendDefaults } from './BucketPreferences'
 
 const localModePreferences = Result.Ok(
@@ -42,7 +20,6 @@
     },
   }),
 )
->>>>>>> 291c6cc2
 
 interface LocalProviderProps {
   context: React.Context<Result>
@@ -50,14 +27,5 @@
 }
 
 export default function LocalProvider({ context: Ctx, children }: LocalProviderProps) {
-<<<<<<< HEAD
-  const result = AsyncResult.Ok(localModePreferences)
-  return (
-    <Ctx.Provider value={{ preferences: localModePreferences, result }}>
-      {children}
-    </Ctx.Provider>
-  )
-=======
   return <Ctx.Provider value={localModePreferences}>{children}</Ctx.Provider>
->>>>>>> 291c6cc2
 }