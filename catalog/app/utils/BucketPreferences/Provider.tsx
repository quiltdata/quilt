--- conflicted
+++ resolved
@@ -8,14 +8,8 @@
 import * as AWS from 'utils/AWS'
 import * as CatalogSettings from 'utils/CatalogSettings'
 import { useData } from 'utils/Data'
-<<<<<<< HEAD
-import * as tagged from 'utils/taggedV2'
-
-import { BucketPreferences, parse } from './BucketPreferences'
-=======
 
 import { Result, parse } from './BucketPreferences'
->>>>>>> 291c6cc2
 import LocalProvider from './LocalProvider'
 
 interface FetchBucketPreferencesArgs {
@@ -46,27 +40,7 @@
   }
 }
 
-<<<<<<< HEAD
-export const Result = tagged.create('app/utils/BucketPreferences:Result' as const, {
-  // TODO: Error: (e: Error) => e,
-  Ok: (prefs: BucketPreferences) => prefs,
-  Pending: () => null,
-  Init: () => null,
-})
-
-// eslint-disable-next-line @typescript-eslint/no-redeclare
-export type Result = tagged.InstanceOf<typeof Result>
-
-const Ctx = React.createContext<{
-  preferences: BucketPreferences | null
-  result: Result
-}>({
-  result: Result.Init(),
-  preferences: null,
-})
-=======
 const Ctx = React.createContext<Result>(Result.Init())
->>>>>>> 291c6cc2
 
 type ProviderProps = React.PropsWithChildren<{ bucket: string }>
 
@@ -75,18 +49,6 @@
   const settings = CatalogSettings.use()
   const data = useData(fetchBucketPreferences, { s3, bucket })
 
-<<<<<<< HEAD
-  // XXX: migrate to BucketPreferences.Result
-  const preferences = data.case({
-    Ok: settings?.beta
-      ? R.assocPath(['ui', 'actions', 'openInDesktop'], true)
-      : R.identity,
-    Err: () => parse(''),
-    _: () => null,
-  })
-  const result = preferences ? Result.Ok(preferences) : Result.Pending()
-  return <Ctx.Provider value={{ preferences, result }}>{children}</Ctx.Provider>
-=======
   const preferences = data.case({
     Ok: settings?.beta
       ? R.pipe(R.assocPath(['ui', 'actions', 'openInDesktop'], true), Result.Ok)
@@ -96,7 +58,6 @@
     Init: Result.Init,
   })
   return <Ctx.Provider value={preferences}> {children} </Ctx.Provider>
->>>>>>> 291c6cc2
 }
 
 export function Provider({ bucket, children }: ProviderProps) {
