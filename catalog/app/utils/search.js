--- conflicted
+++ resolved
@@ -180,16 +180,8 @@
         throw new SearchError('Timeout')
       }
     }
-<<<<<<< HEAD
-
     logger.log('Search error:')
     logger.error(e)
-=======
-    // eslint-disable-next-line no-console
-    console.log('Search error:')
-    // eslint-disable-next-line no-console
-    console.error(e)
->>>>>>> be9ff5b9
     throw new SearchError('Unexpected', { originalError: e })
   }
 }