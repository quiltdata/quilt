import AWS from 'aws-sdk/lib/core'
import * as React from 'react'
import * as R from 'ramda'

import { useConfig } from 'utils/Config'
import { mkSearch } from 'utils/NamedRoutes'

import * as Signer from './Signer'

const REQUEST_TIMEOUT = 120000
const DEFAULT_SEARCH_SIZE = 1000

const getRegion = R.pipe(
  R.prop('hostname'),
  R.match(/\.([a-z]{2}-[a-z]+-\d)\.es\.amazonaws\.com$/),
  R.nth(1),
  R.defaultTo('us-east-1'),
)

const noop = () => {}

export const useES = ({ endpoint: ep, bucket }) => {
  const { shouldSign } = useConfig()
  const requestSigner = Signer.useRequestSigner()
  const signRequest = shouldSign(bucket) ? requestSigner : noop

  const endpoint = React.useMemo(() => new AWS.Endpoint(ep), [ep])
  const region = React.useMemo(() => getRegion(endpoint), [ep])

  const search = React.useCallback(
    ({ _source, size = DEFAULT_SEARCH_SIZE, ...queryOpts }) => {
      const request = new AWS.HttpRequest(endpoint, region)
      delete request.headers['X-Amz-User-Agent']

      const path = `${bucket}/_search${mkSearch({
        size,
<<<<<<< HEAD
        _source: _source.join(','),
        source: JSON.stringify({ query: { multi_match: queryOpts } }),
=======
        _source: _source && _source.join(','),
        source: JSON.stringify({
          query: {
            multi_match: { query, fields },
          },
        }),
>>>>>>> ff90d79e
        source_content_type: 'application/json',
      })}`

      request.method = 'GET'
      request.path += path
      request.headers.Host = endpoint.hostname
      signRequest(request, 'es')

      delete request.headers.Host

      return new Promise((resolve, reject) => {
        let timedOut = false
        const timeoutId = setTimeout(() => {
          timedOut = true
          reject(new Error(`Timed out after ${REQUEST_TIMEOUT}ms`))
        }, REQUEST_TIMEOUT)

        AWS.HttpClient.getInstance().handleRequest(
          request,
          {},
          (response) => {
            let body = ''
            response.on('data', (chunk) => {
              if (timedOut) return
              body += chunk
            })
            response.on('end', () => {
              if (timedOut) return
              clearTimeout(timeoutId)
              if (response.statusCode !== 200) {
                reject(new Error(`ES Error: ${body}`))
                return
              }
              try {
                resolve(JSON.parse(body))
              } catch (e) {
                reject(e)
              }
            })
          },
          reject,
        )
      })
    },
    [endpoint, region, bucket],
  )

  return search
}

export const use = useES<|MERGE_RESOLUTION|>--- conflicted
+++ resolved
@@ -34,17 +34,8 @@
 
       const path = `${bucket}/_search${mkSearch({
         size,
-<<<<<<< HEAD
-        _source: _source.join(','),
+        _source: _source && _source.join(','),
         source: JSON.stringify({ query: { multi_match: queryOpts } }),
-=======
-        _source: _source && _source.join(','),
-        source: JSON.stringify({
-          query: {
-            multi_match: { query, fields },
-          },
-        }),
->>>>>>> ff90d79e
         source_content_type: 'application/json',
       })}`
 
