import * as React from 'react'
import * as M from '@material-ui/core'

import { useTalkToUs } from 'components/TalkToUs'
import MetaTitle from 'utils/MetaTitle'

import AwsPartner from 'website/components/AwsPartner'
import CaseStudies from 'website/pages/Landing/CaseStudies'
<<<<<<< HEAD
// import useStyles from 'website/pages/Landing/CaseStudies'
=======
>>>>>>> 35ed8643
import Dots from 'website/components/Backgrounds/Dots'
import ChevronLink from 'website/components/ChevronLink'
import LogosCarousel from 'website/pages/Landing/LogosCarousel'
import Layout from 'website/components/Layout'
import Lede from 'website/components/Lede'

import logoAllencell from 'website/pages/Landing/Logos/logo-allencell.png'
import logoCelsius from 'website/pages/Landing/Logos/logo-celsius.png'
import logoNeumora from 'website/pages/Landing/Logos/logo-neumora.png'
import logoObsidian from 'website/pages/Landing/Logos/logo-obsidian.png'
import logoStemson from 'website/pages/Landing/Logos/logo-stemson.png'
import logoVir from 'website/pages/Landing/Logos/logo-vir.png'
import logoTessera from 'website/pages/Landing/Logos/logo-tessera.png'
import logoCellarity from 'website/pages/Landing/Logos/logo-cellarity.png'
<<<<<<< HEAD
import logoResilience from 'website/pages/Landing/Logos/logo-resilience.png'
//import { useStyles } from './Landing/CaseStudies/CaseStudies'

const SALES_ADDRESS = 'mailto:sales@quiltdata.io'
const DECK_URL =
  'https://s3.amazonaws.com/quilt-sales-public/Quilt-Data_Mesh.pdf'

  const useStyles = M.makeStyles((t) => ({
    container: {
      alignItems: 'center',
      display: 'flex',
      marginBottom: t.spacing(-2),
      marginLeft: t.spacing(3),
      marginTop: t.spacing(-2),
    },
    root: {
      background: 'linear-gradient(to right, #30266e, #1b194f)',
      paddingBottom: t.spacing(12),
      paddingTop: t.spacing(10),
      position: 'relative',
    },
    studies: {
      alignItems: 'flex-start',
      display: 'flex',
      justifyContent: 'space-around',
      [t.breakpoints.down('sm')]: {
        alignItems: 'center',
        flexDirection: 'column',
      },
    },
    study: {
      display: 'grid',
      gridTemplateColumns: '128px 1fr',
      gridTemplateRows: 'auto auto auto',
      gridTemplateAreas: `
        "logo heading"
        "logo body"
        "logo link"
      `,
      gridRowGap: t.spacing(2),
      marginTop: t.spacing(7),
      maxWidth: 500,
      width: `calc(50% - ${t.spacing(6)}px)`,
      [t.breakpoints.down('sm')]: {
        width: '100%',
      },
    },
    studyHeading: {
      color: t.palette.text.primary,
      gridArea: 'heading',
      ...t.typography.h4,
    },
    studyBody: {
      color: t.palette.text.secondary,
      gridArea: 'body',
      ...t.typography.body2,
    },
    studyLink: {
      gridArea: 'link',
    },
    studyLogo: {
      backgroundRepeat: 'no-repeat',
      gridArea: 'logo',
    },
  }))
=======

const SALES_ADDRESS = 'mailto:sales@quiltdata.io'
const DECK_URL = 'https://s3.amazonaws.com/quilt-sales-public/Quilt-Data_Mesh.pdf'
>>>>>>> 35ed8643

const logos = [
  {
    src: logoTessera,
    title: 'Tessera Therapeutics',
  },
  {
    src: logoCellarity,
    title: 'Cellarity',
  },
  {
    src: logoVir,
    title: 'Vir Bio',
  },
  {
    src: logoCelsius,
    title: 'Celsius Therapeutics',
  },
  {
    src: logoNeumora,
    title: 'Neumora Therapeutics',
  },
  {
    src: logoObsidian,
    title: 'Obsidian Therapeutics',
  },
  {
    src: logoStemson,
    title: 'Stemson Therapeutics',
  },
  {
    src: logoAllencell,
    title: 'Allen Institute for Cell Science',
  },
]
<<<<<<< HEAD
const useVideoStyles = M.makeStyles({
  wrapper: {
    maxWidth: '900px',
    width: '100%',
  },
  video: {
    position: 'absolute',
    height: '100%',
    width: '100%',
  },
})

function Video() {
  const classes = useVideoStyles()
  return (
    <M.Box alignItems="right" display="flex" flexDirection="column" pb={8} pt={8}>
      <div className={classes.wrapper}>
        <M.Box
          position="relative"
          maxWidth={900}
          width="100%"
          bgcolor="common.black"
          pb="56.25%"
        >
          <iframe
            className={classes.video}
            frameBorder="0"
            allow="accelerometer; autoplay; encrypted-media; gyroscope; picture-in-picture"
            allowFullScreen
            src="https://www.youtube.com/embed/ykmvxb_kTc4"
          />
        </M.Box>
      </div>
    </M.Box>
  )
}

function ReInventCaseStudies() {
  const classes = useStyles()
  return (
    <div className={classes.root}>
      <M.Container maxWidth="lg" className={classes.container}>
        <M.Typography variant="h1" color="textPrimary" align="center">
          Case studies
        </M.Typography>
        <div className={classes.studies}>
          <article className={classes.study}>
            <div
              className={classes.studyLogo}
              style={{ backgroundImage: `url(${logoResilience})` }}
            />
            <h1 className={classes.studyHeading}>
              Cataloging tens of Terabytes from hundreds of instruments.
            </h1>
            <p className={classes.studyBody}>
              Dedicated to creating the AWS of Biotechnology, Resilience is in the 
              business of managing huge data. Learn how Resilience collects data from 
              dozens of sites and makes it available to their global team nearly instantly
              with Quilt.
            </p>
            <M.Link
              className={classes.studyLink}
              href=""
              color="secondary"
              underline="always"
              variant="body1"
            >
              <b>Read more</b>
            </M.Link>
          </article>
          <article className={classes.study}>
            <div
              className={classes.studyLogo}
              style={{ backgroundImage: `url(${logoTessera})` }}
            />
            <h1 className={classes.studyHeading}>
              The future of data collaboration in S3
            </h1>
            <p className={classes.studyBody}>
              We surveyed 100 IT executives on the importance of data versioning, machine
              learning hubs, data quality, and the role of S3.
            </p>
            <M.Link
              className={classes.studyLink}
              href="https://quilt-web-public.s3.amazonaws.com/docs/The+Future+of+Data+Collaboration+in+S3.pdf"
              color="secondary"
              underline="always"
              variant="body1"
            >
              <b>Read more</b>
            </M.Link>
          </article>
        </div>
      </M.Container>
    </div>
  )
}
=======
>>>>>>> 35ed8643

const useReInventStyles = M.makeStyles((t) => ({
  awsPartner: {
    display: 'block',
    maxWidth: '70%',
    margin: t.spacing(0, 'auto', 2),
    [t.breakpoints.up('sm')]: {
      float: 'left',
      height: t.spacing(28),
      margin: t.spacing(0, 2, 0, 0),
    },
  },
}))

function ReInvent() {
  const talk = useTalkToUs({ src: 'reinvent' })
  const classes = useReInventStyles()
  return (
    <>
      <MetaTitle />
      <Dots />
      <Lede
        heading={<>Improve Return on Data</>}
        detail={
          <M.Box display="flex" flexDirection="column" pt={2} maxWidth="30rem">
            <M.Button variant="contained" color="primary" onClick={talk}>
              Book a demo
            </M.Button>
            <M.Box pt={4} />
            <ChevronLink href={SALES_ADDRESS}>Email us a question</ChevronLink>
            <ChevronLink href={DECK_URL} target="_blank">
              Deck: Quilt the Data Mesh for Life Sciences (PDF)
            </ChevronLink>
          </M.Box>
        }
      />
      <Lede
        variant="flying"
        heading={
          <>
            FAIR data are a mirage
            <br />
            until people are enrolled
          </>
        }
        detail={
          <>
            Successful discoveries in the wet and dry sciences are not about how many
            experiments you run or how well you design them, but how effectively you
            retain the knowledge from each experiment—in order to plan future experiments
            and author trusted filings. Although FLAIR (findable, linkable, accessible,
            interoperable, reusable) is a widely touted destination for data, the FAIR
            framework fails to provide a means to achieve FAIRness. This leaves science
            teams stuck facing real-world data that are often FOUL (fragmented, opaque,
            unreliable, and lost), frustrated.
          </>
        }
      />
      <M.Box pt={5} />
      <Lede
        heading={
          <>
            Ensure reusability
            <br />
            with human-readable data containers
          </>
        }
        detail={
          <>
            Quilt Packages are open source, human-readable collections of data, metadata,
            charts, documentation, and lineage. They track the{' '}
            <strong>data chain of custody</strong> from instrument, to pipeline, to
            scientist, to filing—so that cross-functional teams of wet and dry scientists
            can bring impactful discoveries to market with confidence. Packages are the
            building blocks for the Quilt Data Mesh for life sciences, which turns
            ordinary S3 buckets into trusted, accessible repositories of knowledge. The
            Quilt data mesh embraces data of any structure or size, and provides an
            end-to-end data lifecycle for refining datasets from raw, to refined, to
            curated.
          </>
        }
      />
      <Lede
        variant="center"
        heading={
          <>
            Quilt: The Full-Stack Solution
            <br />
            for retaining the knowledge
            <br />
            from every experiment
          </>
        }
        detail={
          <>
            <ol style={{ textAlign: 'left' }}>
              <li>
                <b className="feature">Visual Web Catalog.</b> Quilt's self-service web
                catalog makes it easy for non-developers to find, curate, visualize, and
                explore the data they care about <em>without asking IT for anything</em>.
              </li>
              <li>
                <b className="feature">Augment any ELN with URLs for datasets.</b> ELNs
                are good for metadata and protocols, but fail to capture the "full data
                context" in the form of large instrument files, analyses, and pipeline
                outputs. Each dataset in the Quilt data mesh includes an{' '}
                <strong>immutable revision history</strong>, safeguarding data against
                deletion and unwanted edits, and verifying the integrity of your datasets
                and conclusions with a cryptographic fingerprint and the full data lineage
                of every change to the dataset. Link unlimited and sealed data to ELNs
                with a simple URL.
              </li>
              <li>
                <b className="feature">Accessible to developers and non-developers.</b>{' '}
                Quilt packages are human-readable collections with charts and
                documentation that can be accessed via a Python API or private web
                catalog.
              </li>
              <li>
                <b className="feature">Built for the private cloud.</b> Quilt's data plane
                and control plane run in your Amazon accounts, ensuring that no third
                party ever has access to your data, and guaranteeing that your data can
                never be held hostage by any vendor.
              </li>
              <li>
                <b className="feature">No schema? No problem.</b> Quilt packages can
                include data of any size or structure. FASTQs, Excel files, PowerPoints,
                JSON—bring them all together in a Quilt package and gradually refine and
                discover the structure of your data—instead of planning it up front—with
                Quilt's <strong>emergent data lifecycle</strong> that gives you guide
                rails to transition data from raw, to refined, to curated.
              </li>
              <li>
                <b className="feature">
                  Powered by Amazon S3, EventBridge, OpenSearch, Athena.
                </b>{' '}
                Quilt is a cloud-native platform that interoperates with the entire Amazon
                ecosystem so that you can choose from the broadest variety of compute
                services and integrate all of your cloud services into a single data mesh.
              </li>
              <li>
                <b className="feature">Standardized Metadata Workflows</b> allow you to
                define, edit, require, and reliably search organization-specific or
                industry-standard taxonomies (represented as JSON Schemas).
              </li>
            </ol>
          </>
        }
      />

      {/* Rob: For this one, I'd like to be able to drop an image to the left and the right. */}
      <Lede
        variant="center"
        heading={<>Supported Data Formats</>}
        detail={
          <>
            The following are a few of the file types the Quilt Catalog for Amazon S3
            supports:
            <ul style={{ textAlign: 'left' }}>
              <li>
                <strong>Structured:</strong> CSV, TSV, JSON, Parquet
              </li>
              <li>
                <strong>Scientific:</strong> FASTA, FASTQ, BAM, NGS, VCF, FCS, and many
                more
              </li>
              <li>
                <strong>Image:</strong> TIFF, PDF, PNG, JPG, HDP5, CZI, OME-TIFF
              </li>
              <li>
                <strong>Productivity:</strong> Markdown, PDF, Excel, PowerPoint
              </li>
              <li>
                <strong>Interactive:</strong> Jupyter, Altair, eCharts, Voila, iPyWidgets,
                IGV
              </li>
            </ul>
          </>
        }
      />

      <M.Box zIndex={1}>
        <LogosCarousel logos={logos} title="Life Sciences Organizations Run on Quilt" />
      </M.Box>

      <M.Box zIndex={1}>
        <CaseStudies />
      </M.Box>

      <Lede
        heading={<>About Quilt Data and AWS</>}
        detail={
          <>
            <AwsPartner className={classes.awsPartner} style={{ marginRight: '32px' }} />
            Quilt Data is an Amazon Advanced Technology Partner. Quilt brings seamless
            collaboration to Amazon S3 by connecting people, pipelines, and machines using
            visual, verifiable, versioned data packages.
            <M.Box pt={2} /> Amazon Web Services provides secure, cost-effective, and
            scalable big data services that can help you build a Data Lake to collect,
            store, and analyze massive volumes of heterogeneous data.
          </>
        }
        maxWidth="55rem"
      />
    </>
  )
}

export default function ReInventWrapper() {
  // Layout injects TalkToUs provider into the component tree
  // (required for ReInvent component)
  return (
    <Layout>
      <ReInvent />
    </Layout>
  )
}<|MERGE_RESOLUTION|>--- conflicted
+++ resolved
@@ -6,10 +6,7 @@
 
 import AwsPartner from 'website/components/AwsPartner'
 import CaseStudies from 'website/pages/Landing/CaseStudies'
-<<<<<<< HEAD
 // import useStyles from 'website/pages/Landing/CaseStudies'
-=======
->>>>>>> 35ed8643
 import Dots from 'website/components/Backgrounds/Dots'
 import ChevronLink from 'website/components/ChevronLink'
 import LogosCarousel from 'website/pages/Landing/LogosCarousel'
@@ -24,7 +21,6 @@
 import logoVir from 'website/pages/Landing/Logos/logo-vir.png'
 import logoTessera from 'website/pages/Landing/Logos/logo-tessera.png'
 import logoCellarity from 'website/pages/Landing/Logos/logo-cellarity.png'
-<<<<<<< HEAD
 import logoResilience from 'website/pages/Landing/Logos/logo-resilience.png'
 //import { useStyles } from './Landing/CaseStudies/CaseStudies'
 
@@ -90,11 +86,6 @@
       gridArea: 'logo',
     },
   }))
-=======
-
-const SALES_ADDRESS = 'mailto:sales@quiltdata.io'
-const DECK_URL = 'https://s3.amazonaws.com/quilt-sales-public/Quilt-Data_Mesh.pdf'
->>>>>>> 35ed8643
 
 const logos = [
   {
@@ -130,7 +121,6 @@
     title: 'Allen Institute for Cell Science',
   },
 ]
-<<<<<<< HEAD
 const useVideoStyles = M.makeStyles({
   wrapper: {
     maxWidth: '900px',
@@ -228,8 +218,6 @@
     </div>
   )
 }
-=======
->>>>>>> 35ed8643
 
 const useReInventStyles = M.makeStyles((t) => ({
   awsPartner: {
