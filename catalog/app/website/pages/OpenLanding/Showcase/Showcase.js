import * as React from 'react'
import * as M from '@material-ui/core'

import Bar from 'website/components/Bar'
import ChevronLink from 'website/components/ChevronLink'
import Overlay1Full from 'website/components/Backgrounds/Overlay1Full'
import Overlay2 from 'website/components/Backgrounds/Overlay2'

import Screenshots from 'website/components/Screenshots'

const useStyles = M.makeStyles((t) => ({
  root: {
    position: 'relative',
    marginTop: t.spacing(8),
    [t.breakpoints.up('md')]: {
      marginTop: t.spacing(12),
    },
  },
  container: {
    display: 'grid',
    paddingBottom: t.spacing(5),
    position: 'relative',
    [t.breakpoints.up('md')]: {
      gridColumnGap: t.spacing(10),
      gridTemplateColumns: '1fr 1fr',
      gridTemplateAreas: '"text carousel"',
    },
    [t.breakpoints.up('lg')]: {
      gridTemplateColumns: '1fr 640px',
    },
    [t.breakpoints.down('sm')]: {
      gridRowGap: t.spacing(4),
      gridTemplateRows: 'auto auto',
      gridTemplateAreas: `
        "text"
        "carousel"
      `,
    },
  },
  text: {
    gridArea: 'text',
    [t.breakpoints.up('lg')]: {
      paddingTop: t.spacing(6),
    },
  },
  carousel: {
    gridArea: 'carousel',
  },
}))

export default function Showcase() {
  const classes = useStyles()

  return (
    <div className={classes.root}>
      <Overlay2 />
      <Overlay1Full top={-80} />
      <M.Container maxWidth="lg" className={classes.container}>
        <div className={classes.text}>
          <Bar color="primary" />
          <M.Box mt={5}>
            <M.Typography variant="h1" color="textPrimary">
              Publish and discover unlimited data
            </M.Typography>
          </M.Box>
          <M.Box mt={4}>
            <M.Typography variant="body1" color="textSecondary">
              Quilt is a versioned data portal for AWS. open.quiltdata.com offers access
              to the world&apos;s public data in S3, including Amazon&apos;s Registry of
              Open Data.
            </M.Typography>
          </M.Box>
          <M.Box mt={4}>
<<<<<<< HEAD
            <ChevronLink href="#quilt-is-different">Learn more</ChevronLink>
=======
            <M.Link color="textPrimary" underline="none" href="#quilt-is-different">
              Learn about Quilt for open data
              <M.Icon color="primary" style={{ verticalAlign: 'middle' }}>
                chevron_right
              </M.Icon>
            </M.Link>
          </M.Box>
          <M.Box mt={2}>
            <M.Link color="textPrimary" underline="none" href="https://quiltdata.com">
              Learn about Quilt for private data
              <M.Icon color="primary" style={{ verticalAlign: 'middle' }}>
                chevron_right
              </M.Icon>
            </M.Link>
>>>>>>> 1d9d1ffa
          </M.Box>
        </div>
        <Screenshots className={classes.carousel} />
      </M.Container>
    </div>
  )
}<|MERGE_RESOLUTION|>--- conflicted
+++ resolved
@@ -29,7 +29,7 @@
       gridTemplateColumns: '1fr 640px',
     },
     [t.breakpoints.down('sm')]: {
-      gridRowGap: t.spacing(4),
+      gridRowGap: t.spacing(8),
       gridTemplateRows: 'auto auto',
       gridTemplateAreas: `
         "text"
@@ -71,24 +71,14 @@
             </M.Typography>
           </M.Box>
           <M.Box mt={4}>
-<<<<<<< HEAD
-            <ChevronLink href="#quilt-is-different">Learn more</ChevronLink>
-=======
-            <M.Link color="textPrimary" underline="none" href="#quilt-is-different">
+            <ChevronLink href="#quilt-is-different">
               Learn about Quilt for open data
-              <M.Icon color="primary" style={{ verticalAlign: 'middle' }}>
-                chevron_right
-              </M.Icon>
-            </M.Link>
+            </ChevronLink>
           </M.Box>
           <M.Box mt={2}>
-            <M.Link color="textPrimary" underline="none" href="https://quiltdata.com">
+            <ChevronLink href="https://quiltdata.com">
               Learn about Quilt for private data
-              <M.Icon color="primary" style={{ verticalAlign: 'middle' }}>
-                chevron_right
-              </M.Icon>
-            </M.Link>
->>>>>>> 1d9d1ffa
+            </ChevronLink>
           </M.Box>
         </div>
         <Screenshots className={classes.carousel} />
