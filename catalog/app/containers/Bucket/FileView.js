--- conflicted
+++ resolved
@@ -79,9 +79,6 @@
   ))
 }
 
-<<<<<<< HEAD
-export function ZipDownloadForm({ className, suffix, label, newTab = false }) {
-=======
 const viewModeToSelectOption = ({ key, label }) => ({
   key,
   toString: () => label,
@@ -100,8 +97,7 @@
   )
 }
 
-export function ZipDownloadForm({ suffix, label, newTab = false }) {
->>>>>>> 38e6dd64
+export function ZipDownloadForm({ className, suffix, label, newTab = false }) {
   const { s3Proxy, noDownload } = Config.use()
   const { token } = redux.useSelector(Auth.selectors.tokens) || {}
   if (!token || noDownload) return null
