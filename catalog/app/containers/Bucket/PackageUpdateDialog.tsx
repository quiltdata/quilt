import type { S3 } from 'aws-sdk'
import * as FF from 'final-form'
import invariant from 'invariant'
import pLimit from 'p-limit'
import * as R from 'ramda'
import * as React from 'react'
import * as RF from 'react-final-form'
import { Link } from 'react-router-dom'
import * as M from '@material-ui/core'

<<<<<<< HEAD
import * as APIConnector from 'utils/APIConnector'
=======
import Code from 'components/Code'
>>>>>>> b97f5744
import AsyncResult from 'utils/AsyncResult'
import * as AWS from 'utils/AWS'
import * as Data from 'utils/Data'
import * as NamedRoutes from 'utils/NamedRoutes'
import StyledLink from 'utils/StyledLink'
import pipeThru from 'utils/pipeThru'
import * as s3paths from 'utils/s3paths'
import * as tagged from 'utils/taggedV2'
import * as validators from 'utils/validators'
import type * as workflows from 'utils/workflows'

import * as PD from './PackageDialog'
import * as requests from './requests'

interface Manifest {
  entries: Record<string, PD.ExistingFile>
  meta: {}
  workflow?: {
    id?: string
  }
}

interface UploadResult extends S3.ManagedUpload.SendData {
  VersionId: string
}

const dissocBy = (fn: (key: string) => boolean) =>
  R.pipe(
    // @ts-expect-error
    R.toPairs,
    R.filter(([k]) => !fn(k)),
    R.fromPairs,
  ) as { <T>(obj: Record<string, T>): Record<string, T> }

// TODO: use tree as the main data model / source of truth?

interface TotalProgress {
  total: number
  loaded: number
  percent: number
}

interface Uploads {
  [path: string]: {
    file: File
    upload: S3.ManagedUpload
    promise: Promise<UploadResult>
    progress?: { total: number; loaded: number }
  }
}

const getTotalProgress = R.pipe(
  R.values,
  R.reduce(
    (acc, { progress: p }: Uploads[string]) => ({
      total: acc.total + ((p && p.total) || 0),
      loaded: acc.loaded + ((p && p.loaded) || 0),
    }),
    { total: 0, loaded: 0 },
  ),
  (p) => ({
    ...p,
    percent: p.total ? Math.floor((p.loaded / p.total) * 100) : 100,
  }),
) as (uploads: Uploads) => TotalProgress

const useStyles = M.makeStyles((t) => ({
  files: {
    height: '100%',
  },
  form: {
    height: '100%',
  },
  meta: {
    display: 'flex',
    flexDirection: 'column',
    marginTop: t.spacing(3),
    overflowY: 'auto',
  },
}))

interface DialogFormProps {
  bucket: string
  close: () => void
  manifest: Manifest
  name: string
  responseError: Error
  schema: $TSFixMe
  schemaLoading: boolean
  selectedWorkflow: workflows.Workflow
  setSubmitting: (submitting: boolean) => void
  setSuccess: (success: { name: string; hash: string }) => void
  setWorkflow: (workflow: workflows.Workflow) => void
  validate: FF.FieldValidator<any>
  workflowsConfig: workflows.WorkflowsConfig
}

function DialogForm({
  bucket,
  close,
  manifest,
  name: initialName,
  responseError,
  schema,
  schemaLoading,
  selectedWorkflow,
  setSubmitting,
  setSuccess,
  setWorkflow,
  validate: validateMetaInput,
  workflowsConfig,
}: DialogFormProps) {
  const s3 = AWS.S3.use()
  const [uploads, setUploads] = React.useState<Uploads>({})
  const nameValidator = PD.useNameValidator()
  const nameExistence = PD.useNameExistence(bucket)
  const [nameWarning, setNameWarning] = React.useState<React.ReactNode>('')
  const [metaHeight, setMetaHeight] = React.useState(0)
  const classes = useStyles()
  const dialogContentClasses = PD.useContentStyles({ metaHeight })

  const initialFiles: PD.FilesState = React.useMemo(
    () => ({ existing: manifest.entries, added: {}, deleted: {} }),
    [manifest.entries],
  )

  const totalProgress = React.useMemo(() => getTotalProgress(uploads), [uploads])

  const onFilesAction = React.useMemo(
    () =>
      PD.FilesAction.match({
        _: () => {},
        Revert: (path) => setUploads(R.dissoc(path)),
        RevertDir: (prefix) => setUploads(dissocBy(R.startsWith(prefix))),
        Reset: () => setUploads({}),
      }),
    [setUploads],
  )

  const updatePackage = requests.useUpdatePackage()

  const onSubmit = async ({
    name,
    msg,
    files,
    meta,
    workflow,
  }: {
    name: string
    msg: string
    files: PD.FilesState
    meta: {}
    workflow: workflows.Workflow
    // eslint-disable-next-line consistent-return
  }) => {
    const addedEntries = Object.entries(files.added).map(([path, file]) => ({
      path,
      file,
    }))
    const toUpload = addedEntries.filter(({ path, file }) => {
      const e = files.existing[path]
      return !e || e.hash !== file.hash.value
    })

    const limit = pLimit(2)
    let rejected = false
    const uploadStates = toUpload.map(({ path, file }) => {
      // reuse state if file hasnt changed
      const entry = uploads[path]
      if (entry && entry.file === file) return { ...entry, path }

      const upload: S3.ManagedUpload = s3.upload(
        {
          Bucket: bucket,
          Key: `${name}/${path}`,
          Body: file,
        },
        {
          queueSize: 2,
        },
      )
      upload.on('httpUploadProgress', ({ loaded }) => {
        if (rejected) return
        setUploads(R.assocPath([path, 'progress', 'loaded'], loaded))
      })
      const promise = limit(async () => {
        if (rejected) {
          setUploads(R.dissoc(path))
          return
        }
        try {
          // eslint-disable-next-line consistent-return
          return await upload.promise()
        } catch (e) {
          rejected = true
          setUploads(R.dissoc(path))
          throw e
        }
      })
      return { path, file, upload, promise, progress: { total: file.size, loaded: 0 } }
    })

    pipeThru(uploadStates)(
      R.map(({ path, ...rest }) => ({ [path]: rest })),
      R.mergeAll,
      setUploads,
    )

    let uploaded
    try {
      uploaded = await Promise.all(uploadStates.map((x) => x.promise))
    } catch (e) {
      return { [FF.FORM_ERROR]: PD.ERROR_MESSAGES.UPLOAD }
    }

    type Zipped = [
      string,
      { physicalKey: string; size: number; hash: string; meta: unknown },
    ]
    const newEntries = pipeThru(toUpload, uploaded)(
      R.zipWith<typeof toUpload[number], UploadResult, Zipped>((f, r) => {
        invariant(f.file.hash.value, 'File must have a hash')
        return [
          f.path,
          {
            physicalKey: s3paths.handleToS3Url({
              bucket,
              key: r.Key,
              version: r.VersionId,
            }),
            size: f.file.size,
            hash: f.file.hash.value,
            meta: R.prop('meta', files.existing[f.path]),
          },
        ]
      }),
      R.fromPairs,
    ) as Record<
      string,
      { physicalKey: string; size: number; hash: string; meta: unknown }
    >

    const contents = pipeThru(files.existing)(
      R.omit(Object.keys(files.deleted)),
      R.mergeLeft(newEntries),
      R.toPairs,
      R.map(([path, data]) => ({
        logical_key: path,
        physical_key: data.physicalKey,
        size: data.size,
        hash: data.hash,
        meta: data.meta,
      })),
      R.sortBy(R.prop('logical_key')),
    )

    try {
      const res = await updatePackage(
        {
          contents,
          message: msg,
          meta,
          target: {
            name,
            bucket,
          },
          workflow,
        },
        schema,
      )
      setSuccess({ name, hash: res.top_hash })
    } catch (e) {
      // eslint-disable-next-line no-console
      console.log('error creating manifest', e)
      // TODO: handle specific cases?
      return { [FF.FORM_ERROR]: e.message || PD.ERROR_MESSAGES.MANIFEST }
    }
  }

  const onSubmitWrapped = async (...args: Parameters<typeof onSubmit>) => {
    setSubmitting(true)
    try {
      return await onSubmit(...args)
    } finally {
      setSubmitting(false)
    }
  }

  const handleNameChange = React.useCallback(
    async (name) => {
      const nameExists = await nameExistence.validate(name)
      const warning = <PD.PackageNameWarning exists={!!nameExists} />

      if (warning !== nameWarning) {
        setNameWarning(warning)
      }
    },
    [nameWarning, nameExistence],
  )

  const [editorElement, setEditorElement] = React.useState<HTMLDivElement | null>(null)

  const onFormChange = React.useCallback(
    async ({ values }) => {
      if (editorElement && document.body.contains(editorElement)) {
        setMetaHeight(editorElement.clientHeight)
      }

      handleNameChange(values.name)
    },
    [editorElement, handleNameChange, setMetaHeight],
  )

  React.useEffect(() => {
    if (editorElement && document.body.contains(editorElement)) {
      setMetaHeight(editorElement.clientHeight)
    }
  }, [editorElement, setMetaHeight])

  return (
    <RF.Form
      onSubmit={onSubmitWrapped}
      subscription={{
        error: true,
        hasValidationErrors: true,
        submitError: true,
        submitFailed: true,
        submitting: true,
      }}
      validate={PD.useCryptoApiValidation()}
    >
      {({
        handleSubmit,
        submitting,
        submitFailed,
        error,
        submitError,
        hasValidationErrors,
      }) => (
        <>
          <M.DialogTitle>Push package revision</M.DialogTitle>
          <M.DialogContent classes={dialogContentClasses}>
            <form className={classes.form} onSubmit={handleSubmit}>
              <RF.FormSpy
                subscription={{ modified: true, values: true }}
                onChange={onFormChange}
              />

              <RF.FormSpy
                subscription={{ modified: true, values: true }}
                onChange={({ modified, values }) => {
                  if (modified!.workflow) {
                    setWorkflow(values.workflow)
                  }
                }}
              />

              <PD.Container>
                <PD.LeftColumn>
                  <M.Typography color={submitting ? 'textSecondary' : undefined}>
                    Main
                  </M.Typography>

                  <RF.Field
                    component={PD.WorkflowInput}
                    name="workflow"
                    workflowsConfig={workflowsConfig}
                    initialValue={selectedWorkflow}
                    validate={validators.required as FF.FieldValidator<any>}
                    validateFields={['meta', 'workflow']}
                    errors={{
                      required: 'Workflow is required for this bucket.',
                    }}
                  />

                  <RF.Field
                    component={PD.PackageNameInput}
                    name="name"
                    validate={validators.composeAsync(
                      validators.required,
                      nameValidator.validate,
                    )}
                    validateFields={['name']}
                    errors={{
                      required: 'Enter a package name',
                      invalid: 'Invalid package name',
                    }}
                    helperText={nameWarning}
                    initialValue={initialName}
                  />

                  <RF.Field
                    component={PD.CommitMessageInput}
                    name="msg"
                    validate={validators.required as FF.FieldValidator<string>}
                    validateFields={['msg']}
                    errors={{
                      required: 'Enter a commit message',
                    }}
                  />

                  {schemaLoading ? (
                    <PD.MetaInputSkeleton
                      className={classes.meta}
                      ref={setEditorElement}
                    />
                  ) : (
                    <RF.Field
                      className={classes.meta}
                      component={PD.MetaInput}
                      name="meta"
                      bucket={bucket}
                      schema={schema}
                      schemaError={responseError}
                      validate={validateMetaInput}
                      validateFields={['meta']}
                      isEqual={R.equals}
                      initialValue={manifest.meta || PD.EMPTY_META_VALUE}
                      ref={setEditorElement}
                    />
                  )}
                </PD.LeftColumn>

                <PD.RightColumn>
                  <RF.Field
                    className={classes.files}
                    // @ts-expect-error
                    component={PD.FilesInput}
                    name="files"
                    validate={
                      validators.composeAsync(
                        validators.nonEmpty,
                        PD.validateHashingComplete,
                      ) as FF.FieldValidator<$TSFixMe>
                    }
                    validateFields={['files']}
                    errors={{
                      nonEmpty: 'Add files to create a package',
                      [PD.HASHING]: 'Please wait while we hash the files',
                      [PD.HASHING_ERROR]:
                        'Error hashing files, probably some of them are too large. Please try again or contact support.',
                    }}
                    totalProgress={totalProgress}
                    title="Files"
                    onFilesAction={onFilesAction}
                    isEqual={R.equals}
                    initialValue={initialFiles}
                  />
                </PD.RightColumn>
              </PD.Container>

              <input type="submit" style={{ display: 'none' }} />
            </form>
          </M.DialogContent>
          <M.DialogActions>
            {submitting && (
              <PD.SubmitSpinner value={totalProgress.percent}>
                {totalProgress.percent < 100 ? 'Uploading files' : 'Writing manifest'}
              </PD.SubmitSpinner>
            )}

            {!submitting && (!!error || !!submitError) && (
              <M.Box flexGrow={1} display="flex" alignItems="center" pl={2}>
                <M.Icon color="error">error_outline</M.Icon>
                <M.Box pl={1} />
                <M.Typography variant="body2" color="error">
                  {error || submitError}
                </M.Typography>
              </M.Box>
            )}

            <M.Button onClick={close} disabled={submitting}>
              Cancel
            </M.Button>
            <M.Button
              onClick={handleSubmit}
              variant="contained"
              color="primary"
              disabled={submitting || (submitFailed && hasValidationErrors)}
            >
              Push
            </M.Button>
          </M.DialogActions>
        </>
      )}
    </RF.Form>
  )
}

const useDialogStyles = M.makeStyles({
  content: {
    paddingTop: 0,
  },
})

interface DialogPlaceholderProps {
  close?: () => void
}

function DialogPlaceholder({ close }: DialogPlaceholderProps) {
  const classes = useDialogStyles()
  return (
    <>
      <M.DialogTitle>Push package revision</M.DialogTitle>
      <M.DialogContent className={classes.content}>
        <PD.FormSkeleton />
      </M.DialogContent>
      <M.DialogActions>
        <M.Button onClick={close}>Cancel</M.Button>
        <M.Button variant="contained" color="primary" disabled>
          Push
        </M.Button>
      </M.DialogActions>
    </>
  )
}

interface DialogErrorProps {
  error: any
  close: () => void
}

function DialogError({ error, close }: DialogErrorProps) {
  return (
    <PD.DialogError
      error={error}
      skeletonElement={<PD.FormSkeleton animate={false} />}
      title="Push package revision"
      onCancel={close}
    />
  )
}

interface DialogSuccessProps {
  bucket: string
  name: string
  hash: string
  close: () => void
}

function DialogSuccess({ bucket, name, hash, close }: DialogSuccessProps) {
  const classes = useDialogStyles()
  const { urls } = NamedRoutes.use()
  return (
    <>
      <M.DialogTitle>Push complete</M.DialogTitle>
      <M.DialogContent className={classes.content}>
        <M.Typography>
          Package revision{' '}
          <StyledLink to={urls.bucketPackageTree(bucket, name, hash)}>
            {name}@{R.take(10, hash)}
          </StyledLink>{' '}
          successfully created
        </M.Typography>
      </M.DialogContent>
      <M.DialogActions>
        <M.Button onClick={close}>Close</M.Button>
        <M.Button
          component={Link}
          to={urls.bucketPackageTree(bucket, name, hash)}
          variant="contained"
          color="primary"
        >
          Browse
        </M.Button>
      </M.DialogActions>
    </>
  )
}

interface DialogWrapperProps {
  exited: boolean
}

function DialogWrapper({
  exited,
  ...props
}: DialogWrapperProps & React.ComponentProps<typeof M.Dialog>) {
  const refProps = { exited, onExited: props.onExited }
  const ref = React.useRef<typeof refProps>()
  ref.current = refProps
  React.useEffect(
    () => () => {
      // call onExited on unmount if it has not been called yet
      if (!ref.current!.exited && ref.current!.onExited)
        (ref.current!.onExited as () => void)()
    },
    [],
  )
  return <M.Dialog {...props} />
}

const DialogState = tagged.create(
  'app/containers/Bucket/PackageUpdateDialog:DialogState' as const,
  {
    Closed: () => {},
    Loading: () => {},
    Error: (e: Error) => e,
    Form: (v: { manifest: Manifest; workflowsConfig: workflows.WorkflowsConfig }) => v,
    Success: (v: { name: string; hash: string }) => v,
  },
)

// eslint-disable-next-line @typescript-eslint/no-redeclare
type DialogState = tagged.InstanceOf<typeof DialogState>

interface UsePackageUpdateDialogProps {
  bucket: string
  name: string
  hash: string
  onExited: (result: { pushed: false | { name: string; hash: string } }) => boolean
}

export function usePackageUpdateDialog({
  bucket,
  name,
  hash,
  onExited,
}: UsePackageUpdateDialogProps) {
  const s3 = AWS.S3.use()

  const [isOpen, setOpen] = React.useState(false)
  const [wasOpened, setWasOpened] = React.useState(false)
  const [exited, setExited] = React.useState(!isOpen)
  const [success, setSuccess] = React.useState<{ name: string; hash: string } | false>(
    false,
  )
  const [submitting, setSubmitting] = React.useState(false)
  const [key, setKey] = React.useState(1)
  const [workflow, setWorkflow] = React.useState<workflows.Workflow>()

  const manifestData = Data.use(
    requests.loadManifest,
    { s3, bucket, name, hash, key },
    { noAutoFetch: !wasOpened },
  )
  const workflowsData = Data.use(requests.workflowsConfig, { s3, bucket })

  const open = React.useCallback(() => {
    setOpen(true)
    setWasOpened(true)
    setExited(false)
  }, [setOpen, setWasOpened, setExited])

  const close = React.useCallback(() => {
    if (submitting) return
    setOpen(false)
  }, [submitting, setOpen])

  const refreshManifest = React.useCallback(() => {
    setWasOpened(false)
    setKey(R.inc)
  }, [setWasOpened, setKey])

  const handleExited = React.useCallback(() => {
    setExited(true)
    setSuccess(false)
    if (onExited) {
      const shouldRefreshManifest = onExited({ pushed: success })
      if (shouldRefreshManifest) refreshManifest()
    }
  }, [setExited, setSuccess, success, onExited, refreshManifest])

  const state = React.useMemo<DialogState>(() => {
    if (exited) return DialogState.Closed()
    if (success) return DialogState.Success(success)
    return workflowsData.case({
      Ok: (workflowsConfig: workflows.WorkflowsConfig) =>
        manifestData.case({
          Ok: (manifest: Manifest) => DialogState.Form({ manifest, workflowsConfig }),
          Err: DialogState.Error,
          _: DialogState.Loading,
        }),
      Err: DialogState.Error,
      _: DialogState.Loading,
    })
  }, [exited, success, workflowsData, manifestData])

  const render = React.useCallback(
    () => (
      <DialogWrapper
        exited={exited}
        fullWidth
        maxWidth={success ? 'sm' : 'lg'}
        onClose={close}
        onExited={handleExited}
        open={isOpen}
        scroll="body"
      >
        {DialogState.match(
          {
            Closed: () => null,
            Loading: () => <DialogPlaceholder close={close} />,
            Error: (e) => <DialogError close={close} error={e} />,
            Form: ({ manifest, workflowsConfig }) => (
              <PD.SchemaFetcher
                manifest={manifest}
                workflowsConfig={workflowsConfig}
                workflow={workflow}
              >
                {AsyncResult.case({
                  Ok: (schemaProps: $TSFixMe) => (
                    <DialogForm
                      {...schemaProps}
                      {...{
                        bucket,
                        close,
                        setSubmitting,
                        setSuccess,
                        setWorkflow,
                        workflowsConfig,
                        manifest,
                        name,
                      }}
                    />
                  ),
                  _: R.identity,
                })}
              </PD.SchemaFetcher>
            ),
            Success: (props) => <DialogSuccess {...{ bucket, close, ...props }} />,
          },
          state,
        )}
      </DialogWrapper>
    ),
    [bucket, name, isOpen, exited, close, state, success, handleExited, workflow],
  )

  return React.useMemo(() => ({ open, close, render }), [open, close, render])
}

export const use = usePackageUpdateDialog<|MERGE_RESOLUTION|>--- conflicted
+++ resolved
@@ -8,11 +8,6 @@
 import { Link } from 'react-router-dom'
 import * as M from '@material-ui/core'
 
-<<<<<<< HEAD
-import * as APIConnector from 'utils/APIConnector'
-=======
-import Code from 'components/Code'
->>>>>>> b97f5744
 import AsyncResult from 'utils/AsyncResult'
 import * as AWS from 'utils/AWS'
 import * as Data from 'utils/Data'
