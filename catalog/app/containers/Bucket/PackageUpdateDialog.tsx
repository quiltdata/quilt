--- conflicted
+++ resolved
@@ -8,10 +8,6 @@
 import { Link } from 'react-router-dom'
 import * as M from '@material-ui/core'
 
-<<<<<<< HEAD
-import Code from 'components/Code'
-=======
->>>>>>> 58cba896
 import AsyncResult from 'utils/AsyncResult'
 import * as AWS from 'utils/AWS'
 import * as Data from 'utils/Data'
@@ -274,11 +270,7 @@
           contents,
           message: msg,
           meta,
-<<<<<<< HEAD
-          source: {
-=======
           target: {
->>>>>>> 58cba896
             name,
             bucket,
           },
