--- conflicted
+++ resolved
@@ -537,19 +537,12 @@
   )
 }
 
-<<<<<<< HEAD
-export default function PackageRevisionsWrapper({
-  match: { params: handle },
-  location,
-}: RRDom.RouteComponentProps<Model.Package.Handle>) {
-=======
 export default function PackageRevisionsWrapper() {
-  const { bucket, name } = RRDom.useParams<{ bucket: string; name: string }>()
+  const handle = RRDom.useParams<Model.Package.Handle>()
   const location = RRDom.useLocation()
-  invariant(!!bucket, '`bucket` must be defined')
-  invariant(!!name, '`name` must be defined')
-
->>>>>>> 343dfe8f
+  invariant(!!handle.bucket, '`bucket` must be defined')
+  invariant(!!handle.name, '`name` must be defined')
+
   const { p } = parseSearch(location.search, true)
   const page = p ? parseInt(p, 10) : undefined
   return (
