import * as R from 'ramda'
import { FORM_ERROR } from 'final-form'
import * as React from 'react'
import * as RF from 'react-final-form'
import * as M from '@material-ui/core'

import AsyncResult from 'utils/AsyncResult'
import * as APIConnector from 'utils/APIConnector'
import * as AWS from 'utils/AWS'
import * as Data from 'utils/Data'
import Delay from 'utils/Delay'
import * as NamedRoutes from 'utils/NamedRoutes'
import StyledLink from 'utils/StyledLink'
import tagged from 'utils/tagged'
import * as validators from 'utils/validators'

import * as PD from './PackageDialog'
import * as requests from './requests'

function requestPackageCopy(
  req,
  { commitMessage, hash, initialName, meta, name, sourceBucket, targetBucket, workflow },
) {
  return req({
    endpoint: '/packages/promote',
    method: 'POST',
    body: {
      message: commitMessage,
      meta: PD.getMetaValue(meta),
      name,
      parent: {
        top_hash: hash,
        registry: `s3://${sourceBucket}`,
        name: initialName,
      },
      registry: `s3://${targetBucket}`,
      workflow: PD.getWorkflowApiParam(workflow.slug),
    },
  })
}

const useFormSkeletonStyles = M.makeStyles((t) => ({
  meta: {
    marginTop: t.spacing(3),
  },
}))

function FormSkeleton({ animate }) {
  const classes = useFormSkeletonStyles()

  return (
    <>
      <PD.TextFieldSkeleton animate={animate} />
      <PD.TextFieldSkeleton animate={animate} />

      <PD.MetaInputSkeleton className={classes.meta} animate={animate} />
      <PD.WorkflowsInputSkeleton animate={animate} />
    </>
  )
}

function DialogTitle({ bucket }) {
  const { urls } = NamedRoutes.use()

  return (
    <M.DialogTitle>
      Push package to{' '}
      <StyledLink target="_blank" to={urls.bucketOverview(bucket)}>
        {bucket}
      </StyledLink>{' '}
      bucket
    </M.DialogTitle>
  )
}

<<<<<<< HEAD
const defaultNameWarning = ' ' // Reserve space for warning
=======
const useStyles = M.makeStyles((t) => ({
  meta: {
    marginTop: t.spacing(3),
  },
}))
>>>>>>> 3a06277c

function DialogForm({
  close,
  hash,
  manifest,
  name: initialName,
  onSubmitEnd,
  onSubmitStart,
  bucket,
  onSuccess,
  successor,
  workflowsConfig,
}) {
  const nameValidator = PD.useNameValidator()
<<<<<<< HEAD
  const nameExistence = PD.useNameExistence(successor.slug)
  const [nameWarning, setNameWarning] = React.useState('')
=======
  const classes = useStyles()
>>>>>>> 3a06277c

  const initialMeta = React.useMemo(
    () => ({
      mode: 'kv',
      text: JSON.stringify(manifest.meta || {}),
    }),
    [manifest.meta],
  )

  const req = APIConnector.use()

  // eslint-disable-next-line consistent-return
  const onSubmit = async ({ commitMessage, name, meta, workflow }) => {
    onSubmitStart()
    try {
      const res = await requestPackageCopy(req, {
        commitMessage,
        hash,
        initialName,
        meta,
        name,
        sourceBucket: bucket,
        targetBucket: successor.slug,
        workflow,
      })
      onSubmitEnd()
      onSuccess({ name, hash: res.top_hash })
    } catch (e) {
      onSubmitEnd()
      // eslint-disable-next-line no-console
      console.log('error creating manifest', e)
      return { [FORM_ERROR]: e.message || PD.ERROR_MESSAGES.MANIFEST }
    }
  }

  const onFormChange = React.useCallback(
    async ({ values }) => {
      const { name } = values
      const fullName = `${successor.slug}/${name}`

      const nameExists = await nameExistence.validate(name)
      if (nameExists) {
        setNameWarning(`Package "${fullName}" exists. Submitting will revise it`)
        return
      }

      if (name) {
        setNameWarning(`Package "${fullName}" will be created`)
        return
      }

      setNameWarning(defaultNameWarning)
    },
    [successor, nameExistence],
  )

  return (
    <RF.Form onSubmit={onSubmit}>
      {({
        handleSubmit,
        submitting,
        submitFailed,
        error,
        submitError,
        hasValidationErrors,
        form,
        values,
      }) => (
        <>
          <DialogTitle bucket={successor.slug} />
          <M.DialogContent style={{ paddingTop: 0 }}>
            <form onSubmit={handleSubmit}>
              <RF.FormSpy subscription={{ values: true }} onChange={onFormChange} />

              <RF.Field
                component={PD.PackageNameInput}
                name="name"
                validate={validators.composeAsync(
                  validators.required,
                  nameValidator.validate,
                )}
                validateFields={['name']}
                errors={{
                  required: 'Enter a package name',
                  invalid: 'Invalid package name',
                }}
                helperText={nameWarning}
                initialValue={initialName}
              />

              <RF.Field
                component={PD.CommitMessageInput}
                name="commitMessage"
                validate={validators.required}
                validateFields={['commitMessage']}
                errors={{
                  required: 'Enter a commit message',
                }}
              />

              <PD.SchemaFetcher
                schemaUrl={R.pathOr('', ['schema', 'url'], values.workflow)}
              >
                {AsyncResult.case({
                  Ok: ({ responseError, schema, validate }) => (
                    <RF.Field
                      className={classes.meta}
                      component={PD.MetaInput}
                      name="meta"
                      bucket={successor.slug}
                      schema={schema}
                      schemaError={responseError}
                      validate={validate}
                      validateFields={['meta']}
                      isEqual={R.equals}
                      initialValue={initialMeta}
                    />
                  ),
                  _: () => <PD.MetaInputSkeleton className={classes.meta} />,
                })}
              </PD.SchemaFetcher>

              <RF.Field
                component={PD.WorkflowInput}
                name="workflow"
                workflowsConfig={workflowsConfig}
                initialValue={PD.defaultWorkflowFromConfig(workflowsConfig)}
                validateFields={['meta', 'workflow']}
              />

              <input type="submit" style={{ display: 'none' }} />
            </form>
          </M.DialogContent>
          <M.DialogActions>
            {submitting && (
              <Delay ms={200} alwaysRender>
                {(ready) => (
                  <M.Fade in={ready}>
                    <M.Box flexGrow={1} display="flex" alignItems="center" pl={2}>
                      <M.CircularProgress size={24} variant="indeterminate" />
                      <M.Box pl={1} />
                      <M.Typography variant="body2" color="textSecondary">
                        {successor.copyData
                          ? 'Copying files and writing manifest'
                          : 'Writing manifest'}
                      </M.Typography>
                    </M.Box>
                  </M.Fade>
                )}
              </Delay>
            )}

            {!submitting && (!!error || !!submitError) && (
              <M.Box flexGrow={1} display="flex" alignItems="center" pl={2}>
                <M.Icon color="error">error_outline</M.Icon>
                <M.Box pl={1} />
                <M.Typography variant="body2" color="error">
                  {error || submitError}
                </M.Typography>
              </M.Box>
            )}

            <M.Button onClick={close} disabled={submitting}>
              Cancel
            </M.Button>
            <M.Button
              onClick={handleSubmit}
              variant="contained"
              color="primary"
              disabled={submitting || (submitFailed && hasValidationErrors)}
            >
              Push
            </M.Button>
          </M.DialogActions>
        </>
      )}
    </RF.Form>
  )
}

function DialogError({ bucket, error, onCancel }) {
  const { urls } = NamedRoutes.use()

  return (
    <PD.DialogError
      error={error}
      skeletonElement={<FormSkeleton animate={false} />}
      title={
        <>
          Push package to{' '}
          <StyledLink target="_blank" to={urls.bucketOverview(bucket)}>
            {bucket}
          </StyledLink>{' '}
          bucket
        </>
      }
      onCancel={onCancel}
    />
  )
}

function DialogLoading({ bucket, onCancel }) {
  const { urls } = NamedRoutes.use()

  return (
    <PD.DialogLoading
      skeletonElement={<FormSkeleton />}
      title={
        <>
          Push package to{' '}
          <StyledLink target="_blank" to={urls.bucketOverview(bucket)}>
            {bucket}
          </StyledLink>{' '}
          bucket
        </>
      }
      onCancel={onCancel}
    />
  )
}

const DialogState = tagged(['Loading', 'Error', 'Form', 'Success'])

export default function PackageCopyDialog({
  open,
  bucket,
  successor,
  name,
  hash,
  onExited,
  onClose,
}) {
  const s3 = AWS.S3.use()

  const [success, setSuccess] = React.useState(false)
  const [submitting, setSubmitting] = React.useState(false)

  const manifestData = Data.use(
    requests.loadManifest,
    {
      s3,
      bucket,
      name,
      hash,
    },
    { noAutoFetch: !successor || !open },
  )

  const workflowsData = Data.use(
    requests.workflowsList,
    { s3, bucket: successor ? successor.slug : '' },
    { noAutoFetch: !successor || !open },
  )

  const state = React.useMemo(() => {
    if (success) return DialogState.Success(success)
    return workflowsData.case({
      Ok: (workflowsConfig) =>
        manifestData.case({
          Ok: (manifest) => DialogState.Form({ manifest, workflowsConfig }),
          Err: DialogState.Error,
          _: DialogState.Loading,
        }),
      Err: DialogState.Error,
      _: DialogState.Loading,
    })
  }, [success, workflowsData, manifestData])

  const stateCase = React.useCallback((cases) => DialogState.case(cases, state), [state])

  const handleSuccess = React.useCallback(
    (successData) => {
      setSuccess(successData)
    },
    [setSuccess],
  )

  const handleExited = React.useCallback(() => {
    if (submitting) return

    onExited({
      pushed: success,
    })
    if (onClose) onClose()
    setSuccess(null)
  }, [submitting, success, setSuccess, onClose, onExited])

  const handleClose = React.useCallback(() => {
    if (submitting) return

    onExited({
      pushed: success,
    })
    if (onClose) onClose()
    setSuccess(null)
  }, [submitting, success, setSuccess, onClose, onExited])

  return (
    <M.Dialog
      open={open}
      onClose={handleClose}
      fullWidth
      scroll="body"
      onExited={handleExited}
    >
      {stateCase({
        Error: (e) =>
          successor && (
            <DialogError bucket={successor.slug} onCancel={handleClose} error={e} />
          ),
        Loading: () =>
          successor && <DialogLoading bucket={successor.slug} onCancel={handleClose} />,
        Form: (props) =>
          successor && (
            <DialogForm
              {...{
                bucket,
                hash,
                name,
                successor,
                close: handleClose,
                onSubmitStart: () => setSubmitting(true),
                onSubmitEnd: () => setSubmitting(false),
                onSuccess: handleSuccess,
                ...props,
              }}
            />
          ),
        Success: (props) =>
          successor && (
            <PD.DialogSuccess
              bucket={successor.slug}
              name={props.name}
              hash={props.hash}
              onClose={handleClose}
            />
          ),
      })}
    </M.Dialog>
  )
}<|MERGE_RESOLUTION|>--- conflicted
+++ resolved
@@ -73,15 +73,13 @@
   )
 }
 
-<<<<<<< HEAD
 const defaultNameWarning = ' ' // Reserve space for warning
-=======
+
 const useStyles = M.makeStyles((t) => ({
   meta: {
     marginTop: t.spacing(3),
   },
 }))
->>>>>>> 3a06277c
 
 function DialogForm({
   close,
@@ -96,12 +94,9 @@
   workflowsConfig,
 }) {
   const nameValidator = PD.useNameValidator()
-<<<<<<< HEAD
   const nameExistence = PD.useNameExistence(successor.slug)
   const [nameWarning, setNameWarning] = React.useState('')
-=======
   const classes = useStyles()
->>>>>>> 3a06277c
 
   const initialMeta = React.useMemo(
     () => ({
