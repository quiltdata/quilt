--- conflicted
+++ resolved
@@ -90,12 +90,9 @@
   hash,
   manifest,
   name: initialName,
-<<<<<<< HEAD
   onSubmitEnd,
   onSubmitStart,
-=======
   bucket,
->>>>>>> a2d430b6
   onSuccess,
   successor,
   workflowsConfig,
@@ -308,14 +305,9 @@
 const DialogState = tagged(['Loading', 'Error', 'Form', 'Success'])
 
 export default function PackageCopyDialog({
-<<<<<<< HEAD
   open,
-  sourceBucket,
-  targetBucket,
-=======
   bucket,
   successor,
->>>>>>> a2d430b6
   name,
   hash,
   onExited,
@@ -326,33 +318,22 @@
   const [success, setSuccess] = React.useState(false)
   const [submitting, setSubmitting] = React.useState(false)
 
-<<<<<<< HEAD
   const manifestData = Data.use(
     requests.loadManifest,
     {
       s3,
-      bucket: sourceBucket,
+      bucket,
       name,
       hash,
     },
-    { noAutoFetch: !targetBucket || !open },
+    { noAutoFetch: !successor || !open },
   )
 
   const workflowsData = Data.use(
     requests.workflowsList,
-    { s3, bucket: targetBucket },
-    { noAutoFetch: !targetBucket || !open },
-  )
-=======
-  const manifestData = Data.use(requests.loadManifest, {
-    s3,
-    bucket,
-    name,
-    hash,
-  })
-
-  const workflowsData = Data.use(requests.workflowsList, { s3, bucket: successor.slug })
->>>>>>> a2d430b6
+    { s3, bucket: successor ? successor.slug : '' },
+    { noAutoFetch: !successor || !open },
+  )
 
   const state = React.useMemo(() => {
     if (success) return DialogState.Success(success)
@@ -406,47 +387,42 @@
       onExited={handleExited}
     >
       {stateCase({
-        Error: (e) => (
-<<<<<<< HEAD
-          <DialogError bucket={targetBucket} onCancel={handleClose} error={e} />
-        ),
-        Loading: () => <DialogLoading bucket={targetBucket} onCancel={handleClose} />,
-        Form: (props) => (
-          <DialogForm
-            {...{
-              close: handleClose,
-              hash,
-              name,
-              sourceBucket,
-              targetBucket,
-              onSubmitStart: () => setSubmitting(true),
-              onSubmitEnd: () => setSubmitting(false),
-=======
-          <DialogError bucket={successor.slug} onCancel={onClose} error={e} />
-        ),
-        Loading: () => <DialogLoading bucket={successor.slug} onCancel={onClose} />,
-        Form: (props) => (
-          <DialogForm
-            {...{
-              bucket,
-              hash,
-              name,
-              successor,
-              close: onClose,
->>>>>>> a2d430b6
-              onSuccess: handleSuccess,
-              ...props,
-            }}
-          />
-        ),
-        Success: (props) => (
-          <PD.DialogSuccess
-            bucket={successor.slug}
-            name={props.name}
-            hash={props.hash}
-            onClose={handleClose}
-          />
-        ),
+        Error: (e) =>
+          successor && (
+            <DialogError bucket={successor.slug} onCancel={handleClose} error={e} />
+          ),
+        Loading: () =>
+          successor && (
+            <DialogLoading
+              bucket={successor ? successor.slug : ''}
+              onCancel={handleClose}
+            />
+          ),
+        Form: (props) =>
+          successor && (
+            <DialogForm
+              {...{
+                bucket,
+                hash,
+                name,
+                successor,
+                close: handleClose,
+                onSubmitStart: () => setSubmitting(true),
+                onSubmitEnd: () => setSubmitting(false),
+                onSuccess: handleSuccess,
+                ...props,
+              }}
+            />
+          ),
+        Success: (props) =>
+          successor && (
+            <PD.DialogSuccess
+              bucket={successor ? successor.slug : ''}
+              name={props.name}
+              hash={props.hash}
+              onClose={handleClose}
+            />
+          ),
       })}
     </M.Dialog>
   )
