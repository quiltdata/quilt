--- conflicted
+++ resolved
@@ -315,21 +315,11 @@
   },
 }))
 
-<<<<<<< HEAD
-export default function File({
-  match: {
-    params: { bucket, path: encodedPath },
-  },
-  location: l,
-}) {
-  const { version, mode } = parseSearch(l.search, true)
-=======
 export default function File() {
-  const location = useLocation()
+  const l = useLocation()
   const { bucket, path: encodedPath } = useParams()
 
-  const { version, mode } = parseSearch(location.search)
->>>>>>> 343dfe8f
+  const { version, mode } = parseSearch(l.search)
   const classes = useStyles()
   const { urls } = NamedRoutes.use()
   const history = useHistory()
