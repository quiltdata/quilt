--- conflicted
+++ resolved
@@ -201,17 +201,7 @@
   )
 }
 
-<<<<<<< HEAD
-function Meta({ location }) {
-  const s3 = AWS.S3.use()
-  const data = useData(requests.objectMeta, { s3, location })
-  return <FileView.ObjectMeta data={data.result} />
-}
-
 function Analytics({ location }) {
-=======
-function Analytics({ bucket, path }) {
->>>>>>> 5b4024f5
   const [cursor, setCursor] = React.useState(null)
   const s3 = AWS.S3.use()
   const today = React.useMemo(() => new Date(), [])
@@ -509,19 +499,14 @@
                     <>
                       {blocks.code && <FileCodeSamples location={location} />}
                       {!!cfg.analyticsBucket && !!blocks.analytics && (
-<<<<<<< HEAD
                         <Analytics location={location} />
-=======
-                        <Analytics {...{ bucket, path }} />
                       )}
                       {blocks.meta && (
                         <>
                           <FileView.ObjectMeta handle={handle} />
                           <FileView.ObjectTags handle={handle} />
                         </>
->>>>>>> 5b4024f5
                       )}
-                      {blocks.meta && <Meta location={location} />}
                     </>
                   ),
                   _: () => null,
