import * as R from 'ramda'
import * as React from 'react'
import { useDropzone } from 'react-dropzone'
import * as M from '@material-ui/core'
import * as Lab from '@material-ui/lab'

import JsonEditor from 'components/JsonEditor'
import { parseJSON, stringifyJSON } from 'components/JsonEditor/State'
import * as Notifications from 'containers/Notifications'
import { useData } from 'utils/Data'
import Delay from 'utils/Delay'
import AsyncResult from 'utils/AsyncResult'
import * as APIConnector from 'utils/APIConnector'
import * as AWS from 'utils/AWS'
import { makeSchemaValidator } from 'utils/json-schema'
import pipeThru from 'utils/pipeThru'
import { readableBytes } from 'utils/string'
import * as workflows from 'utils/workflows'

import * as requests from '../requests'
import MetaInputErrorHelper from './MetaInputErrorHelper'
import SelectWorkflow from './SelectWorkflow'

export const MAX_SIZE = 1000 * 1000 * 1000 // 1GB
export const ES_LAG = 3 * 1000
export const MAX_META_FILE_SIZE = 10 * 1000 * 1000 // 10MB

export const ERROR_MESSAGES = {
  UPLOAD: 'Error uploading files',
  MANIFEST: 'Error creating manifest',
}

export const getNormalizedPath = R.pipe(
  R.prop('path'),
  R.when(R.startsWith('/'), R.drop(1)),
)

export async function hashFile(file) {
  if (!window.crypto || !window.crypto.subtle || !window.crypto.subtle.digest) return
  try {
    const buf = await file.arrayBuffer()
    const hashBuf = await window.crypto.subtle.digest('SHA-256', buf)
    // eslint-disable-next-line consistent-return
    return Array.from(new Uint8Array(hashBuf))
      .map((b) => b.toString(16).padStart(2, '0'))
      .join('')
  } catch (e) {
    // return undefined on error
  }
}

function cacheDebounce(fn, wait, getKey = R.identity) {
  const cache = {}
  let timer
  let resolveList = []

  return (...args) => {
    const key = getKey(...args)
    if (key in cache) return cache[key]

    return new Promise((resolveNew) => {
      clearTimeout(timer)

      timer = setTimeout(() => {
        timer = null

        const result = Promise.resolve(fn(...args))
        cache[key] = result

        resolveList.forEach((resolve) => resolve(result))

        resolveList = []
      }, wait)

      resolveList.push(resolveNew)
    })
  }
}

const readFile = (file) =>
  new Promise((resolve, reject) => {
    const reader = new FileReader()
    reader.onabort = () => {
      reject(new Error('abort'))
    }
    reader.onerror = () => {
      reject(reader.error)
    }
    reader.onload = () => {
      resolve(reader.result)
    }
    reader.readAsText(file)
  })

const validateName = (req) =>
  cacheDebounce(async (name) => {
    if (name) {
      const res = await req({
        endpoint: '/package_name_valid',
        method: 'POST',
        body: { name },
      })
      if (!res.valid) return 'invalid'
    }
    return undefined
  }, 200)

export function useNameValidator() {
  const req = APIConnector.use()
  const [counter, setCounter] = React.useState(0)
  const [processing, setProcessing] = React.useState(false)
  const inc = React.useCallback(() => setCounter(R.inc), [setCounter])

  const validator = React.useMemo(() => validateName(req), [req])

  const validate = React.useCallback(
    async (name) => {
      setProcessing(true)
      const error = await validator(name)
      setProcessing(false)
      return error
    },
    // eslint-disable-next-line react-hooks/exhaustive-deps
    [counter, validator],
  )

  return React.useMemo(() => ({ validate, processing, inc }), [validate, processing, inc])
}

export function useNameExistence(bucket) {
  const [counter, setCounter] = React.useState(0)
  const inc = React.useCallback(() => setCounter(R.inc), [setCounter])

  const s3 = AWS.S3.use()

  // eslint-disable-next-line react-hooks/exhaustive-deps
  const validate = React.useCallback(
    cacheDebounce(async (name) => {
      if (name) {
        const packageExists = await requests.ensurePackageIsPresent({
          s3,
          bucket,
          name,
        })
        if (packageExists) return 'exists'
      }
      return undefined
    }, 200),
    [bucket, counter, s3],
  )

  return React.useMemo(() => ({ validate, inc }), [validate, inc])
}

function mkMetaValidator(schema) {
  // TODO: move schema validation to utils/validators
  //       but don't forget that validation depends on library.
  //       Maybe we should split validators to files at first
  const schemaValidator = makeSchemaValidator(schema)
  return function validateMeta(value) {
    const noError = undefined

    const jsonObjectErr = !R.is(Object, value.obj)
    if (jsonObjectErr) {
<<<<<<< HEAD
      return [new Error('Metadata must be a valid JSON object')]
=======
      return new Error('Metadata must be a valid JSON object')
>>>>>>> 817ce144
    }

    if (schema) {
      const obj = value ? value.obj : {}
      const errors = schemaValidator(obj)
      if (!errors.length) return noError
      return errors
    }

    return noError
  }
}

export const getMetaValue = (value) =>
  value
    ? pipeThru(value.obj || {})(
        R.toPairs,
        R.filter(([k]) => !!k.trim()),
        R.fromPairs,
        R.when(R.isEmpty, () => undefined),
      )
    : undefined

export function Field({ error, helperText, validating, warning, ...rest }) {
  const props = {
    InputLabelProps: { shrink: true },
    InputProps: {
      endAdornment: validating && <M.CircularProgress size={20} />,
    },
    error: !!error,
    helperText: error || helperText,
    ...rest,
  }
  return <M.TextField {...props} />
}

export function PackageNameInput({ errors, input, meta, validating, ...rest }) {
  const errorCode = (input.value || meta.submitFailed) && meta.error
  const error = errorCode ? errors[errorCode] || errorCode : ''
  const props = {
    disabled: meta.submitting || meta.submitSucceeded,
    error,
    fullWidth: true,
    label: 'Name',
    margin: 'normal',
    placeholder: 'e.g. user/package',
    // NOTE: react-form doesn't change `FormState.validating` on async validation when field loses focus
    validating,
    ...input,
    ...rest,
  }
  return <Field {...props} />
}

export function CommitMessageInput({ errors, input, meta, ...rest }) {
  const errorCode = meta.submitFailed && meta.error
  const error = errorCode ? errors[errorCode] || errorCode : ''
  const props = {
    disabled: meta.submitting || meta.submitSucceeded,
    error,
    fullWidth: true,
    label: 'Commit message',
    margin: 'normal',
    placeholder: 'Enter a commit message',
    validating: meta.submitFailed && meta.validating,
    ...input,
    ...rest,
  }
  return <Field {...props} />
}

const useWorkflowInputStyles = M.makeStyles((t) => ({
  root: {
    marginTop: t.spacing(3),
  },
}))

export function WorkflowInput({ input, meta, workflowsConfig, errors = {} }) {
  const classes = useWorkflowInputStyles()

  const disabled = meta.submitting || meta.submitSucceeded
  const errorKey = meta.submitFailed && meta.error

  return (
    <SelectWorkflow
      className={classes.root}
      items={workflowsConfig ? workflowsConfig.workflows : []}
      onChange={input.onChange}
      value={input.value}
      disabled={disabled}
      error={errorKey ? errors[errorKey] || errorKey : undefined}
    />
  )
}

export const defaultWorkflowFromConfig = (cfg) =>
  cfg ? cfg.workflows.find((item) => item.isDefault) : null

export const getWorkflowApiParam = R.cond([
  [R.equals(workflows.notAvaliable), R.always(undefined)],
  [R.equals(workflows.notSelected), R.always(null)],
  [R.T, R.identity],
])

const useMetaInputStyles = M.makeStyles((t) => ({
  header: {
    alignItems: 'center',
    display: 'flex',
    marginBottom: t.spacing(2),
    height: 24,
  },
  btn: {
    fontSize: 11,
    height: 24,
    paddingBottom: 0,
    paddingLeft: 7,
    paddingRight: 7,
    paddingTop: 0,
  },
  errors: {
    marginTop: t.spacing(1),
  },
  jsonInput: {
    fontFamily: t.typography.monospace.fontFamily,
    '&::placeholder': {
      fontFamily: t.typography.fontFamily,
    },
  },
  add: {
    marginTop: t.spacing(2),
  },
  row: {
    alignItems: 'center',
    display: 'flex',
    marginTop: t.spacing(1),
  },
  sep: {
    ...t.typography.body1,
    marginLeft: t.spacing(1),
    marginRight: t.spacing(1),
  },
  key: {
    flexBasis: 100,
    flexGrow: 1,
  },
  value: {
    flexBasis: 100,
    flexGrow: 2,
  },
  dropzone: {
    position: 'relative',
  },
  overlay: {
    background: 'rgba(255,255,255,0.6)',
    bottom: 0,
    left: 0,
    position: 'absolute',
    right: 0,
    top: 0,
    zIndex: 1,
  },
  overlayContents: {
    alignItems: 'center',
    display: 'flex',
    height: '100%',
    justifyContent: 'center',
    maxHeight: 120,
  },
  overlayText: {
    ...t.typography.body1,
    color: t.palette.text.secondary,
  },
  overlayProgress: {
    marginRight: t.spacing(1),
  },
}))

export const EMPTY_META_VALUE = { obj: {} }

// TODO: warn on duplicate keys
export function MetaInput({
  className,
  schemaError,
  input: { value, onChange },
  meta,
  schema,
}) {
  const classes = useMetaInputStyles()
  const error = schemaError || ((meta.modified || meta.submitFailed) && meta.error)
  const disabled = meta.submitting || meta.submitSucceeded
  const [mode, setMode] = React.useState('kv')

  const [textValue, setTextValue] = React.useState(() => stringifyJSON(value.obj))

  const changeText = React.useCallback(
    (text) => {
      if (disabled) return
      setTextValue(text)
      onChange({ ...value, obj: parseJSON(text) })
    },
    [disabled, onChange, value],
  )

  const handleModeChange = (e, m) => {
    if (!m) return
    setMode(m)
  }

  const handleTextChange = (e) => {
    changeText(e.target.value)
  }

  const onJsonEditor = React.useCallback(
    (json) => {
      setTextValue(stringifyJSON(json))
      onChange({ ...value, obj: json })
    },
    [value, onChange],
  )

  const { push: notify } = Notifications.use()
  const [locked, setLocked] = React.useState(false)

  const onDrop = React.useCallback(
    ([file]) => {
      if (file.size > MAX_META_FILE_SIZE) {
        notify(
          <>
            File too large ({readableBytes(file.size)}), must be under{' '}
            {readableBytes(MAX_META_FILE_SIZE)}.
          </>,
        )
        return
      }
      setLocked(true)
      readFile(file)
        .then((contents) => {
          try {
            const json = JSON.parse(contents)
            onJsonEditor(json)
          } catch (e) {
            notify('The file does not contain valid JSON')
            changeText(contents)
          }
        })
        .catch((e) => {
          if (e.message === 'abort') return
          // eslint-disable-next-line no-console
          console.log('Error reading file')
          // eslint-disable-next-line no-console
          console.error(e)
          notify("Couldn't read that file")
        })
        .finally(() => {
          setLocked(false)
        })
    },
    [setLocked, changeText, onJsonEditor, notify],
  )

  const { getRootProps, isDragActive } = useDropzone({ onDrop })

  return (
    <div className={className}>
      <div className={classes.header}>
        {/* eslint-disable-next-line no-nested-ternary */}
        <M.Typography color={disabled ? 'textSecondary' : error ? 'error' : undefined}>
          Metadata
        </M.Typography>

        <M.Box flexGrow={1} />
        <Lab.ToggleButtonGroup value={mode} exclusive onChange={handleModeChange}>
          <Lab.ToggleButton value="kv" className={classes.btn} disabled={disabled}>
            Key : Value
          </Lab.ToggleButton>
          <Lab.ToggleButton value="json" className={classes.btn} disabled={disabled}>
            JSON
          </Lab.ToggleButton>
        </Lab.ToggleButtonGroup>
      </div>

      <div {...getRootProps({ className: classes.dropzone })} tabIndex={undefined}>
        {mode === 'kv' ? (
          <JsonEditor
            disabled={disabled}
            value={value.obj}
            onChange={onJsonEditor}
            schema={schema}
          />
        ) : (
          <M.TextField
            variant="outlined"
            size="small"
            value={textValue}
            onChange={handleTextChange}
            error={!!error}
            fullWidth
            multiline
            placeholder="Enter JSON metadata if necessary"
            rowsMax={10}
            InputProps={{ classes: { input: classes.jsonInput } }}
            disabled={disabled}
          />
        )}

        <MetaInputErrorHelper className={classes.errors} error={error} />

        {(isDragActive || locked) && (
          <div className={classes.overlay}>
            {isDragActive ? (
              <div className={classes.overlayContents}>
                <div className={classes.overlayText}>
                  Drop file containing JSON metadata
                </div>
              </div>
            ) : (
              <Delay ms={500} alwaysRender>
                {(ready) => (
                  <M.Fade in={ready}>
                    <div className={classes.overlayContents}>
                      <M.CircularProgress size={20} className={classes.overlayProgress} />
                      <div className={classes.overlayText}>Reading file contents</div>
                    </div>
                  </M.Fade>
                )}
              </Delay>
            )}
          </div>
        )}
      </div>
    </div>
  )
}

export function SchemaFetcher({ children, schemaUrl }) {
  const s3 = AWS.S3.use()
  const data = useData(requests.metadataSchema, { s3, schemaUrl })
  const res = React.useMemo(
    () =>
      data.case({
        Ok: (schema) => AsyncResult.Ok({ schema, validate: mkMetaValidator(schema) }),
        Err: (responseError) =>
          AsyncResult.Ok({ responseError, validate: mkMetaValidator(null) }),
        _: R.identity,
      }),
    [data],
  )
  return children(res)
}<|MERGE_RESOLUTION|>--- conflicted
+++ resolved
@@ -162,11 +162,7 @@
 
     const jsonObjectErr = !R.is(Object, value.obj)
     if (jsonObjectErr) {
-<<<<<<< HEAD
-      return [new Error('Metadata must be a valid JSON object')]
-=======
       return new Error('Metadata must be a valid JSON object')
->>>>>>> 817ce144
     }
 
     if (schema) {
