import { FORM_ERROR } from 'final-form'
import * as R from 'ramda'
import * as React from 'react'
import { useDropzone } from 'react-dropzone'
import * as M from '@material-ui/core'
import * as Lab from '@material-ui/lab'

import JsonEditor from 'components/JsonEditor'
import { parseJSON, stringifyJSON } from 'components/JsonEditor/State'
import * as Notifications from 'containers/Notifications'
import { useData } from 'utils/Data'
import Delay from 'utils/Delay'
import AsyncResult from 'utils/AsyncResult'
import * as APIConnector from 'utils/APIConnector'
import * as AWS from 'utils/AWS'
import { makeSchemaDefaultsSetter, makeSchemaValidator } from 'utils/json-schema'
import pipeThru from 'utils/pipeThru'
import { readableBytes } from 'utils/string'
import * as workflows from 'utils/workflows'

import * as requests from '../requests'
import MetaInputErrorHelper from './MetaInputErrorHelper'
import SelectWorkflow from './SelectWorkflow'

export const MAX_SIZE = 1000 * 1000 * 1000 // 1GB
export const ES_LAG = 3 * 1000
export const MAX_META_FILE_SIZE = 10 * 1000 * 1000 // 10MB

export const ERROR_MESSAGES = {
  UPLOAD: 'Error uploading files',
  MANIFEST: 'Error creating manifest',
}

export const getNormalizedPath = R.pipe(
  R.prop('path'),
  R.when(R.startsWith('/'), R.drop(1)),
)

export async function hashFile(file) {
  if (!window.crypto || !window.crypto.subtle || !window.crypto.subtle.digest) return
  try {
    const buf = await file.arrayBuffer()
    const hashBuf = await window.crypto.subtle.digest('SHA-256', buf)
    // eslint-disable-next-line consistent-return
    return Array.from(new Uint8Array(hashBuf))
      .map((b) => b.toString(16).padStart(2, '0'))
      .join('')
  } catch (e) {
    // return undefined on error
  }
}

function cacheDebounce(fn, wait, getKey = R.identity) {
  const cache = {}
  let timer
  let resolveList = []

  return (...args) => {
    const key = getKey(...args)
    if (key in cache) return cache[key]

    return new Promise((resolveNew) => {
      clearTimeout(timer)

      timer = setTimeout(() => {
        timer = null

        const result = Promise.resolve(fn(...args))
        cache[key] = result

        resolveList.forEach((resolve) => resolve(result))

        resolveList = []
      }, wait)

      resolveList.push(resolveNew)
    })
  }
}

const readFile = (file) =>
  new Promise((resolve, reject) => {
    const reader = new FileReader()
    reader.onabort = () => {
      reject(new Error('abort'))
    }
    reader.onerror = () => {
      reject(reader.error)
    }
    reader.onload = () => {
      resolve(reader.result)
    }
    reader.readAsText(file)
  })

const validateName = (req) =>
  cacheDebounce(async (name) => {
    if (name) {
      const res = await req({
        endpoint: '/package_name_valid',
        method: 'POST',
        body: { name },
      })
      if (!res.valid) return 'invalid'
    }
    return undefined
  }, 200)

export function useNameValidator() {
  const req = APIConnector.use()
  const [counter, setCounter] = React.useState(0)
  const [processing, setProcessing] = React.useState(false)
  const inc = React.useCallback(() => setCounter(R.inc), [setCounter])

  const validator = React.useMemo(() => validateName(req), [req])

  const validate = React.useCallback(
    async (name) => {
      setProcessing(true)
      try {
        const error = await validator(name)
        setProcessing(false)
        return error
      } catch (e) {
        setProcessing(false)
        return e.message
      }
    },
    // eslint-disable-next-line react-hooks/exhaustive-deps
    [counter, validator],
  )

  return React.useMemo(() => ({ validate, processing, inc }), [validate, processing, inc])
}

export function useNameExistence(bucket) {
  const [counter, setCounter] = React.useState(0)
  const inc = React.useCallback(() => setCounter(R.inc), [setCounter])

  const s3 = AWS.S3.use()

  // eslint-disable-next-line react-hooks/exhaustive-deps
  const validate = React.useCallback(
    cacheDebounce(async (name) => {
      if (name) {
        const packageExists = await requests.ensurePackageIsPresent({
          s3,
          bucket,
          name,
        })
        if (packageExists) return 'exists'
      }
      return undefined
    }, 200),
    [bucket, counter, s3],
  )

  return React.useMemo(() => ({ validate, inc }), [validate, inc])
}

function mkMetaValidator(schema) {
  // TODO: move schema validation to utils/validators
  //       but don't forget that validation depends on library.
  //       Maybe we should split validators to files at first
  const schemaValidator = makeSchemaValidator(schema)
  return function validateMeta(value) {
    const noError = undefined

    const jsonObjectErr = !R.is(Object, value)
    if (jsonObjectErr) {
      return new Error('Metadata must be a valid JSON object')
    }

    if (schema) {
      const errors = schemaValidator(value || {})
      if (!errors.length) return noError
      return errors
    }

    return noError
  }
}

export const getMetaValue = (value, optSchema) =>
  value
    ? pipeThru(value || {})(
        makeSchemaDefaultsSetter(optSchema),
        R.toPairs,
        R.filter(([k]) => !!k.trim()),
        R.fromPairs,
        R.when(R.isEmpty, () => undefined),
      )
    : undefined

export function Field({ error, helperText, validating, warning, ...rest }) {
  const props = {
    InputLabelProps: { shrink: true },
    InputProps: {
      endAdornment: validating && <M.CircularProgress size={20} />,
    },
    error: !!error,
    helperText: error || helperText,
    ...rest,
  }
  return <M.TextField {...props} />
}

export function PackageNameInput({ errors, input, meta, validating, ...rest }) {
  const readyForValidation = (input.value && meta.modified) || meta.submitFailed
  const errorCode = readyForValidation && meta.error
  const error = errorCode ? errors[errorCode] || errorCode : ''
  const props = {
    disabled: meta.submitting || meta.submitSucceeded,
    error,
    fullWidth: true,
    label: 'Name',
    margin: 'normal',
    placeholder: 'e.g. user/package',
    // NOTE: react-form doesn't change `FormState.validating` on async validation when field loses focus
    validating,
    ...input,
    ...rest,
  }
  return <Field {...props} />
}

export function CommitMessageInput({ errors, input, meta, ...rest }) {
  const errorCode = meta.submitFailed && meta.error
  const error = errorCode ? errors[errorCode] || errorCode : ''
  const props = {
    disabled: meta.submitting || meta.submitSucceeded,
    error,
    fullWidth: true,
    label: 'Commit message',
    margin: 'normal',
    placeholder: 'Enter a commit message',
    validating: meta.submitFailed && meta.validating,
    ...input,
    ...rest,
  }
  return <Field {...props} />
}

const useWorkflowInputStyles = M.makeStyles((t) => ({
  root: {
    marginTop: t.spacing(3),
  },
}))

export function WorkflowInput({ input, meta, workflowsConfig, errors = {} }) {
  const classes = useWorkflowInputStyles()

  const disabled = meta.submitting || meta.submitSucceeded
  const errorKey = meta.submitFailed && meta.error

  return (
    <SelectWorkflow
      className={classes.root}
      items={workflowsConfig ? workflowsConfig.workflows : []}
      onChange={input.onChange}
      value={input.value}
      disabled={disabled}
      error={errorKey ? errors[errorKey] || errorKey : undefined}
    />
  )
}

export const defaultWorkflowFromConfig = (cfg) =>
  cfg ? cfg.workflows.find((item) => item.isDefault) : null

export const getWorkflowApiParam = R.cond([
  [R.equals(workflows.notAvaliable), R.always(undefined)],
  [R.equals(workflows.notSelected), R.always(null)],
  [R.T, R.identity],
])

const useMetaInputStyles = M.makeStyles((t) => ({
  header: {
    alignItems: 'center',
    display: 'flex',
    marginBottom: t.spacing(2),
    height: 24,
  },
  btn: {
    fontSize: 11,
    height: 24,
    paddingBottom: 0,
    paddingLeft: 7,
    paddingRight: 7,
    paddingTop: 0,
  },
  errors: {
    marginTop: t.spacing(1),
  },
  jsonInput: {
    fontFamily: t.typography.monospace.fontFamily,
    '&::placeholder': {
      fontFamily: t.typography.fontFamily,
    },
  },
  add: {
    marginTop: t.spacing(2),
  },
  row: {
    alignItems: 'center',
    display: 'flex',
    marginTop: t.spacing(1),
  },
  sep: {
    ...t.typography.body1,
    marginLeft: t.spacing(1),
    marginRight: t.spacing(1),
  },
  key: {
    flexBasis: 100,
    flexGrow: 1,
  },
  value: {
    flexBasis: 100,
    flexGrow: 2,
  },
  dropzone: {
    display: 'flex',
    flexDirection: 'column',
    overflowY: 'auto',
    position: 'relative',
  },
  editor: {
    overflowY: 'auto',
  },
  overlay: {
    background: 'rgba(255,255,255,0.6)',
    bottom: 0,
    left: 0,
    position: 'absolute',
    right: 0,
    top: 0,
    zIndex: 1,
  },
  overlayContents: {
    alignItems: 'center',
    display: 'flex',
    height: '100%',
    justifyContent: 'center',
    maxHeight: 120,
  },
  overlayText: {
    ...t.typography.body1,
    color: t.palette.text.secondary,
  },
  overlayProgress: {
    marginRight: t.spacing(1),
  },
}))

export const EMPTY_META_VALUE = {}

// TODO: warn on duplicate keys
export const MetaInput = React.forwardRef(function MetaInput(
  { className, schemaError, input: { value, onChange }, meta, schema },
  ref,
) {
  const classes = useMetaInputStyles()
  const error = schemaError || ((meta.modified || meta.submitFailed) && meta.error)
  const disabled = meta.submitting || meta.submitSucceeded
  const [mode, setMode] = React.useState('kv')

  const [textValue, setTextValue] = React.useState(() => stringifyJSON(value))

  const changeText = React.useCallback(
    (text) => {
      if (disabled) return
      setTextValue(text)
      onChange(parseJSON(text))
    },
    [disabled, onChange],
  )

  const handleModeChange = (e, m) => {
    if (!m) return
    setMode(m)
  }

  const handleTextChange = (e) => {
    changeText(e.target.value)
  }

  const onJsonEditor = React.useCallback(
    (json) => {
      setTextValue(stringifyJSON(json))
      onChange(json)
    },
    [onChange],
  )

  const { push: notify } = Notifications.use()
  const [locked, setLocked] = React.useState(false)

  // used to force json editor re-initialization
  const [jsonEditorKey, setJsonEditorKey] = React.useState(1)

  const onDrop = React.useCallback(
    ([file]) => {
      if (file.size > MAX_META_FILE_SIZE) {
        notify(
          <>
            File too large ({readableBytes(file.size)}), must be under{' '}
            {readableBytes(MAX_META_FILE_SIZE)}.
          </>,
        )
        return
      }
      setLocked(true)
      readFile(file)
        .then((contents) => {
          try {
            const json = JSON.parse(contents)
            onJsonEditor(json)
          } catch (e) {
            notify('The file does not contain valid JSON')
            changeText(contents)
          }
          setJsonEditorKey(R.inc)
        })
        .catch((e) => {
          if (e.message === 'abort') return
          // eslint-disable-next-line no-console
          console.log('Error reading file')
          // eslint-disable-next-line no-console
          console.error(e)
          notify("Couldn't read that file")
        })
        .finally(() => {
          setLocked(false)
        })
    },
    [setLocked, changeText, onJsonEditor, notify],
  )

  const { getRootProps, isDragActive } = useDropzone({ onDrop })

  return (
    <div className={className}>
      <div className={classes.header}>
        {/* eslint-disable-next-line no-nested-ternary */}
        <M.Typography color={disabled ? 'textSecondary' : error ? 'error' : undefined}>
          Metadata
        </M.Typography>

        <M.Box flexGrow={1} />
        <Lab.ToggleButtonGroup value={mode} exclusive onChange={handleModeChange}>
          <Lab.ToggleButton value="kv" className={classes.btn} disabled={disabled}>
            Key : Value
          </Lab.ToggleButton>
          <Lab.ToggleButton value="json" className={classes.btn} disabled={disabled}>
            JSON
          </Lab.ToggleButton>
        </Lab.ToggleButtonGroup>
      </div>

      <div {...getRootProps({ className: classes.dropzone })} tabIndex={undefined}>
        {mode === 'kv' ? (
          <JsonEditor
            className={classes.editor}
            disabled={disabled}
            value={value}
            onChange={onJsonEditor}
            schema={schema}
            key={jsonEditorKey}
            ref={ref}
          />
        ) : (
          <M.TextField
            variant="outlined"
            size="small"
            value={textValue}
            onChange={handleTextChange}
            error={!!error}
            fullWidth
            multiline
            placeholder="Enter JSON metadata if necessary"
            rowsMax={10}
            InputProps={{ classes: { input: classes.jsonInput } }}
            disabled={disabled}
          />
        )}

        <MetaInputErrorHelper className={classes.errors} error={error} />

        {(isDragActive || locked) && (
          <div className={classes.overlay}>
            {isDragActive ? (
              <div className={classes.overlayContents}>
                <div className={classes.overlayText}>
                  Drop file containing JSON metadata
                </div>
              </div>
            ) : (
              <Delay ms={500} alwaysRender>
                {(ready) => (
                  <M.Fade in={ready}>
                    <div className={classes.overlayContents}>
                      <M.CircularProgress size={20} className={classes.overlayProgress} />
                      <div className={classes.overlayText}>Reading file contents</div>
                    </div>
                  </M.Fade>
                )}
              </Delay>
            )}
          </div>
        )}
      </div>
    </div>
  )
})

export function SchemaFetcher({ manifest, workflow, workflowsConfig, children }) {
  const s3 = AWS.S3.use()

  const initialWorkflow = React.useMemo(() => {
    const slug = manifest && manifest.workflow && manifest.workflow.id
    // reuse workflow from previous revision if it's still present in the config
    if (slug) {
      const w = workflowsConfig.workflows.find(R.propEq('slug', slug))
      if (w) return w
    }
    return defaultWorkflowFromConfig(workflowsConfig)
  }, [manifest, workflowsConfig])

  const selectedWorkflow = workflow || initialWorkflow

  const schemaUrl = R.pathOr('', ['schema', 'url'], selectedWorkflow)
  const data = useData(requests.metadataSchema, { s3, schemaUrl })

  const defaultProps = React.useMemo(
    () => ({
      responseError: null,
      schema: null,
      schemaLoading: false,
      selectedWorkflow,
      validate: () => undefined,
    }),
    [selectedWorkflow],
  )

  const res = React.useMemo(
    () =>
      data.case({
        Ok: (schema) =>
          AsyncResult.Ok({ ...defaultProps, schema, validate: mkMetaValidator(schema) }),
        Err: (responseError) =>
          AsyncResult.Ok({
            ...defaultProps,
            responseError,
            validate: mkMetaValidator(null),
          }),
        _: () => AsyncResult.Ok({ ...defaultProps, schemaLoading: true }),
      }),
    [defaultProps, data],
  )
  return children(res)
}

export function useCryptoApiValidation() {
  return React.useCallback(() => {
    const isCryptoApiAvailable =
      window.crypto && window.crypto.subtle && window.crypto.subtle.digest
    return {
      [FORM_ERROR]: !isCryptoApiAvailable
        ? 'Quilt requires the Web Cryptography API. Please try another browser.'
        : undefined,
    }
  }, [])
}

<<<<<<< HEAD
export const useContentStyles = M.makeStyles({
  root: {
    height: ({ metaHeight }) =>
      R.clamp(
        420 /* minimal height */,
        window.innerHeight - 200 /* free space for headers */,
        400 /* space to fit other inputs */ + metaHeight,
      ),
    paddingTop: 0,
  },
})
=======
export function getUsernamePrefix(username) {
  if (!username) return ''
  const name = username.includes('@') ? username.split('@')[0] : username
  // see PACKAGE_NAME_FORMAT at quilt3/util.py
  const validParts = name.match(/\w+/g)
  return validParts ? `${validParts.join('')}/` : ''
}
>>>>>>> c6eae792
<|MERGE_RESOLUTION|>--- conflicted
+++ resolved
@@ -573,7 +573,6 @@
   }, [])
 }
 
-<<<<<<< HEAD
 export const useContentStyles = M.makeStyles({
   root: {
     height: ({ metaHeight }) =>
@@ -585,12 +584,11 @@
     paddingTop: 0,
   },
 })
-=======
+
 export function getUsernamePrefix(username) {
   if (!username) return ''
   const name = username.includes('@') ? username.split('@')[0] : username
   // see PACKAGE_NAME_FORMAT at quilt3/util.py
   const validParts = name.match(/\w+/g)
   return validParts ? `${validParts.join('')}/` : ''
-}
->>>>>>> c6eae792
+}