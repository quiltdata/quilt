--- conflicted
+++ resolved
@@ -225,27 +225,18 @@
           acc,
         )
       }, state),
-<<<<<<< HEAD
-  AddFromS3:
-    ({ files, basePrefix, prefix }) =>
-    (state) =>
-      files.reduce((acc, file) => {
-        const path = (prefix || '') + withoutPrefix(basePrefix, file.key)
-        return R.evolve(
+  AddFromS3: (filesMap) => (state) =>
+    Object.entries(filesMap).reduce(
+      (acc, [path, file]) =>
+        R.evolve(
           {
             added: () => addFile<AddedFile, AddedItems>(path, file, acc.added),
             deleted: R.dissoc(path),
           },
           acc,
-        )
-      }, state),
-=======
-  AddFromS3: (filesMap) =>
-    R.evolve({
-      added: R.mergeLeft(filesMap),
-      deleted: R.omit(Object.keys(filesMap)),
-    }),
->>>>>>> 4933ee38
+        ),
+      state,
+    ),
   Delete: (path) =>
     R.evolve({
       added: R.dissoc(path),
