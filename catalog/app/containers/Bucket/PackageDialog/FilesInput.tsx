--- conflicted
+++ resolved
@@ -1,8 +1,4 @@
-<<<<<<< HEAD
-import { basename, extname } from 'path'
-=======
 import { extname } from 'path'
->>>>>>> d673570d
 
 import cx from 'classnames'
 import pLimit from 'p-limit'
@@ -123,10 +119,6 @@
 type AddedFile = (LocalFile | Model.S3File) & {
   changed?: ChangedDict
   conflict?: string
-<<<<<<< HEAD
-  invalid?: boolean
-=======
->>>>>>> d673570d
 }
 
 type ExistingFile = Model.PackageEntry & {
@@ -136,12 +128,6 @@
 
 type AnyFile = ExistingFile | AddedFile
 
-<<<<<<< HEAD
-export interface FilesState {
-  added: Record<string, AddedFile>
-  deleted: Record<string, true>
-  existing: Record<string, ExistingFile>
-=======
 type AddedItems = Record<string, AddedFile>
 
 type ExistingItems = Record<string, ExistingFile>
@@ -150,7 +136,6 @@
   added: AddedItems
   deleted: Record<string, true>
   existing: ExistingItems
->>>>>>> d673570d
   // XXX: workaround used to re-trigger validation and dependent computations
   // required due to direct mutations of File objects
   counter?: number
@@ -176,13 +161,9 @@
   return fileCopy
 }
 
-<<<<<<< HEAD
-function setKeyValue<T, F extends AnyFile>(key: string, value: T, file: F): F {
-=======
 function setKeyValue<T>(key: string, value: T, file: AddedFile): AddedFile
 function setKeyValue<T>(key: string, value: T, file: ExistingFile): ExistingFile
 function setKeyValue<T>(key: string, value: T, file: AnyFile): AnyFile {
->>>>>>> d673570d
   if (file instanceof window.File) {
     const fileCopy = cloneDomFile(file)
     Object.defineProperty(fileCopy, key, {
@@ -212,34 +193,6 @@
   return R.assoc('changed', { meta: file.meta }, R.assoc('meta', meta, file))
 }
 
-<<<<<<< HEAD
-function mkAddFile<T extends AnyFile>(
-  path: string,
-  file: T,
-): (x: Record<string, T>) => Record<string, T> {
-  return (obj: Record<string, T>) =>
-    ({
-      ...obj,
-      [resolveName(path, obj)]: obj[path]
-        ? setKeyValue<string, T>('conflict', path, file)
-        : setKeyValue<string, T>('conflict', '', file),
-    } as Record<string, T>)
-}
-
-function mkRename<T extends AnyFile>(oldPath: string, newPath: string) {
-  return (filesDict: Record<string, T>) => {
-    const file = filesDict[oldPath]
-    if (!file) return filesDict
-    type AuxType = Record<string, T>
-    return R.pipe<AuxType, AuxType, AuxType>(
-      R.dissoc(oldPath),
-      mkAddFile<T>(
-        newPath,
-        setKeyValue<{ logicalKey: string }, T>('changed', { logicalKey: oldPath }, file),
-      ),
-    )(filesDict)
-  }
-=======
 function mkAddFile(p: string, f: AddedFile, a: AddedItems, e: ExistingItems): AddedItems
 function mkAddFile(
   p: string,
@@ -284,7 +237,6 @@
   )
   // @ts-expect-error
   return mkAddFile(newPath, changedFile, oldNameRemoved, itemsToCheck)
->>>>>>> d673570d
 }
 
 const handleFilesAction = FilesAction.match<
@@ -298,11 +250,7 @@
         const path = (prefix || '') + PD.getNormalizedPath(file)
         return R.evolve(
           {
-<<<<<<< HEAD
-            added: mkAddFile<AddedFile>(path, file),
-=======
             added: () => mkAddFile(path, file, acc.added, acc.existing),
->>>>>>> d673570d
             deleted: R.dissoc(path),
           },
           acc,
@@ -315,11 +263,7 @@
         const path = (prefix || '') + withoutPrefix(basePrefix, file.key)
         return R.evolve(
           {
-<<<<<<< HEAD
-            added: mkAddFile<AddedFile>(path, file),
-=======
             added: () => mkAddFile(path, file, acc.added, acc.existing),
->>>>>>> d673570d
             deleted: R.dissoc(path),
           },
           acc,
@@ -358,14 +302,6 @@
       existing: mkSetMeta<ExistingFile>(),
     })
   },
-<<<<<<< HEAD
-  Rename: ({ oldPath, newPath }) =>
-    R.evolve({
-      added: mkRename<AddedFile>(oldPath, newPath),
-      existing: mkRename<ExistingFile>(oldPath, newPath),
-      deleted: R.dissoc(newPath),
-    }),
-=======
   Rename:
     ({ oldPath, newPath }) =>
     (state) =>
@@ -377,7 +313,6 @@
         },
         state,
       ),
->>>>>>> d673570d
   Revert: (path) =>
     R.evolve({
       added: R.dissoc(path),
@@ -546,11 +481,7 @@
     }
     const type = S3FilePicker.isS3File(f) ? ('s3' as const) : ('local' as const)
     return acc.concat({
-<<<<<<< HEAD
-      state: f.invalid ? 'invalid' : 'added',
-=======
       state: 'added',
->>>>>>> d673570d
       type,
       path,
       size: f.size,
