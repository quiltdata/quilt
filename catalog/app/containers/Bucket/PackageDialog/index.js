--- conflicted
+++ resolved
@@ -6,11 +6,9 @@
 
 export { default as DialogSuccess } from './DialogSuccess'
 
-<<<<<<< HEAD
 export { default as FilesInput, FilesAction } from './FilesInput'
-=======
+
 export { default as SubmitSpinner } from './SubmitSpinner'
->>>>>>> df2ac04e
 
 export * from './Skeleton'
 
