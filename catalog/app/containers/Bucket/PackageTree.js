--- conflicted
+++ resolved
@@ -638,9 +638,7 @@
           ),
           _: () => null,
         })}
-<<<<<<< HEAD
       <TestData />
-=======
       {!!resolvedFrom && (
         <M.Box mb={2}>
           <Lab.Alert
@@ -670,7 +668,6 @@
           </Lab.Alert>
         </M.Box>
       )}
->>>>>>> c646e990
       <M.Typography variant="body1">
         <Link to={urls.bucketPackageDetail(bucket, name)} className={classes.name}>
           {name}
