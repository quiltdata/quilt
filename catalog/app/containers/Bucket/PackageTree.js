import cx from 'classnames'
import * as dateFns from 'date-fns'
import dedent from 'dedent'
import * as R from 'ramda'
import * as React from 'react'
import { Link as RRLink } from 'react-router-dom'
import * as M from '@material-ui/core'
import * as Lab from '@material-ui/lab'

import { Crumb, copyWithoutSpaces, render as renderCrumbs } from 'components/BreadCrumbs'
import * as Intercom from 'components/Intercom'
import * as Preview from 'components/Preview'
import AsyncResult from 'utils/AsyncResult'
import * as AWS from 'utils/AWS'
import * as BucketConfig from 'utils/BucketConfig'
import * as Config from 'utils/Config'
import Data, { useData } from 'utils/Data'
import * as LinkedData from 'utils/LinkedData'
import * as NamedRoutes from 'utils/NamedRoutes'
import * as PackageUri from 'utils/PackageUri'
import Link, { linkStyle } from 'utils/StyledLink'
import parseSearch from 'utils/parseSearch'
import * as s3paths from 'utils/s3paths'
import usePrevious from 'utils/usePrevious'

import Code from './Code'
import CopyButton from './CopyButton'
import * as FileView from './FileView'
import { ListingItem, ListingWithLocalFiltering } from './Listing'
import { usePackageUpdateDialog } from './PackageUpdateDialog'
import PackageCopyDialog from './PackageCopyDialog'
import Section from './Section'
import Summary from './Summary'
import * as errors from './errors'
import renderPreview from './renderPreview'
import * as requests from './requests'

function useRevisionsData({ bucket, name }) {
  const req = AWS.APIGateway.use()
  return useData(requests.getPackageRevisions, { req, bucket, name, perPage: 5 })
}

const useRevisionInfoStyles = M.makeStyles((t) => ({
  revision: {
    ...linkStyle,
    alignItems: 'center',
    display: 'inline-flex',
  },
  mono: {
    fontFamily: t.typography.monospace.fontFamily,
  },
  line: {
    whiteSpace: 'nowrap',
  },
  secondaryText: {
    display: 'block',
    height: 40,
    overflow: 'hidden',
    textOverflow: 'ellipsis',
  },
  list: {
    width: 420,
  },
}))

function RevisionInfo({ revisionData, revision, bucket, name, path }) {
  const { urls } = NamedRoutes.use()
  const classes = useRevisionInfoStyles()

  const [anchor, setAnchor] = React.useState()
  const [opened, setOpened] = React.useState(false)
  const open = React.useCallback(() => setOpened(true), [])
  const close = React.useCallback(() => setOpened(false), [])

  const revisionsData = useRevisionsData({ bucket, name })
  const data = revisionsData.case({
    Ok: (revisions) =>
      revisionData.case({
        Ok: ({ hash }) =>
          AsyncResult.Ok(revisions.map((r) => ({ ...r, selected: r.hash === hash }))),
        Err: () => AsyncResult.Ok(revisions),
        _: R.identity,
      }),
    _: R.identity,
  })

  return (
    <>
      {/* eslint-disable-next-line jsx-a11y/click-events-have-key-events, jsx-a11y/no-static-element-interactions */}
      <span
        className={classes.revision}
        onClick={open}
        ref={setAnchor}
        title={revision.length > 10 ? revision : undefined}
      >
        {R.take(10, revision)} <M.Icon>expand_more</M.Icon>
      </span>

      <M.Popover
        open={opened && !!anchor}
        anchorEl={anchor}
        onClose={close}
        anchorOrigin={{ vertical: 'bottom', horizontal: 'center' }}
        transformOrigin={{ vertical: 'top', horizontal: 'center' }}
      >
        <M.List className={classes.list}>
          {AsyncResult.case(
            {
              Ok: R.map((r) => (
                <M.ListItem
                  key={r.hash}
                  button
                  onClick={close}
                  selected={r.selected}
                  component={RRLink}
                  to={urls.bucketPackageTree(bucket, name, r.hash, path)}
                >
                  <M.ListItemText
                    primary={dateFns.format(r.modified, 'MMMM do yyyy - h:mma')}
                    secondary={
                      <span className={classes.secondaryText}>
                        <span className={classes.line}>
                          {r.message || <i>No message</i>}
                        </span>
                        <br />
                        <span className={cx(classes.line, classes.mono)}>{r.hash}</span>
                      </span>
                    }
                  />
                </M.ListItem>
              )),
              Err: () => (
                <M.ListItem>
                  <M.ListItemIcon>
                    <M.Icon>error</M.Icon>
                  </M.ListItemIcon>
                  <M.Typography variant="body1">Error fetching revisions</M.Typography>
                </M.ListItem>
              ),
              _: () => (
                <M.ListItem>
                  <M.ListItemIcon>
                    <M.CircularProgress size={24} />
                  </M.ListItemIcon>
                  <M.Typography variant="body1">Fetching revisions</M.Typography>
                </M.ListItem>
              ),
            },
            data,
          )}
          <M.Divider />
          <M.ListItem
            button
            onClick={close}
            component={RRLink}
            to={urls.bucketPackageRevisions(bucket, name)}
          >
            <M.Box textAlign="center" width="100%">
              Show all revisions
            </M.Box>
          </M.ListItem>
        </M.List>
      </M.Popover>
    </>
  )
}

function ExposeLinkedData({ bucketCfg, bucket, name, hash, modified }) {
  const sign = AWS.Signer.useS3Signer()
  const { apiGatewayEndpoint: endpoint } = Config.use()
  const data = useData(requests.getRevisionData, {
    sign,
    endpoint,
    bucket,
    hash,
    maxKeys: 0,
  })
  return data.case({
    _: () => null,
    Ok: ({ header }) => (
      <React.Suspense fallback={null}>
        <LinkedData.PackageData
          {...{ bucket: bucketCfg, name, hash, modified, header }}
        />
      </React.Suspense>
    ),
  })
}

function PkgCode({ bucket, name, hash, revision, path }) {
  const nameWithPath = JSON.stringify(s3paths.ensureNoSlash(`${name}/${path}`))
  const hashDisplay = revision === 'latest' ? '' : R.take(10, hash)
  const hashPy = hashDisplay && `, top_hash="${hashDisplay}"`
  const hashCli = hashDisplay && ` --top-hash ${hashDisplay}`
  const code = [
    {
      label: 'Python',
      hl: 'python',
      contents: dedent`
        import quilt3
        # browse
        p = quilt3.Package.browse("${name}"${hashPy}, registry="s3://${bucket}")
        # download (be mindful of large packages)
        quilt3.Package.install(${nameWithPath}${hashPy}, registry="s3://${bucket}", dest=".")
      `,
    },
    {
      label: 'CLI',
      hl: 'bash',
      contents: dedent`
        quilt3 install ${nameWithPath}${hashCli} --registry s3://${bucket} --dest .
      `,
    },
    {
      label: 'URI',
      contents: PackageUri.stringify({ bucket, name, hash, path }),
    },
  ]
  return <Code>{code}</Code>
}

const useTopBarStyles = M.makeStyles((t) => ({
  topBar: {
    alignItems: 'flex-end',
    display: 'flex',
    marginBottom: t.spacing(2),
    marginTop: t.spacing(0.5),
  },
  crumbs: {
    ...t.typography.body1,
    maxWidth: 'calc(100% - 160px)',
    overflowWrap: 'break-word',
    [t.breakpoints.down('xs')]: {
      maxWidth: 'calc(100% - 40px)',
    },
  },
  spacer: {
    flexGrow: 1,
  },
}))

function TopBar({ crumbs, children }) {
  const classes = useTopBarStyles()
  return (
    <div className={classes.topBar}>
      <div className={classes.crumbs} onCopy={copyWithoutSpaces}>
        {renderCrumbs(crumbs)}
      </div>
      <div className={classes.spacer} />
      {children}
    </div>
  )
}

function DirDisplay({
  bucket,
  name,
  hash,
  revision,
  path,
  crumbs,
  onRevisionPush,
  onCrossBucketPush,
}) {
  const s3 = AWS.S3.use()
  const { apiGatewayEndpoint: endpoint, noDownload } = Config.use()
  const credentials = AWS.Credentials.use()
  const { urls } = NamedRoutes.use()
  const intercom = Intercom.use()

  const showIntercom = React.useMemo(
    () => (intercom.dummy ? null : () => intercom('show')),
    [intercom],
  )

  const data = useData(requests.packageSelect, {
    s3,
    credentials,
    endpoint,
    bucket,
    name,
    hash,
    prefix: path,
  })

  const mkUrl = React.useCallback(
    (handle) => urls.bucketPackageTree(bucket, name, revision, handle.logicalKey),
    [urls, bucket, name, revision],
  )

  const updateDialog = usePackageUpdateDialog({
    bucket,
    name,
    hash,
    onExited: onRevisionPush,
  })

  const [successor, setSuccessor] = React.useState(null)

  const onPackageCopyDialogExited = React.useCallback(
    (res) => {
      if (res && res.pushed) onCrossBucketPush(res)
      setBucketCopyTarget(null)
    },
    [setBucketCopyTarget, onCrossBucketPush],
  )

  usePrevious({ bucket, name, revision }, (prev) => {
    // close the dialog when navigating away
    if (!R.equals({ bucket, name, revision }, prev)) updateDialog.close()
  })

  return data.case({
    Ok: ({ objects, prefixes, meta }) => {
      const up =
        path === ''
          ? []
          : [
              ListingItem.Dir({
                name: '..',
                to: urls.bucketPackageTree(bucket, name, revision, s3paths.up(path)),
              }),
            ]
      const dirs = prefixes.map((p) =>
        ListingItem.Dir({
          name: s3paths.ensureNoSlash(p),
          to: urls.bucketPackageTree(bucket, name, revision, path + p),
        }),
      )
      const files = objects.map((o) =>
        ListingItem.File({
          name: o.name,
          to: urls.bucketPackageTree(bucket, name, revision, path + o.name),
          size: o.size,
        }),
      )
      const items = [...up, ...dirs, ...files]
      const summaryHandles = objects.map((o) => ({
        ...s3paths.parseS3Url(o.physicalKey),
        logicalKey: path + o.name,
      }))
      return (
        <>
<<<<<<< HEAD
          <PackageCopyDialog
            open={!!bucketCopyTarget}
            name={name}
            targetBucket={bucketCopyTarget}
            sourceBucket={bucket}
            hash={hash}
            onExited={onPackageCopyDialogExited}
          />
=======
          {successor && (
            <PackageCopyDialog
              name={name}
              successor={successor}
              bucket={bucket}
              hash={hash}
              onExited={onRevisionPush}
              onClose={() => setSuccessor(null)}
            />
          )}
>>>>>>> a2d430b6

          {updateDialog.render()}

          <TopBar crumbs={crumbs}>
            <M.Button
              variant="contained"
              color="primary"
              size="small"
              style={{ marginTop: -3, marginBottom: -3, flexShrink: 0 }}
              onClick={updateDialog.open}
            >
              Revise package
            </M.Button>
            <M.Box ml={1} />
            <CopyButton bucket={bucket} onChange={setSuccessor} />
            {!noDownload && (
              <>
                <M.Box ml={1} />
                <FileView.ZipDownloadForm
                  label="Download package"
                  suffix={`package/${bucket}/${name}/${hash}`}
                />
              </>
            )}
          </TopBar>
          <PkgCode {...{ bucket, name, hash, revision, path }} />
          <FileView.Meta data={AsyncResult.Ok(meta)} />
          <M.Box mt={2}>
            <ListingWithLocalFiltering items={items} />
            <Summary files={summaryHandles} mkUrl={mkUrl} />
          </M.Box>
        </>
      )
    },
    Err: (e) => {
      let heading = 'Error loading directory'
      let body = "Seems like there's no such directory in this package"
      if (e.status === 500 && /Could not reserve memory block/.test(e.message)) {
        heading = 'Oops, this is a large package'
        body = (
          <>
            The Lambda process ran out of memory
            {!!showIntercom && (
              <>
                , but don&apos;t worry,{' '}
                {/* eslint-disable-next-line jsx-a11y/anchor-is-valid */}
                <Link component="span" role="button" onClick={showIntercom}>
                  we can fix it
                </Link>
              </>
            )}
            .
          </>
        )
      }
      return (
        <>
          <TopBar crumbs={crumbs} />
          <M.Box mt={4}>
            <M.Typography variant="h4" align="center" gutterBottom>
              {heading}
            </M.Typography>
            <M.Typography variant="body1" align="center">
              {body}
            </M.Typography>
          </M.Box>
        </>
      )
    },
    _: () => (
      // TODO: skeleton placeholder
      <>
        <TopBar crumbs={crumbs} />
        <M.Box mt={2}>
          <M.CircularProgress />
        </M.Box>
      </>
    ),
  })
}

function FileDisplay({ bucket, name, hash, revision, path, crumbs }) {
  const s3 = AWS.S3.use()
  const credentials = AWS.Credentials.use()
  const { apiGatewayEndpoint: endpoint, noDownload } = Config.use()

  const data = useData(requests.packageFileDetail, {
    s3,
    credentials,
    endpoint,
    bucket,
    name,
    hash,
    path,
  })

  const renderProgress = () => (
    // TODO: skeleton placeholder
    <>
      <TopBar crumbs={crumbs} />
      <M.Box mt={2}>
        <M.CircularProgress />
      </M.Box>
    </>
  )

  const renderError = (headline, detail) => (
    <>
      <TopBar crumbs={crumbs} />
      <M.Box mt={4}>
        <M.Typography variant="h4" align="center" gutterBottom>
          {headline}
        </M.Typography>
        {!!detail && (
          <M.Typography variant="body1" align="center">
            {detail}
          </M.Typography>
        )}
      </M.Box>
    </>
  )

  const withPreview = ({ archived, deleted, handle }, callback) => {
    if (deleted) {
      return callback(AsyncResult.Err(Preview.PreviewError.Deleted({ handle })))
    }
    if (archived) {
      return callback(AsyncResult.Err(Preview.PreviewError.Archived({ handle })))
    }
    return Preview.load(handle, callback)
  }

  return data.case({
    Ok: ({ meta, ...handle }) => (
      <Data fetch={requests.getObjectExistence} params={{ s3, ...handle }}>
        {AsyncResult.case({
          _: renderProgress,
          Err: (e) => {
            if (e.code === 'Forbidden') {
              return renderError('Access Denied', "You don't have access to this object")
            }
            // eslint-disable-next-line no-console
            console.error(e)
            return renderError('Error loading file', 'Something went wrong')
          },
          Ok: requests.ObjectExistence.case({
            Exists: ({ archived, deleted }) => (
              <>
                <TopBar crumbs={crumbs}>
                  {!noDownload && !deleted && !archived && (
                    <FileView.DownloadButton handle={handle} />
                  )}
                </TopBar>
                <PkgCode {...{ bucket, name, hash, revision, path }} />
                <FileView.Meta data={AsyncResult.Ok(meta)} />
                <Section icon="remove_red_eye" heading="Preview" expandable={false}>
                  {withPreview({ archived, deleted, handle }, renderPreview)}
                </Section>
              </>
            ),
            _: () => renderError('No Such Object'),
          }),
        })}
      </Data>
    ),
    Err: (e) => {
      // eslint-disable-next-line no-console
      console.error(e)
      return renderError(
        'Error loading file',
        "Seems like there's no such file in this package",
      )
    },
    _: renderProgress,
  })
}

const useStyles = M.makeStyles(() => ({
  name: {
    wordBreak: 'break-all',
  },
  alertMsg: {
    overflow: 'hidden',
    textOverflow: 'ellipsis',
    whiteSpace: 'nowrap',
  },
}))

export default function PackageTree({
  match: {
    params: { bucket, name, revision = 'latest', path: encodedPath = '' },
  },
  location,
}) {
  const classes = useStyles()
  const s3 = AWS.S3.use()
  const { urls } = NamedRoutes.use()
  const bucketCfg = BucketConfig.useCurrentBucketConfig()

  const path = s3paths.decode(encodedPath)
  const isDir = s3paths.isDir(path)

  const { resolvedFrom } = parseSearch(location.search)

  const crumbs = React.useMemo(() => {
    const segments = [{ label: 'ROOT', path: '' }, ...s3paths.getBreadCrumbs(path)]
    return R.intersperse(
      Crumb.Sep(<>&nbsp;/ </>),
      segments.map(({ label, path: segPath }) =>
        Crumb.Segment({
          label,
          to:
            path === segPath
              ? undefined
              : urls.bucketPackageTree(bucket, name, revision, segPath),
        }),
      ),
    ).concat(path.endsWith('/') ? Crumb.Sep(<>&nbsp;/</>) : [])
  }, [bucket, name, revision, path, urls])

  const [revisionKey, setRevisionKey] = React.useState(1)
  const [revisionListKey, setRevisionListKey] = React.useState(1)

  const onRevisionPush = React.useCallback(
    (res) => {
      const pushedSamePackage = R.pathEq(['pushed', 'name'], name, res)
      if (pushedSamePackage) {
        // refresh revision list if a new revision of the current package has been pushed
        setRevisionListKey(R.inc)
        if (revision === 'latest') {
          // when browsing 'latest' revision, also refresh the package view
          setRevisionKey(R.inc)
        }
      }
    },
    [name, revision, setRevisionKey, setRevisionListKey],
  )

  const onCrossBucketPush = React.useCallback(() => {
    setRevisionKey(R.inc)
  }, [setRevisionKey])

  const revisionData = useData(requests.resolvePackageRevision, {
    s3,
    bucket,
    name,
    revision,
    revisionKey,
  })

  return (
    <FileView.Root>
      {!!bucketCfg &&
        revisionData.case({
          Ok: ({ hash, modified }) => (
            <ExposeLinkedData {...{ bucketCfg, bucket, name, hash, modified }} />
          ),
          _: () => null,
        })}
      {!!resolvedFrom && (
        <M.Box mb={2}>
          <Lab.Alert
            severity="info"
            icon={false}
            classes={{ message: classes.alertMsg }}
            action={
              <M.IconButton
                size="small"
                color="inherit"
                component={RRLink}
                to={urls.bucketPackageTree(bucket, name, revision, path)}
              >
                <M.Icon fontSize="small">close</M.Icon>
              </M.IconButton>
            }
          >
            Resolved from{' '}
            <M.Box
              fontFamily="monospace.fontFamily"
              fontWeight="fontWeightBold"
              component="span"
              title={resolvedFrom}
            >
              {resolvedFrom}
            </M.Box>
          </Lab.Alert>
        </M.Box>
      )}
      <M.Typography variant="body1">
        <Link to={urls.bucketPackageDetail(bucket, name)} className={classes.name}>
          {name}
        </Link>
        {' @ '}
        <RevisionInfo
          {...{ revisionData, revision, bucket, name, path }}
          key={`revinfo:${revisionListKey}`}
        />
      </M.Typography>

      {revisionData.case({
        Ok: ({ hash }) =>
          isDir ? (
            <DirDisplay
              {...{
                bucket,
                name,
                hash,
                path,
                revision,
                crumbs,
                onRevisionPush,
                onCrossBucketPush,
                key: hash,
              }}
            />
          ) : (
            <FileDisplay {...{ bucket, name, hash, revision, path, crumbs }} />
          ),
        Err: (e) => {
          if (!(e instanceof errors.BadRevision)) throw e
          return (
            <>
              <TopBar crumbs={crumbs} />
              <M.Box mt={4}>
                <M.Typography variant="h4" align="center" gutterBottom>
                  Error resolving revision
                </M.Typography>
                <M.Typography variant="body1" align="center">
                  Revision{' '}
                  <M.Box
                    component="span"
                    fontWeight="fontWeightMedium"
                  >{`"${e.revision}"`}</M.Box>{' '}
                  could not be resolved.
                </M.Typography>
              </M.Box>
            </>
          )
        },
        _: () => (
          // TODO: skeleton placeholder
          <>
            <TopBar crumbs={crumbs} />
            <M.Box mt={2}>
              <M.CircularProgress />
            </M.Box>
          </>
        ),
      })}
    </FileView.Root>
  )
}<|MERGE_RESOLUTION|>--- conflicted
+++ resolved
@@ -300,9 +300,9 @@
   const onPackageCopyDialogExited = React.useCallback(
     (res) => {
       if (res && res.pushed) onCrossBucketPush(res)
-      setBucketCopyTarget(null)
-    },
-    [setBucketCopyTarget, onCrossBucketPush],
+      setSuccessor(null)
+    },
+    [setSuccessor, onCrossBucketPush],
   )
 
   usePrevious({ bucket, name, revision }, (prev) => {
@@ -341,27 +341,14 @@
       }))
       return (
         <>
-<<<<<<< HEAD
           <PackageCopyDialog
-            open={!!bucketCopyTarget}
+            bucket={bucket}
+            hash={hash}
             name={name}
-            targetBucket={bucketCopyTarget}
-            sourceBucket={bucket}
-            hash={hash}
+            open={!!successor}
+            successor={successor}
             onExited={onPackageCopyDialogExited}
           />
-=======
-          {successor && (
-            <PackageCopyDialog
-              name={name}
-              successor={successor}
-              bucket={bucket}
-              hash={hash}
-              onExited={onRevisionPush}
-              onClose={() => setSuccessor(null)}
-            />
-          )}
->>>>>>> a2d430b6
 
           {updateDialog.render()}
 
