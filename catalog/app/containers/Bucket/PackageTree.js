--- conflicted
+++ resolved
@@ -15,14 +15,11 @@
 import * as Config from 'utils/Config'
 import Data, { useData } from 'utils/Data'
 import * as LinkedData from 'utils/LinkedData'
+import logger from 'utils/logger'
 import * as NamedRoutes from 'utils/NamedRoutes'
 import Link, { linkStyle } from 'utils/StyledLink'
 import * as s3paths from 'utils/s3paths'
-<<<<<<< HEAD
-import logger from 'utils/logger'
-=======
 import usePrevious from 'utils/usePrevious'
->>>>>>> 4b5c6db1
 
 import Code from './Code'
 import * as FileView from './FileView'
@@ -462,12 +459,7 @@
             if (e.code === 'Forbidden') {
               return renderError('Access Denied', "You don't have access to this object")
             }
-<<<<<<< HEAD
             logger.error(e)
-=======
-            // eslint-disable-next-line no-console
-            console.error(e)
->>>>>>> 4b5c6db1
             return renderError('Error loading file', 'Something went wrong')
           },
           Ok: requests.ObjectExistence.case({
@@ -491,12 +483,7 @@
       </Data>
     ),
     Err: (e) => {
-<<<<<<< HEAD
       logger.error(e)
-=======
-      // eslint-disable-next-line no-console
-      console.error(e)
->>>>>>> 4b5c6db1
       return renderError(
         'Error loading file',
         "Seems like there's no such file in this package",
