--- conflicted
+++ resolved
@@ -189,17 +189,10 @@
     onClose,
   })
 
-<<<<<<< HEAD
-  const { open, close, isOpen } = createDialog
-
-  const shouldClose = React.useMemo(() => !match && isOpen, [match, isOpen])
-  const shouldOpen = React.useMemo(() => match && !isOpen, [match, isOpen])
-=======
   const { open, close } = createDialog
 
   const shouldClose = !match
   const shouldOpen = !!match
->>>>>>> 66924d3e
 
   React.useEffect(() => {
     if (shouldClose) {
