import invariant from 'invariant'
import * as R from 'ramda'
import * as React from 'react'
import * as RRDom from 'react-router-dom'
import * as urql from 'urql'
import * as M from '@material-ui/core'
import * as Lab from '@material-ui/lab'

import * as Assistant from 'components/Assistant'
import * as BreadCrumbs from 'components/BreadCrumbs'
import * as Buttons from 'components/Buttons'
import * as FileEditor from 'components/FileEditor'
import Message from 'components/Message'
import Placeholder from 'components/Placeholder'
import * as Preview from 'components/Preview'
import * as Notifications from 'containers/Notifications'
import cfg from 'constants/config'
import type * as Routes from 'constants/routes'
import * as Model from 'model'
import AsyncResult from 'utils/AsyncResult'
import * as AWS from 'utils/AWS'
import * as BucketPreferences from 'utils/BucketPreferences'
import Data from 'utils/Data'
import * as GQL from 'utils/GraphQL'
import * as LogicalKeyResolver from 'utils/LogicalKeyResolver'
import Log from 'utils/Logging'
import MetaTitle from 'utils/MetaTitle'
import * as NamedRoutes from 'utils/NamedRoutes'
import * as XML from 'utils/XML'
import assertNever from 'utils/assertNever'
import type { PackageHandle } from 'utils/packageHandle'
import parseSearch from 'utils/parseSearch'
import * as s3paths from 'utils/s3paths'
import usePrevious from 'utils/usePrevious'
import * as workflows from 'utils/workflows'

import * as Download from '../Download'
import { FileProperties } from '../FileProperties'
import * as FileView from '../FileView'
import * as Listing from '../Listing'
import * as PD from '../PackageDialog'
import Section from '../Section'
import * as Selection from '../Selection'
import * as Successors from '../Successors'
import Summary from '../Summary'
import AssistButton from '../Toolbar/Assist'
import WithPackagesSupport from '../WithPackagesSupport'
import * as errors from '../errors'
import renderPreview from '../renderPreview'
import * as requests from '../requests'
import { FileType, useViewModes, viewModeToSelectOption } from '../viewModes'

import * as AssistantContext from './AssistantContext'
import PackageLink from './PackageLink'
import RevisionDeleteDialog from './RevisionDeleteDialog'
import RevisionInfo from './RevisionInfo'
import RevisionMenu from './RevisionMenu'

import REVISION_QUERY from './gql/Revision.generated'
import REVISION_LIST_QUERY from './gql/RevisionList.generated'
import DIR_QUERY from './gql/Dir.generated'
import FILE_QUERY from './gql/File.generated'
import DELETE_REVISION from './gql/DeleteRevision.generated'

interface RouteArgs {
  bucket: string
  name: string
  hashOrTag: string
  hash?: string
}

interface PackageRoutes {
  bucketPackageTree: [string, string, string | undefined, string | undefined]
}

const samePackageRoot = (
  urls: NamedRoutes.Urls<PackageRoutes>,
  pathname: string,
  { bucket, name, hashOrTag }: RouteArgs,
) =>
  RRDom.matchPath(pathname, {
    path: urls.bucketPackageTree(bucket, name, hashOrTag, undefined),
    exact: true,
    strict: true,
  })

const samePackageAnyPath = (
  urls: NamedRoutes.Urls<PackageRoutes>,
  pathname: string,
  { bucket, name, hashOrTag }: RouteArgs,
) =>
  RRDom.matchPath(pathname, {
    path: urls.bucketPackageTree(bucket, name, hashOrTag, undefined),
    strict: true,
  })

const sameRevisionAnyPath = (
  urls: NamedRoutes.Urls<PackageRoutes>,
  pathname: string,
  { bucket, name, hash }: RouteArgs,
) =>
  RRDom.matchPath(pathname, {
    path: urls.bucketPackageTree(bucket, name, hash, undefined),
    strict: true,
  })

const isStillBrowsingPackage = (
  urls: NamedRoutes.Urls<PackageRoutes>,
  pathname: string,
  routeArgs: RouteArgs,
) => {
  if (routeArgs.hashOrTag === 'latest') {
    return !!(
      samePackageRoot(urls, pathname, routeArgs) ||
      (samePackageAnyPath(urls, pathname, routeArgs) && s3paths.isDir(pathname))
    )
  } else {
    return !!(sameRevisionAnyPath(urls, pathname, routeArgs) && s3paths.isDir(pathname))
  }
}

const useTopBarStyles = M.makeStyles((t) => ({
  topBar: {
    alignItems: 'flex-end',
    display: 'flex',
    marginBottom: t.spacing(2),
    marginTop: t.spacing(0.5),
  },
  crumbs: {
    ...t.typography.body1,
    maxWidth: 'calc(100% - 160px)',
    overflowWrap: 'break-word',
    [t.breakpoints.down('xs')]: {
      maxWidth: 'calc(100% - 40px)',
    },
  },
  content: {
    alignItems: 'center',
    display: 'flex',
    flexShrink: 0,
    marginBottom: -3,
    marginLeft: 'auto',
    marginTop: -3,
  },
}))

interface TopBarProps {
  crumbs: BreadCrumbs.Crumb[]
}

function TopBar({ crumbs, children }: React.PropsWithChildren<TopBarProps>) {
  const classes = useTopBarStyles()
  return (
    <div className={classes.topBar}>
      <div className={classes.crumbs} onCopy={BreadCrumbs.copyWithoutSpaces}>
        {BreadCrumbs.render(crumbs)}
      </div>
      <div className={classes.content}>{children}</div>
    </div>
  )
}

function useCreateDialog(packageHandle: PackageHandle) {
  const history = RRDom.useHistory()
  const { paths, urls } = NamedRoutes.use<RouteMap>()

  const open = !!RRDom.useRouteMatch({ path: paths.bucketPackageAdd, exact: true })

  const { push } = history
  const onClose = React.useCallback(() => {
    if (!open) return

    const { bucket, name } = packageHandle
    // `bucketPackageDetail` only, because `bucketPackageAdd` is on top of "latest", not specific revision
    push(urls.bucketPackageDetail(bucket, name))
  }, [open, packageHandle, push, urls])

  return PD.useCreateDialog({ src: packageHandle, dst: packageHandle, open, onClose })
}

const useDirDisplayStyles = M.makeStyles((t) => ({
  button: {
    flexShrink: 0,
    marginBottom: '-3px',
    marginLeft: t.spacing(1),
    marginTop: '-3px',
  },
}))

interface DirDisplayProps {
  packageHandle: PackageHandle
  hashOrTag: string
  path: string
  crumbs: BreadCrumbs.Crumb[]
  onSuccessor: (s: workflows.Successor) => void
}

function DirDisplay({
  packageHandle,
  hashOrTag,
  path,
  crumbs,
  onSuccessor,
}: DirDisplayProps) {
  const history = RRDom.useHistory()
  const { urls } = NamedRoutes.use<RouteMap>()
  const classes = useDirDisplayStyles()

  const dirQuery = GQL.useQuery(DIR_QUERY, {
    ...packageHandle,
    path: s3paths.ensureNoSlash(path),
  })

  const { bucket, name, hash } = packageHandle

  const updateDialog = useCreateDialog(packageHandle)

  const mkUrl = React.useCallback(
    (handle) => urls.bucketPackageTree(bucket, name, hashOrTag, handle.logicalKey),
    [urls, bucket, name, hashOrTag],
  )

  usePrevious({ bucket, name, hashOrTag }, (prev) => {
    // close the dialog when navigating away
    if (prev && !R.equals({ bucket, name, hashOrTag }, prev)) updateDialog.close()
  })

  const { prefs } = BucketPreferences.use()

  const redirectToPackagesList = React.useCallback(() => {
    history.push(urls.bucketPackageList(bucket))
  }, [bucket, history, urls])

  const [deletionState, setDeletionState] = React.useState({
    error: undefined as React.ReactNode | undefined,
    loading: false,
    opened: false,
  })

  const confirmDelete = React.useCallback(
    () => setDeletionState(R.assoc('opened', true)),
    [],
  )

  const onPackageDeleteDialogClose = React.useCallback(() => {
    setDeletionState(
      R.mergeLeft({
        error: undefined,
        opened: false,
      }),
    )
  }, [])

  const deleteRevision = GQL.useMutation(DELETE_REVISION)

  const handlePackageDeletion = React.useCallback(async () => {
    setDeletionState(R.assoc('loading', true))
    try {
      const { packageRevisionDelete: r } = await deleteRevision({ bucket, name, hash })
      switch (r.__typename) {
        case 'PackageRevisionDeleteSuccess':
          setDeletionState(R.mergeLeft({ opened: false, loading: false }))
          redirectToPackagesList()
          return
        case 'OperationError':
          setDeletionState(R.mergeLeft({ error: r.message, loading: false }))
          return
        default:
          assertNever(r)
      }
    } catch (e: any) {
      let error = 'Unexpected error'
      if (e.message) error = `${error}: ${e.message}`
      setDeletionState(R.mergeLeft({ error, loading: false }))
    }
  }, [bucket, hash, name, deleteRevision, redirectToPackagesList, setDeletionState])

  const prompt = FileEditor.useCreateFileInPackage(packageHandle, path)
  const slt = Selection.use()
  invariant(slt.inited, 'Selection must be used within a Selection.Provider')
  const handleSelection = React.useCallback(
    (ids) => slt.merge(ids, bucket, path),
    [bucket, path, slt],
  )
  const packageUri = React.useMemo(
    () => ({
      bucket,
      name,
      hash,
      path,
      catalog: window.location.hostname,
    }),
    [bucket, name, hash, path],
  )

  return (
    <>
      <RevisionDeleteDialog
        error={deletionState.error}
        open={deletionState.opened}
        packageHandle={packageHandle}
        onClose={onPackageDeleteDialogClose}
        loading={deletionState.loading}
        onDelete={handlePackageDeletion}
      />

      {updateDialog.render({
        resetFiles: 'Undo changes',
        submit: 'Push',
        successBrowse: 'Browse',
        successTitle: 'Push complete',
        successRenderMessage: ({ packageLink }) => (
          <>Package revision {packageLink} successfully created</>
        ),
        title: 'Push package revision',
      })}

      {GQL.fold(dirQuery, {
        // TODO: skeleton placeholder
        fetching: () => (
          <>
            <TopBar crumbs={crumbs} />
            <M.Box mt={2}>
              <M.CircularProgress />
            </M.Box>
          </>
        ),
        data: (d) => {
          const dir = d.package?.revision?.dir
          if (!dir) {
            return (
              <>
                <TopBar crumbs={crumbs} />
                <M.Box mt={4}>
                  <M.Typography variant="h4" align="center" gutterBottom>
                    Error loading directory
                  </M.Typography>
                  <M.Typography variant="body1" align="center">
                    Seems like there's no such directory in this package
                  </M.Typography>
                </M.Box>
              </>
            )
          }

          const items: Listing.Item[] = Listing.format(
            dir.children.map((c) => {
              switch (c.__typename) {
                case 'PackageFile':
                  return Listing.Entry.File({
                    key: c.path,
                    size: c.size,
                    physicalKey: c.physicalKey,
                  })
                case 'PackageDir':
                  return Listing.Entry.Dir({ key: c.path, size: c.size })
                default:
                  return assertNever(c)
              }
            }),
            {
              urls,
              bucket,
              packageHandle: { bucket, name, hashOrTag },
              prefix: path,
            },
          )

          const summaryHandles = dir.children
            .map((c) =>
              c.__typename === 'PackageFile'
                ? {
                    ...s3paths.parseS3Url(c.physicalKey),
                    logicalKey: c.path,
                  }
                : null,
            )
            .filter(Boolean)

          return (
            <>
              {prompt.render()}
              <TopBar crumbs={crumbs}>
                {BucketPreferences.Result.match(
                  {
                    Ok: ({ ui: { actions, blocks } }) => (
                      <>
                        {actions.downloadPackage && (
                          <Selection.Control
                            className={classes.button}
                            packageHandle={packageHandle}
                          />
                        )}
                        {actions.revisePackage && (
                          <M.Button
                            className={classes.button}
                            variant="contained"
                            color="primary"
                            size="small"
                            onClick={() => updateDialog.open()}
                          >
                            Revise package
                          </M.Button>
                        )}
                        {actions.copyPackage && (
                          <Successors.Button
                            className={classes.button}
                            bucket={bucket}
                            icon="exit_to_app"
                            onChange={onSuccessor}
                          >
                            Push to bucket
                          </Successors.Button>
                        )}
                        {actions.downloadPackage && (
                          <Download.Button
                            className={classes.button}
                            label={
                              !packageUri.path && slt.isEmpty ? 'Get package' : undefined
                            }
                          >
                            <Download.PackageOptions
                              hashOrTag={hashOrTag}
                              hideCode={!blocks.code}
                              selection={slt.isEmpty ? undefined : slt.selection}
                              uri={packageUri}
                            />
                          </Download.Button>
                        )}
                        <RevisionMenu
                          className={classes.button}
                          onDelete={confirmDelete}
                          onCreateFile={prompt.open}
                        />
                      </>
                    ),
                    Pending: () => (
                      <>
                        <Buttons.Skeleton className={classes.button} size="small" />
                        <Buttons.Skeleton className={classes.button} size="small" />
                        <Buttons.Skeleton className={classes.button} size="small" />
                        <Buttons.Skeleton className={classes.button} size="small" />
                      </>
                    ),
                    Init: () => null,
                  },
                  prefs,
                )}
              </TopBar>
              {BucketPreferences.Result.match(
                {
                  Ok: ({ ui: { blocks } }) => (
                    <>
                      {blocks.meta && (
                        <FileView.PackageMetaSection
                          meta={dir.metadata}
                          preferences={blocks.meta}
                        />
                      )}
                      <M.Box mt={2}>
                        {blocks.browser && (
                          <Listing.Listing
                            onSelectionChange={handleSelection}
                            selection={Selection.getDirectorySelection(
                              slt.selection,
                              bucket,
                              path,
                            )}
                            items={items}
                            key={hash}
                            onReload={dirQuery.run}
                          />
                        )}
                        <Summary
                          path={path}
                          files={summaryHandles}
                          mkUrl={mkUrl}
                          packageHandle={packageHandle}
                        />
                      </M.Box>
                    </>
                  ),
                  _: () => null,
                },
                prefs,
              )}
            </>
          )
        },
      })}
    </>
  )
}

const withPreview = (
  { archived, deleted }: ObjectAttrs,
  handle: LogicalKeyResolver.S3SummarizeHandle,
  mode: FileType | null,
  callback: (res: $TSFixMe) => JSX.Element,
) => {
  if (deleted) {
    return callback(AsyncResult.Err(Preview.PreviewError.Deleted({ handle })))
  }
  if (archived) {
    return callback(AsyncResult.Err(Preview.PreviewError.Archived({ handle })))
  }
  const previewOptions = { mode, context: Preview.CONTEXT.FILE }
  return Preview.load(handle, callback, previewOptions)
}

interface ObjectAttrs {
  archived: boolean
  deleted: boolean
  lastModified?: Date
  size?: number
}

type CrumbProp = $TSFixMe

interface FileDisplaySkeletonProps {
  crumbs: CrumbProp[]
}

function FileDisplaySkeleton({ crumbs }: FileDisplaySkeletonProps) {
  return (
    // TODO: skeleton placeholder
    <>
      <TopBar crumbs={crumbs} />
      <M.Box mt={2}>
        <M.CircularProgress />
      </M.Box>
    </>
  )
}

interface FileDisplayErrorProps {
  crumbs: CrumbProp[]
  detail?: React.ReactNode
  headline: React.ReactNode
}

function FileDisplayError({ crumbs, detail, headline }: FileDisplayErrorProps) {
  return (
    <>
      <TopBar crumbs={crumbs} />
      <M.Box mt={4}>
        <M.Typography variant="h4" align="center" gutterBottom>
          {headline}
        </M.Typography>
        {!!detail && (
          <M.Typography variant="body1" align="center">
            {detail}
          </M.Typography>
        )}
      </M.Box>
    </>
  )
}
interface FileDisplayQueryProps {
  bucket: string
  name: string
  hash: string
  hashOrTag: string
  path: string
  crumbs: BreadCrumbs.Crumb[]
  mode?: string
}

function FileDisplayQuery({
  bucket,
  name,
  hash,
  path,
  crumbs,
  ...props
}: FileDisplayQueryProps) {
  const { urls } = NamedRoutes.use()
  const fileQuery = GQL.useQuery(FILE_QUERY, { bucket, name, hash, path })
  return GQL.fold(fileQuery, {
    fetching: () => <FileDisplaySkeleton crumbs={crumbs} />,
    data: (d) => {
      const file = d.package?.revision?.file

      if (!file) {
        if (d.package?.revision?.dir) {
          return (
            <RRDom.Redirect
              to={urls.bucketPackageTree(
                bucket,
                name,
                props.hashOrTag,
                s3paths.ensureSlash(path),
              )}
            />
          )
        }
        // eslint-disable-next-line no-console
        if (fileQuery.error) console.error(fileQuery.error)
        return (
          <FileDisplayError
            headline="Error loading file"
            detail="Seems like there's no such file in this package"
            crumbs={crumbs}
          />
        )
      }

      return <FileDisplay {...{ bucket, name, hash, path, crumbs, file }} {...props} />
    },
  })
}

interface RouteMap {
  bucketDir: Routes.BucketDirArgs
  bucketFile: Routes.BucketFileArgs
  bucketPackageTree: Routes.BucketPackageTreeArgs
  bucketPackageDetail: Routes.BucketPackageDetailArgs
  bucketPackageAdd: Routes.BucketPackageAddFilesArgs
  bucketPackageList: Routes.BucketPackageListArgs
}

const useFileDisplayStyles = M.makeStyles((t) => ({
  button: {
    marginLeft: t.spacing(1),
  },
  fileProperties: {
    marginRight: t.spacing(1),
  },
  preview: {
    width: '100%',
  },
}))

interface FileContextProps {
  pkg: {
    bucket: string
    name: string
    hash: string
  }
  file: Model.GQLTypes.PackageFile
}

const FileContext = Assistant.Context.LazyContext(({ pkg, file }: FileContextProps) => {
  const msg = React.useMemo(() => {
    const s3loc = s3paths.parseS3Url(file.physicalKey)
    return XML.tag('viewport')
      .children(
        'You are currently viewing a file in a package.',
        XML.tag(
          'package',
          pkg,
          XML.tag(
            'package-entry',
            { path: file.path, size: file.size },
            'You can use the physicalLocation to access the file in S3 (always provide version if available)',
            XML.tag('physicalLocation', {}, JSON.stringify(s3loc, null, 2)),
            file.metadata &&
              XML.tag('metadata', {}, JSON.stringify(file.metadata, null, 2)),
          ),
        ),
      )
      .toString()
  }, [file, pkg])

  return {
    messages: [msg],
  }
})

interface FileDisplayProps extends FileDisplayQueryProps {
  file: Model.GQLTypes.PackageFile
}

function FileDisplay({
  bucket,
  mode,
  name,
  hash,
  hashOrTag,
  path,
  crumbs,
  file,
}: FileDisplayProps) {
  const s3 = AWS.S3.use()
  const history = RRDom.useHistory()
  const { urls } = NamedRoutes.use<RouteMap>()
  const classes = useFileDisplayStyles()
  const { prefs } = BucketPreferences.use()

  const packageHandle = React.useMemo(
    () => ({ bucket, name, hash }),
    [bucket, name, hash],
  )

  const viewModes = useViewModes(mode)

  const onViewModeChange = React.useCallback(
    (m) => {
      history.push(urls.bucketPackageTree(bucket, name, hashOrTag, path, m.valueOf()))
    },
    [bucket, history, name, path, hashOrTag, urls],
  )

  const handle: LogicalKeyResolver.S3SummarizeHandle = React.useMemo(
    () => ({
      ...s3paths.parseS3Url(file.physicalKey),
      logicalKey: file.path,
      packageHandle,
    }),
    [file, packageHandle],
  )

  const { push } = Notifications.use()
  const editUrl = FileEditor.useEditFileInPackage(packageHandle, handle)
  const handleEdit = React.useCallback(() => {
    try {
      history.push(editUrl(path))
    } catch (error) {
      Log.error(error)
      if (error instanceof Error) push(error.message)
    }
  }, [editUrl, history, path, push])
  const packageUri = React.useMemo(
    () => ({
      ...packageHandle,
      path: file.path,
      catalog: window.location.hostname,
    }),
    [packageHandle, file.path],
  )

  return (
    // @ts-expect-error
    <Data fetch={requests.getObjectExistence} params={{ s3, ...handle }}>
      {AsyncResult.case({
        _: () => <FileDisplaySkeleton crumbs={crumbs} />,
        Err: (e: $TSFixMe) => {
          if (e.code === 'Forbidden') {
            return (
              <FileDisplayError
                headline="Access Denied"
                detail="You don't have access to this object"
                crumbs={crumbs}
              />
            )
          }
          // eslint-disable-next-line no-console
          console.error(e)
          return (
            <FileDisplayError
              headline="Error loading file"
              detail="Something went wrong"
              crumbs={crumbs}
            />
          )
        },
        Ok: requests.ObjectExistence.case({
          Exists: ({ archived, deleted, lastModified, size }: ObjectAttrs) => (
            <>
              <FileContext file={file} pkg={packageHandle} />
              <TopBar crumbs={crumbs}>
                <FileProperties
                  className={classes.fileProperties}
                  lastModified={lastModified}
                  size={size}
                />
                {BucketPreferences.Result.match(
                  {
                    Ok: ({ ui: { actions } }) =>
                      FileEditor.isSupportedFileType(path) &&
                      hashOrTag === 'latest' &&
                      actions.revisePackage && (
                        <Buttons.Iconized
                          className={classes.button}
                          icon="edit"
                          label="Edit"
                          onClick={handleEdit}
                        />
                      ),
                    Pending: () => (
                      <Buttons.Skeleton className={classes.button} size="small" />
                    ),
                    Init: () => null,
                  },
                  prefs,
                )}
                {!!viewModes.modes.length && (
                  <FileView.ViewModeSelector
                    className={classes.button}
                    // @ts-expect-error
                    options={viewModes.modes.map(viewModeToSelectOption)}
                    // @ts-expect-error
                    value={viewModeToSelectOption(viewModes.mode)}
                    onChange={onViewModeChange}
                  />
                )}
                {BucketPreferences.Result.match(
                  {
                    Ok: ({ ui: { actions, blocks } }) => (
                      <>
                        {!cfg.noDownload &&
                          !deleted &&
                          !archived &&
                          actions.downloadPackage && (
                            <Download.Button className={classes.button} label="Get file">
                              <Download.PackageOptions
                                fileHandle={handle}
                                hashOrTag={hashOrTag}
                                uri={packageUri}
                                hideCode={!blocks.code}
                              />
                            </Download.Button>
                          )}
                        {blocks.qurator && !deleted && !archived && <AssistButton />}
                      </>
                    ),
                    Pending: () => (
                      <Buttons.Skeleton className={classes.button} size="small" />
                    ),
                    Init: () => null,
                  },
                  prefs,
                )}
              </TopBar>
              {BucketPreferences.Result.match(
                {
                  Ok: ({ ui: { blocks } }) =>
                    blocks.meta && (
                      <>
                        <FileView.ObjectMetaSection meta={file.metadata} />
                        <FileView.ObjectTags handle={handle} />
                      </>
                    ),
                  _: () => null,
                },
                prefs,
              )}
              <Section icon="remove_red_eye" heading="Preview" expandable={false}>
                <div className={classes.preview}>
                  {withPreview(
                    { archived, deleted },
                    handle,
                    viewModes.mode,
                    renderPreview(viewModes.handlePreviewResult),
                  )}
                </div>
              </Section>
            </>
          ),
          _: () => <FileDisplayError headline="No Such Object" crumbs={crumbs} />,
        }),
      })}
    </Data>
  )
}

interface ResolverProviderProps {
  packageHandle: PackageHandle
}

function ResolverProvider({
  packageHandle,
  children,
}: React.PropsWithChildren<ResolverProviderProps>) {
  const client = urql.useClient()
  // XXX: consider optimization: check current level (objects) for quick response
  // const found = objects.find((o) => o.name === logicalKey)
  // if (found) return s3paths.parseS3Url(found.physicalKey)
  const resolveLogicalKey = React.useCallback(
    (path: string) =>
      client
        .query(FILE_QUERY, { ...packageHandle, path })
        .toPromise()
        .then((r) => {
          const file = r.data?.package?.revision?.file
          if (!file) throw r.error || new Error(`Could not resolve logical key "${path}"`)
          return {
            ...s3paths.parseS3Url(file.physicalKey),
            logicalKey: file.path,
            size: file.size,
          }
        }),
    [client, packageHandle],
  )

  return (
    <LogicalKeyResolver.Provider value={resolveLogicalKey}>
      {children}
    </LogicalKeyResolver.Provider>
  )
}

type RevisionData = NonNullable<
  GQL.DataForDoc<typeof REVISION_QUERY>['package']
>['revision']

const useStyles = M.makeStyles({
  alertMsg: {
    overflow: 'hidden',
    textOverflow: 'ellipsis',
    whiteSpace: 'nowrap',
  },
})

interface PackageRevisionProps {
  packageHandle: PackageHandle
  hashOrTag: string
  path: string
  crumbs: BreadCrumbs.Crumb[]
  mode?: string
}

function PackageRevision({
  packageHandle,
  hashOrTag,
  path,
  crumbs,
  mode,
}: PackageRevisionProps) {
  const [successor, setSuccessor] = React.useState<workflows.Successor | null>(null)

  const closeCopyDialog = React.useCallback(() => setSuccessor(null), [])
  const openCopyDialog = React.useCallback(
    (s: workflows.Successor) => setSuccessor(s),
    [],
  )
  const { bucket } = packageHandle
  const copyDst = React.useMemo(
    () => ({ bucket: successor?.slug || bucket, name: packageHandle.name }),
    [bucket, successor, packageHandle.name],
  )

  const isDir = path === '' || path.endsWith('/')

  return (
    <>
      <PD.Copy
        successor={successor}
        src={packageHandle}
        dst={copyDst}
        open={!!successor}
        onClose={closeCopyDialog}
        key={successor?.slug || 'none'}
      />
      <ResolverProvider packageHandle={packageHandle}>
        {isDir ? (
          <DirDisplay
            packageHandle={packageHandle}
            {...{ hashOrTag, path }}
            {...{ crumbs, onSuccessor: openCopyDialog }}
          />
        ) : (
          <FileDisplayQuery
            {...packageHandle}
            {...{ hashOrTag, path }}
            {...{ crumbs, mode }}
          />
        )}
      </ResolverProvider>
    </>
  )
}

interface PackageTreeProps {
  bucket: string
  name: string
  hashOrTag: string
  revision?: RevisionData
  path: string
  mode?: string
  resolvedFrom?: string
  revisionListQuery: GQL.QueryResultForDoc<typeof REVISION_LIST_QUERY>
}

function PackageTree({
  bucket,
  name,
  hashOrTag,
  revision,
  path,
  mode,
  resolvedFrom,
  revisionListQuery,
}: PackageTreeProps) {
  const hash = revision?.hash
  const classes = useStyles()
  const { urls } = NamedRoutes.use<PackageRoutes>()

  // TODO: use urql to get bucket config
  // const data = useQuery({
  //   ..
  // })
  //
  // const bucketCfg = data?.bucket.config

  const getSegmentRoute = React.useCallback(
    (segPath: string) => urls.bucketPackageTree(bucket, name, hashOrTag, segPath),
    [bucket, hashOrTag, name, urls],
  )
  const crumbs = BreadCrumbs.use(path, getSegmentRoute, 'ROOT', {
    tailSeparator: path.endsWith('/'),
  })

  const packageHandle = React.useMemo(
    () => (hash ? { bucket, name, hash } : null),
    [bucket, name, hash],
  )

  const slt = Selection.use()
  invariant(slt.inited, 'Selection must be used within a Selection.Provider')
  const guardNavigation = React.useCallback(
    (location) =>
      isStillBrowsingPackage(urls, location.pathname, {
        bucket,
        name,
        hashOrTag,
        hash,
      }) || 'Selection will be lost. Clear selection and confirm navigation?',
    [urls, bucket, name, hashOrTag, hash],
  )

  return (
    <FileView.Root>
      <RRDom.Prompt when={!slt.isEmpty} message={guardNavigation} />
      {/* TODO: bring back linked data after re-implementing it using graphql
      {!!bucketCfg &&
        revisionData.case({
          Ok: ({ hash, modified }) => (
            <ExposeLinkedData {...{ bucketCfg, bucket, name, hash, modified }} />
          ),
          _: () => null,
        })}
      */}
      {!!resolvedFrom && (
        <M.Box mb={2}>
          <Lab.Alert
            severity="info"
            icon={false}
            classes={{ message: classes.alertMsg }}
            action={
              <M.IconButton
                size="small"
                color="inherit"
                component={RRDom.Link}
                to={urls.bucketPackageTree(bucket, name, hashOrTag, path)}
              >
                <M.Icon fontSize="small">close</M.Icon>
              </M.IconButton>
            }
          >
            Resolved from{' '}
            <M.Box
              fontFamily="monospace.fontFamily"
              fontWeight="fontWeightBold"
              component="span"
              title={resolvedFrom}
            >
              {resolvedFrom}
            </M.Box>
          </Lab.Alert>
        </M.Box>
      )}
      <M.Typography variant="body1">
        <PackageLink {...{ bucket, name }} />
        {' @ '}
        <RevisionInfo {...{ hash, hashOrTag, bucket, name, path, revisionListQuery }} />
      </M.Typography>
<<<<<<< HEAD
      {packageHandle ? (
        <PackageRevision
          packageHandle={packageHandle}
          hashOrTag={hashOrTag}
          path={path}
          crumbs={crumbs}
          mode={mode}
        />
=======
      {hash ? (
        <ResolverProvider {...{ bucket, name, hash }}>
          <AssistantContext.PackageContext
            bucket={bucket}
            name={name}
            path={path}
            revision={revision ?? null}
          />
          {isDir ? (
            <DirDisplay
              {...{
                bucket,
                name,
                hash,
                path,
                hashOrTag,
                crumbs,
              }}
            />
          ) : (
            <FileDisplayQuery
              {...{ bucket, mode, name, hash, hashOrTag, path, crumbs }}
            />
          )}
        </ResolverProvider>
>>>>>>> 58f6b25e
      ) : (
        <>
          <TopBar crumbs={crumbs} />
          <M.Box mt={4}>
            <M.Typography variant="h4" align="center" gutterBottom>
              Error resolving revision
            </M.Typography>
            <M.Typography variant="body1" align="center">
              Revision{' '}
              <M.Box
                component="span"
                fontWeight="fontWeightMedium"
              >{`"${hashOrTag}"`}</M.Box>{' '}
              could not be resolved.
            </M.Typography>
          </M.Box>
        </>
      )}
    </FileView.Root>
  )
}

interface PackageTreeQueriesProps {
  bucket: string
  name: string
  hashOrTag: string
  path: string
  resolvedFrom?: string
  mode?: string
}

function PackageTreeQueries({
  bucket,
  name,
  hashOrTag,
  path,
  resolvedFrom,
  mode,
}: PackageTreeQueriesProps) {
  const revisionQuery = GQL.useQuery(REVISION_QUERY, { bucket, name, hashOrTag })
  const revisionListQuery = GQL.useQuery(REVISION_LIST_QUERY, { bucket, name })

  return GQL.fold(revisionQuery, {
    fetching: () => <Placeholder color="text.secondary" />,
    error: (e) => errors.displayError()(e),
    data: (d) => {
      if (!d.package) {
        return (
          <Message headline="No Such Package">
            Package named{' '}
            <M.Box component="span" fontWeight="fontWeightMedium">{`"${name}"`}</M.Box>{' '}
            could not be found in this bucket.
          </Message>
        )
      }

      return (
        <Selection.Provider>
          <PackageTree
            {...{
              bucket,
              name,
              hashOrTag,
              revision: d.package.revision,
              path,
              mode,
              resolvedFrom,
              revisionListQuery,
            }}
          />
        </Selection.Provider>
      )
    },
  })
}

interface PackageTreeRouteParams {
  bucket: string
  name: string
  revision?: string
  path?: string
}

export default function PackageTreeWrapper() {
  const {
    bucket,
    name,
    revision: hashOrTag = 'latest',
    path: encodedPath = '',
  } = RRDom.useParams<PackageTreeRouteParams>()
  const location = RRDom.useLocation()
  invariant(!!bucket, '`bucket` must be defined')
  invariant(!!name, '`name` must be defined')

  const path = s3paths.decode(encodedPath)
  // TODO: mode is "switch view mode" action, ex. mode=json, or type=json, or type=application/json
  const { resolvedFrom, mode } = parseSearch(location.search, true)
  return (
    <>
      <MetaTitle>{[`${name}@${R.take(10, hashOrTag)}/${path}`, bucket]}</MetaTitle>
      <WithPackagesSupport bucket={bucket}>
        <PackageTreeQueries {...{ bucket, name, hashOrTag, path, resolvedFrom, mode }} />
      </WithPackagesSupport>
    </>
  )
}<|MERGE_RESOLUTION|>--- conflicted
+++ resolved
@@ -908,6 +908,7 @@
   path: string
   crumbs: BreadCrumbs.Crumb[]
   mode?: string
+  revision?: RevisionData
 }
 
 function PackageRevision({
@@ -916,6 +917,7 @@
   path,
   crumbs,
   mode,
+  revision,
 }: PackageRevisionProps) {
   const [successor, setSuccessor] = React.useState<workflows.Successor | null>(null)
 
@@ -943,6 +945,12 @@
         key={successor?.slug || 'none'}
       />
       <ResolverProvider packageHandle={packageHandle}>
+        <AssistantContext.PackageContext
+          bucket={packageHandle.bucket}
+          name={packageHandle.name}
+          path={path}
+          revision={revision ?? null}
+        />
         {isDir ? (
           <DirDisplay
             packageHandle={packageHandle}
@@ -1065,7 +1073,6 @@
         {' @ '}
         <RevisionInfo {...{ hash, hashOrTag, bucket, name, path, revisionListQuery }} />
       </M.Typography>
-<<<<<<< HEAD
       {packageHandle ? (
         <PackageRevision
           packageHandle={packageHandle}
@@ -1074,33 +1081,6 @@
           crumbs={crumbs}
           mode={mode}
         />
-=======
-      {hash ? (
-        <ResolverProvider {...{ bucket, name, hash }}>
-          <AssistantContext.PackageContext
-            bucket={bucket}
-            name={name}
-            path={path}
-            revision={revision ?? null}
-          />
-          {isDir ? (
-            <DirDisplay
-              {...{
-                bucket,
-                name,
-                hash,
-                path,
-                hashOrTag,
-                crumbs,
-              }}
-            />
-          ) : (
-            <FileDisplayQuery
-              {...{ bucket, mode, name, hash, hashOrTag, path, crumbs }}
-            />
-          )}
-        </ResolverProvider>
->>>>>>> 58f6b25e
       ) : (
         <>
           <TopBar crumbs={crumbs} />
