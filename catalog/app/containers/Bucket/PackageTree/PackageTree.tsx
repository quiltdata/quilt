<<<<<<< HEAD
import { basename } from 'path'

import invariant from 'invariant'
=======
>>>>>>> 34aa05f1
import * as R from 'ramda'
import * as React from 'react'
import * as RRDom from 'react-router-dom'
import * as urql from 'urql'
import * as M from '@material-ui/core'
import * as Lab from '@material-ui/lab'

import * as BreadCrumbs from 'components/BreadCrumbs'
import * as Buttons from 'components/Buttons'
import * as FileEditor from 'components/FileEditor'
import Message from 'components/Message'
import Placeholder from 'components/Placeholder'
import * as Preview from 'components/Preview'
import cfg from 'constants/config'
import type * as Routes from 'constants/routes'
import * as OpenInDesktop from 'containers/OpenInDesktop'
import AsyncResult from 'utils/AsyncResult'
import * as AWS from 'utils/AWS'
import * as BucketPreferences from 'utils/BucketPreferences'
import Data from 'utils/Data'
import * as GQL from 'utils/GraphQL'
import * as LogicalKeyResolver from 'utils/LogicalKeyResolver'
import MetaTitle from 'utils/MetaTitle'
import * as NamedRoutes from 'utils/NamedRoutes'
import assertNever from 'utils/assertNever'
import parseSearch from 'utils/parseSearch'
import * as s3paths from 'utils/s3paths'
import usePrevious from 'utils/usePrevious'
import * as workflows from 'utils/workflows'

import PackageCodeSamples from '../CodeSamples/Package'
import * as Download from '../Download'
import { FileProperties } from '../FileProperties'
import * as FileView from '../FileView'
import * as Listing from '../Listing'
import PackageCopyDialog from '../PackageCopyDialog'
import * as PD from '../PackageDialog'
import Section from '../Section'
import * as Successors from '../Successors'
import Summary from '../Summary'
import WithPackagesSupport from '../WithPackagesSupport'
import * as errors from '../errors'
import renderPreview from '../renderPreview'
import * as requests from '../requests'
import { FileType, useViewModes, viewModeToSelectOption } from '../viewModes'
import PackageLink from './PackageLink'
import RevisionDeleteDialog from './RevisionDeleteDialog'
import RevisionInfo from './RevisionInfo'
import RevisionMenu from './RevisionMenu'

import REVISION_QUERY from './gql/Revision.generated'
import REVISION_LIST_QUERY from './gql/RevisionList.generated'
import DIR_QUERY from './gql/Dir.generated'
import FILE_QUERY from './gql/File.generated'
import DELETE_REVISION from './gql/DeleteRevision.generated'

const useTopBarStyles = M.makeStyles((t) => ({
  topBar: {
    alignItems: 'flex-end',
    display: 'flex',
    marginBottom: t.spacing(2),
    marginTop: t.spacing(0.5),
  },
  crumbs: {
    ...t.typography.body1,
    maxWidth: 'calc(100% - 160px)',
    overflowWrap: 'break-word',
    [t.breakpoints.down('xs')]: {
      maxWidth: 'calc(100% - 40px)',
    },
  },
  content: {
    alignItems: 'center',
    display: 'flex',
    flexShrink: 0,
    marginBottom: -3,
    marginLeft: 'auto',
    marginTop: -3,
  },
}))

interface TopBarProps {
  crumbs: BreadCrumbs.Crumb[]
}

function TopBar({ crumbs, children }: React.PropsWithChildren<TopBarProps>) {
  const classes = useTopBarStyles()
  return (
    <div className={classes.topBar}>
      <div className={classes.crumbs} onCopy={BreadCrumbs.copyWithoutSpaces}>
        {BreadCrumbs.render(crumbs)}
      </div>
      <div className={classes.content}>{children}</div>
    </div>
  )
}

const useDirDisplayStyles = M.makeStyles((t) => ({
  button: {
    flexShrink: 0,
    marginBottom: '-3px',
    marginLeft: t.spacing(1),
    marginTop: '-3px',
  },
}))

interface DirDisplayProps {
  bucket: string
  name: string
  hash: string
  hashOrTag: string
  path: string
  crumbs: BreadCrumbs.Crumb[]
  size?: number
}

function DirDisplay({
  bucket,
  name,
  hash,
  hashOrTag,
  path,
  crumbs,
  size,
}: DirDisplayProps) {
  const initialActions = PD.useInitialActions()
  const history = RRDom.useHistory()
  const { urls } = NamedRoutes.use<RouteMap>()
  const classes = useDirDisplayStyles()

  const dirQuery = GQL.useQuery(DIR_QUERY, {
    bucket,
    name,
    hash,
    path: s3paths.ensureNoSlash(path),
  })

  const mkUrl = React.useCallback(
    (handle) => urls.bucketPackageTree(bucket, name, hashOrTag, handle.logicalKey),
    [urls, bucket, name, hashOrTag],
  )

  const [initialOpen] = React.useState(initialActions.includes('revisePackage'))

  const updateDialog = PD.usePackageCreationDialog({
    initialOpen,
    bucket,
    src: { name, hash },
  })

  const [successor, setSuccessor] = React.useState<workflows.Successor | null>(null)

  const onPackageCopyDialogExited = React.useCallback(() => {
    setSuccessor(null)
  }, [setSuccessor])

  usePrevious({ bucket, name, hashOrTag }, (prev) => {
    // close the dialog when navigating away
    if (!R.equals({ bucket, name, hashOrTag }, prev)) updateDialog.close()
  })

  const prefs = BucketPreferences.use()

  const redirectToPackagesList = React.useCallback(() => {
    history.push(urls.bucketPackageList(bucket))
  }, [bucket, history, urls])

  const [deletionState, setDeletionState] = React.useState({
    error: undefined as React.ReactNode | undefined,
    loading: false,
    opened: false,
  })

  const confirmDelete = React.useCallback(
    () => setDeletionState(R.assoc('opened', true)),
    [],
  )

  const onPackageDeleteDialogClose = React.useCallback(() => {
    setDeletionState(
      R.mergeLeft({
        error: undefined,
        opened: false,
      }),
    )
  }, [])

  const deleteRevision = GQL.useMutation(DELETE_REVISION)

  const handlePackageDeletion = React.useCallback(async () => {
    setDeletionState(R.assoc('loading', true))
    try {
      const { packageRevisionDelete: r } = await deleteRevision({ bucket, name, hash })
      switch (r.__typename) {
        case 'PackageRevisionDeleteSuccess':
          setDeletionState(R.mergeLeft({ opened: false, loading: false }))
          redirectToPackagesList()
          return
        case 'OperationError':
          setDeletionState(R.mergeLeft({ error: r.message, loading: false }))
          return
        default:
          assertNever(r)
      }
    } catch (e: any) {
      let error = 'Unexpected error'
      if (e.message) error = `${error}: ${e.message}`
      setDeletionState(R.mergeLeft({ error, loading: false }))
    }
  }, [bucket, hash, name, deleteRevision, redirectToPackagesList, setDeletionState])

  const packageHandle = React.useMemo(
    () => ({ bucket, name, hash }),
    [bucket, name, hash],
  )

  const openInDesktopState = OpenInDesktop.use(packageHandle, size)

  const prompt = FileEditor.useCreateFileInPackage(packageHandle, path)

  return (
    <>
      <OpenInDesktop.Dialog
        open={openInDesktopState.confirming}
        onClose={openInDesktopState.unconfirm}
        onConfirm={openInDesktopState.openInDesktop}
        size={size}
      />

      <PackageCopyDialog
        bucket={bucket}
        hash={hash}
        name={name}
        open={!!successor}
        successor={successor}
        onExited={onPackageCopyDialogExited}
      />

      <RevisionDeleteDialog
        error={deletionState.error}
        open={deletionState.opened}
        packageHandle={packageHandle}
        onClose={onPackageDeleteDialogClose}
        loading={deletionState.loading}
        onDelete={handlePackageDeletion}
      />

      {updateDialog.render({
        resetFiles: 'Undo changes',
        submit: 'Push',
        successBrowse: 'Browse',
        successTitle: 'Push complete',
        successRenderMessage: ({ packageLink }) => (
          <>Package revision {packageLink} successfully created</>
        ),
        title: 'Push package revision',
      })}

      {GQL.fold(dirQuery, {
        // TODO: skeleton placeholder
        fetching: () => (
          <>
            <TopBar crumbs={crumbs} />
            <M.Box mt={2}>
              <M.CircularProgress />
            </M.Box>
          </>
        ),
        data: (d) => {
          const dir = d.package?.revision?.dir
          if (!dir) {
            return (
              <>
                <TopBar crumbs={crumbs} />
                <M.Box mt={4}>
                  <M.Typography variant="h4" align="center" gutterBottom>
                    Error loading directory
                  </M.Typography>
                  <M.Typography variant="body1" align="center">
                    Seems like there's no such directory in this package
                  </M.Typography>
                </M.Box>
              </>
            )
          }

          const items: Listing.Item[] = Listing.format(
            dir.children.map((c) => {
              switch (c.__typename) {
                case 'PackageFile':
                  return Listing.Entry.File({ key: c.path, size: c.size })
                case 'PackageDir':
                  return Listing.Entry.Dir({ key: c.path, size: c.size })
                default:
                  return assertNever(c)
              }
            }),
            {
              urls,
              bucket,
              packageHandle: { bucket, name, hashOrTag },
              prefix: path,
            },
          )

          const summaryHandles = dir.children
            .map((c) =>
              c.__typename === 'PackageFile'
                ? {
                    ...s3paths.parseS3Url(c.physicalKey),
                    logicalKey: c.path,
                  }
                : null,
            )
            .filter(Boolean)

          const downloadPath = path
            ? `package/${bucket}/${name}/${hash}/${path}`
            : `package/${bucket}/${name}/${hash}`

          return (
            <>
              {prompt.render()}
              <TopBar crumbs={crumbs}>
                {BucketPreferences.Result.match(
                  {
                    Ok: ({ ui: { actions } }) => (
                      <>
                        {actions.revisePackage && (
                          <M.Button
                            className={classes.button}
                            variant="contained"
                            color="primary"
                            size="small"
                            style={{ marginTop: -3, marginBottom: -3, flexShrink: 0 }}
                            onClick={() => updateDialog.open()}
                          >
                            Revise package
                          </M.Button>
                        )}
                        {actions.copyPackage && (
                          <Successors.Button
                            className={classes.button}
                            bucket={bucket}
                            icon="exit_to_app"
                            onChange={setSuccessor}
                          >
                            Push to bucket
                          </Successors.Button>
                        )}
                        <Download.DownloadButton
                          className={classes.button}
                          label={path ? 'Download sub-package' : 'Download package'}
                          onClick={openInDesktopState.confirm}
                          path={downloadPath}
                        />
                        <RevisionMenu
                          className={classes.button}
                          onDelete={confirmDelete}
                          onDesktop={openInDesktopState.confirm}
                          onCreateFile={prompt.open}
                        />
                      </>
                    ),
                    Pending: () => (
                      <>
                        <Buttons.Skeleton className={classes.button} size="small" />
                        <Buttons.Skeleton className={classes.button} size="small" />
                        <Buttons.Skeleton className={classes.button} size="small" />
                        <Buttons.Skeleton className={classes.button} size="small" />
                      </>
                    ),
                    Init: () => null,
                  },
                  prefs,
                )}
              </TopBar>
              {BucketPreferences.Result.match(
                {
                  Ok: ({ ui: { blocks } }) => (
                    <>
                      {blocks.code && (
                        <PackageCodeSamples {...{ ...packageHandle, hashOrTag, path }} />
                      )}
                      {blocks.meta && (
                        <FileView.PackageMeta data={AsyncResult.Ok(dir.metadata)} />
                      )}
                      <M.Box mt={2}>
                        {blocks.browser && <Listing.Listing items={items} key={hash} />}
                        <Summary
                          path={path}
                          files={summaryHandles}
                          mkUrl={mkUrl}
                          packageHandle={packageHandle}
                        />
                      </M.Box>
                    </>
                  ),
                  _: () => null,
                },
                prefs,
              )}
            </>
          )
        },
      })}
    </>
  )
}

const withPreview = (
  { archived, deleted }: ObjectAttrs,
  handle: LogicalKeyResolver.S3SummarizeHandle,
  mode: FileType | null,
  callback: (res: $TSFixMe) => JSX.Element,
) => {
  if (deleted) {
    return callback(AsyncResult.Err(Preview.PreviewError.Deleted({ handle })))
  }
  if (archived) {
    return callback(AsyncResult.Err(Preview.PreviewError.Archived({ handle })))
  }
  const previewOptions = { mode, context: Preview.CONTEXT.FILE }
  return Preview.load(handle, callback, previewOptions)
}

interface ObjectAttrs {
  archived: boolean
  deleted: boolean
  lastModified?: Date
  size?: number
}

type CrumbProp = $TSFixMe

interface FileDisplaySkeletonProps {
  crumbs: CrumbProp[]
}

function FileDisplaySkeleton({ crumbs }: FileDisplaySkeletonProps) {
  return (
    // TODO: skeleton placeholder
    <>
      <TopBar crumbs={crumbs} />
      <M.Box mt={2}>
        <M.CircularProgress />
      </M.Box>
    </>
  )
}

interface FileDisplayErrorProps {
  crumbs: CrumbProp[]
  detail?: React.ReactNode
  headline: React.ReactNode
}

function FileDisplayError({ crumbs, detail, headline }: FileDisplayErrorProps) {
  return (
    <>
      <TopBar crumbs={crumbs} />
      <M.Box mt={4}>
        <M.Typography variant="h4" align="center" gutterBottom>
          {headline}
        </M.Typography>
        {!!detail && (
          <M.Typography variant="body1" align="center">
            {detail}
          </M.Typography>
        )}
      </M.Box>
    </>
  )
}
interface FileDisplayQueryProps {
  bucket: string
  name: string
  hash: string
  hashOrTag: string
  path: string
  crumbs: BreadCrumbs.Crumb[]
  mode?: string
}

function FileDisplayQuery({
  bucket,
  name,
  hash,
  path,
  crumbs,
  ...props
}: FileDisplayQueryProps) {
  const fileQuery = GQL.useQuery(FILE_QUERY, { bucket, name, hash, path })
  return GQL.fold(fileQuery, {
    fetching: () => <FileDisplaySkeleton crumbs={crumbs} />,
    data: (d) => {
      const file = d.package?.revision?.file

      if (!file) {
        // eslint-disable-next-line no-console
        if (fileQuery.error) console.error(fileQuery.error)
        return (
          <FileDisplayError
            headline="Error loading file"
            detail="Seems like there's no such file in this package"
            crumbs={crumbs}
          />
        )
      }

      return <FileDisplay {...{ bucket, name, hash, path, crumbs, file }} {...props} />
    },
  })
}

interface RouteMap {
  bucketDir: Routes.BucketDirArgs
  bucketFile: Routes.BucketFileArgs
  bucketPackageTree: Routes.BucketPackageTreeArgs
  bucketPackageDetail: Routes.BucketPackageDetailArgs
  bucketPackageList: Routes.BucketPackageListArgs
}

const useFileDisplayStyles = M.makeStyles((t) => ({
  button: {
    marginLeft: t.spacing(1),
  },
  fileProperties: {
    marginRight: t.spacing(1),
  },
  preview: {
    width: '100%',
  },
}))

interface FileDisplayProps extends FileDisplayQueryProps {
  file: $TSFixMe
}

function FileDisplay({
  bucket,
  mode,
  name,
  hash,
  hashOrTag,
  path,
  crumbs,
  file,
}: FileDisplayProps) {
  const s3 = AWS.S3.use()
  const history = RRDom.useHistory()
  const { urls } = NamedRoutes.use<RouteMap>()
  const classes = useFileDisplayStyles()
  const prefs = BucketPreferences.use()

  const packageHandle = React.useMemo(
    () => ({ bucket, name, hash }),
    [bucket, name, hash],
  )

  const viewModes = useViewModes(mode)

  const onViewModeChange = React.useCallback(
    (m) => {
      history.push(urls.bucketPackageTree(bucket, name, hashOrTag, path, m.valueOf()))
    },
    [bucket, history, name, path, hashOrTag, urls],
  )

  const handleEdit = React.useCallback(() => {
    const next = urls.bucketPackageDetail(bucket, name, { action: 'revisePackage' })
    const physicalHandle = s3paths.parseS3Url(file.physicalKey)
    const editUrl = urls.bucketFile(physicalHandle.bucket, physicalHandle.key, {
      add: path,
      edit: true,
      next,
    })
    history.push(editUrl)
  }, [file, bucket, history, name, path, urls])

  const handle: LogicalKeyResolver.S3SummarizeHandle = React.useMemo(
    () => ({
      ...s3paths.parseS3Url(file.physicalKey),
      logicalKey: file.path,
      packageHandle,
    }),
    [file, packageHandle],
  )

  return (
    // @ts-expect-error
    <Data fetch={requests.getObjectExistence} params={{ s3, ...handle }}>
      {AsyncResult.case({
        _: () => <FileDisplaySkeleton crumbs={crumbs} />,
        Err: (e: $TSFixMe) => {
          if (e.code === 'Forbidden') {
            return (
              <FileDisplayError
                headline="Access Denied"
                detail="You don't have access to this object"
                crumbs={crumbs}
              />
            )
          }
          // eslint-disable-next-line no-console
          console.error(e)
          return (
            <FileDisplayError
              headline="Error loading file"
              detail="Something went wrong"
              crumbs={crumbs}
            />
          )
        },
        Ok: requests.ObjectExistence.case({
          Exists: ({ archived, deleted, lastModified, size }: ObjectAttrs) => (
            <>
              <TopBar crumbs={crumbs}>
                <FileProperties
                  className={classes.fileProperties}
                  lastModified={lastModified}
                  size={size}
                />
                {BucketPreferences.Result.match(
                  {
                    Ok: ({ ui: { actions } }) =>
                      FileEditor.isSupportedFileType(path) &&
                      hashOrTag === 'latest' &&
                      actions.revisePackage && (
                        <Buttons.Iconized
                          className={classes.button}
                          icon="edit"
                          label="Edit"
                          onClick={handleEdit}
                        />
                      ),
                    Pending: () => (
                      <Buttons.Skeleton className={classes.button} size="small" />
                    ),
                    Init: () => null,
                  },
                  prefs,
                )}
                {!!viewModes.modes.length && (
                  <FileView.ViewModeSelector
                    className={classes.button}
                    // @ts-expect-error
                    options={viewModes.modes.map(viewModeToSelectOption)}
                    // @ts-expect-error
                    value={viewModeToSelectOption(viewModes.mode)}
                    onChange={onViewModeChange}
                  />
                )}
                {!cfg.noDownload && !deleted && !archived && (
                  <FileView.DownloadButton className={classes.button} handle={handle} />
                )}
              </TopBar>
              {BucketPreferences.Result.match(
                {
                  Ok: ({ ui: { blocks } }) => (
                    <>
                      {blocks.code && (
                        <PackageCodeSamples {...{ ...packageHandle, hashOrTag, path }} />
                      )}
                      {blocks.meta && (
                        <FileView.ObjectMeta data={AsyncResult.Ok(file.metadata)} />
                      )}
                    </>
                  ),
                  _: () => null,
                },
                prefs,
              )}
              <Section icon="remove_red_eye" heading="Preview" expandable={false}>
                <div className={classes.preview}>
                  {withPreview(
                    { archived, deleted },
                    handle,
                    viewModes.mode,
                    renderPreview(viewModes.handlePreviewResult),
                  )}
                </div>
              </Section>
            </>
          ),
          _: () => <FileDisplayError headline="No Such Object" crumbs={crumbs} />,
        }),
      })}
    </Data>
  )
}

interface ResolverProviderProps {
  bucket: string
  name: string
  hash: string
}

function ResolverProvider({
  bucket,
  name,
  hash,
  children,
}: React.PropsWithChildren<ResolverProviderProps>) {
  const client = urql.useClient()
  // XXX: consider optimization: check current level (objects) for quick response
  // const found = objects.find((o) => o.name === logicalKey)
  // if (found) return s3paths.parseS3Url(found.physicalKey)
  const resolveLogicalKey = React.useCallback(
    (path: string) =>
      client
        .query(FILE_QUERY, { bucket, name, hash, path })
        .toPromise()
        .then((r) => {
          const file = r.data?.package?.revision?.file
          if (!file) throw r.error || new Error(`Could not resolve logical key "${path}"`)
          return {
            ...s3paths.parseS3Url(file.physicalKey),
            logicalKey: file.path,
            size: file.size,
          }
        }),
    [client, bucket, name, hash],
  )

  return (
    <LogicalKeyResolver.Provider value={resolveLogicalKey}>
      {children}
    </LogicalKeyResolver.Provider>
  )
}

const useStyles = M.makeStyles({
  alertMsg: {
    overflow: 'hidden',
    textOverflow: 'ellipsis',
    whiteSpace: 'nowrap',
  },
})

interface PackageTreeProps {
  bucket: string
  name: string
  hashOrTag: string
  hash?: string
  path: string
  mode?: string
  resolvedFrom?: string
  revisionListQuery: GQL.QueryResultForDoc<typeof REVISION_LIST_QUERY>
  size?: number
}

function PackageTree({
  bucket,
  name,
  hashOrTag,
  hash,
  path,
  mode,
  resolvedFrom,
  revisionListQuery,
  size,
}: PackageTreeProps) {
  const classes = useStyles()
  const { urls } = NamedRoutes.use()

  // TODO: use urql to get bucket config
  // const data = useQuery({
  //   ..
  // })
  //
  // const bucketCfg = data?.bucket.config

  const isDir = s3paths.isDir(path)

  const getSegmentRoute = React.useCallback(
    (segPath: string) => urls.bucketPackageTree(bucket, name, hashOrTag, segPath),
    [bucket, hashOrTag, name, urls],
  )
  const crumbs = BreadCrumbs.use(path, getSegmentRoute, 'ROOT', {
    tailSeparator: path.endsWith('/'),
  })

  return (
    <FileView.Root>
      {/* TODO: bring back linked data after re-implementing it using graphql
      {!!bucketCfg &&
        revisionData.case({
          Ok: ({ hash, modified }) => (
            <ExposeLinkedData {...{ bucketCfg, bucket, name, hash, modified }} />
          ),
          _: () => null,
        })}
      */}
      {!!resolvedFrom && (
        <M.Box mb={2}>
          <Lab.Alert
            severity="info"
            icon={false}
            classes={{ message: classes.alertMsg }}
            action={
              <M.IconButton
                size="small"
                color="inherit"
                component={RRDom.Link}
                to={urls.bucketPackageTree(bucket, name, hashOrTag, path)}
              >
                <M.Icon fontSize="small">close</M.Icon>
              </M.IconButton>
            }
          >
            Resolved from{' '}
            <M.Box
              fontFamily="monospace.fontFamily"
              fontWeight="fontWeightBold"
              component="span"
              title={resolvedFrom}
            >
              {resolvedFrom}
            </M.Box>
          </Lab.Alert>
        </M.Box>
      )}
      <M.Typography variant="body1">
        <PackageLink {...{ bucket, name }} />
        {' @ '}
        <RevisionInfo {...{ hash, hashOrTag, bucket, name, path, revisionListQuery }} />
      </M.Typography>
      {hash ? (
        <ResolverProvider {...{ bucket, name, hash }}>
          {isDir ? (
            <DirDisplay
              {...{
                bucket,
                name,
                hash,
                path,
                hashOrTag,
                crumbs,
                size,
              }}
            />
          ) : (
            <FileDisplayQuery
              {...{ bucket, mode, name, hash, hashOrTag, path, crumbs }}
            />
          )}
        </ResolverProvider>
      ) : (
        <>
          <TopBar crumbs={crumbs} />
          <M.Box mt={4}>
            <M.Typography variant="h4" align="center" gutterBottom>
              Error resolving revision
            </M.Typography>
            <M.Typography variant="body1" align="center">
              Revision{' '}
              <M.Box
                component="span"
                fontWeight="fontWeightMedium"
              >{`"${hashOrTag}"`}</M.Box>{' '}
              could not be resolved.
            </M.Typography>
          </M.Box>
        </>
      )}
    </FileView.Root>
  )
}

interface PackageTreeQueriesProps {
  bucket: string
  name: string
  hashOrTag: string
  path: string
  resolvedFrom?: string
  mode?: string
}

function PackageTreeQueries({
  bucket,
  name,
  hashOrTag,
  path,
  resolvedFrom,
  mode,
}: PackageTreeQueriesProps) {
  const revisionQuery = GQL.useQuery(REVISION_QUERY, { bucket, name, hashOrTag })
  const revisionListQuery = GQL.useQuery(REVISION_LIST_QUERY, { bucket, name })

  return GQL.fold(revisionQuery, {
    fetching: () => <Placeholder color="text.secondary" />,
    error: (e) => errors.displayError()(e),
    data: (d) => {
      if (!d.package) {
        return (
          <Message headline="No Such Package">
            Package named{' '}
            <M.Box component="span" fontWeight="fontWeightMedium">{`"${name}"`}</M.Box>{' '}
            could not be found in this bucket.
          </Message>
        )
      }

      return (
        <PackageTree
          {...{
            bucket,
            name,
            hashOrTag,
            hash: d.package.revision?.hash,
            size: d.package.revision?.totalBytes ?? undefined,
            path,
            mode,
            resolvedFrom,
            revisionListQuery,
          }}
        />
      )
    },
  })
}

interface PackageTreeRouteParams {
  bucket: string
  name: string
  revision?: string
  path?: string
}

export default function PackageTreeWrapper() {
  const {
    bucket,
    name,
    revision: hashOrTag = 'latest',
    path: encodedPath = '',
  } = RRDom.useParams<PackageTreeRouteParams>()
  const location = RRDom.useLocation()
  invariant(!!bucket, '`bucket` must be defined')
  invariant(!!name, '`name` must be defined')

  const path = s3paths.decode(encodedPath)
  // TODO: mode is "switch view mode" action, ex. mode=json, or type=json, or type=application/json
  const { resolvedFrom, mode } = parseSearch(location.search, true)
  return (
    <>
      <MetaTitle>{[`${name}@${R.take(10, hashOrTag)}/${path}`, bucket]}</MetaTitle>
      <WithPackagesSupport bucket={bucket}>
        <PackageTreeQueries {...{ bucket, name, hashOrTag, path, resolvedFrom, mode }} />
      </WithPackagesSupport>
    </>
  )
}<|MERGE_RESOLUTION|>--- conflicted
+++ resolved
@@ -1,9 +1,4 @@
-<<<<<<< HEAD
-import { basename } from 'path'
-
 import invariant from 'invariant'
-=======
->>>>>>> 34aa05f1
 import * as R from 'ramda'
 import * as React from 'react'
 import * as RRDom from 'react-router-dom'
