import invariant from 'invariant'
import * as R from 'ramda'
import * as React from 'react'
import * as RRDom from 'react-router-dom'
import * as urql from 'urql'
import * as M from '@material-ui/core'
import * as Lab from '@material-ui/lab'

import * as BreadCrumbs from 'components/BreadCrumbs'
import * as Buttons from 'components/Buttons'
import * as FileEditor from 'components/FileEditor'
import Message from 'components/Message'
import Placeholder from 'components/Placeholder'
import * as Preview from 'components/Preview'
import cfg from 'constants/config'
import type * as Routes from 'constants/routes'
import * as OpenInDesktop from 'containers/OpenInDesktop'
import * as Model from 'model'
import AsyncResult from 'utils/AsyncResult'
import * as AWS from 'utils/AWS'
import * as BucketPreferences from 'utils/BucketPreferences'
import Data from 'utils/Data'
import * as GQL from 'utils/GraphQL'
import * as LogicalKeyResolver from 'utils/LogicalKeyResolver'
import MetaTitle from 'utils/MetaTitle'
import * as NamedRoutes from 'utils/NamedRoutes'
import assertNever from 'utils/assertNever'
import parseSearch from 'utils/parseSearch'
import * as s3paths from 'utils/s3paths'
import usePrevious from 'utils/usePrevious'
import * as workflows from 'utils/workflows'

import PackageCodeSamples from '../CodeSamples/Package'
import * as Download from '../Download'
import { FileProperties } from '../FileProperties'
import * as FileView from '../FileView'
import * as Listing from '../Listing'
import PackageCopyDialog from '../PackageCopyDialog'
import * as PD from '../PackageDialog'
import Section from '../Section'
import * as Successors from '../Successors'
import Summary from '../Summary'
import WithPackagesSupport from '../WithPackagesSupport'
import * as errors from '../errors'
import renderPreview from '../renderPreview'
import * as requests from '../requests'
import { FileType, useViewModes, viewModeToSelectOption } from '../viewModes'
import PackageLink from './PackageLink'
import RevisionDeleteDialog from './RevisionDeleteDialog'
import RevisionInfo from './RevisionInfo'
import RevisionMenu from './RevisionMenu'

import REVISION_QUERY from './gql/Revision.generated'
import REVISION_LIST_QUERY from './gql/RevisionList.generated'
import DIR_QUERY from './gql/Dir.generated'
import FILE_QUERY from './gql/File.generated'
import DELETE_REVISION from './gql/DeleteRevision.generated'

const useTopBarStyles = M.makeStyles((t) => ({
  topBar: {
    alignItems: 'flex-end',
    display: 'flex',
    marginBottom: t.spacing(2),
    marginTop: t.spacing(0.5),
  },
  crumbs: {
    ...t.typography.body1,
    maxWidth: 'calc(100% - 160px)',
    overflowWrap: 'break-word',
    [t.breakpoints.down('xs')]: {
      maxWidth: 'calc(100% - 40px)',
    },
  },
  content: {
    alignItems: 'center',
    display: 'flex',
    flexShrink: 0,
    marginBottom: -3,
    marginLeft: 'auto',
    marginTop: -3,
  },
}))

interface TopBarProps {
  crumbs: BreadCrumbs.Crumb[]
}

function TopBar({ crumbs, children }: React.PropsWithChildren<TopBarProps>) {
  const classes = useTopBarStyles()
  return (
    <div className={classes.topBar}>
      <div className={classes.crumbs} onCopy={BreadCrumbs.copyWithoutSpaces}>
        {BreadCrumbs.render(crumbs)}
      </div>
      <div className={classes.content}>{children}</div>
    </div>
  )
}

const useDirDisplayStyles = M.makeStyles((t) => ({
  button: {
    flexShrink: 0,
    marginBottom: '-3px',
    marginLeft: t.spacing(1),
    marginTop: '-3px',
  },
}))

interface DirDisplayProps {
  handle: Model.Package.Handle
  hash: Model.Package.Hash
  path: string
  crumbs: BreadCrumbs.Crumb[]
  size?: number
}

function DirDisplay({ handle, hash, path, crumbs, size }: DirDisplayProps) {
  const initialActions = PD.useInitialActions()
  const history = RRDom.useHistory()
  const { urls } = NamedRoutes.use<RouteMap>()
  const classes = useDirDisplayStyles()

  const dirQuery = GQL.useQuery(DIR_QUERY, {
    ...handle,
    hash: hash.value,
    path: s3paths.ensureNoSlash(path),
  })

  const mkUrl = React.useCallback(
    (h) => urls.bucketPackageTree(handle, hash, h.logicalKey),
    [urls, handle, hash],
  )

  const [initialOpen] = React.useState(initialActions.includes('revisePackage'))

  const updateDialog = PD.usePackageCreationDialog({
    initialOpen,
    bucket: handle.bucket,
    src: { name: handle.name, hash: hash.value },
  })

  const [successor, setSuccessor] = React.useState<workflows.Successor | null>(null)

  const onPackageCopyDialogExited = React.useCallback(() => {
    setSuccessor(null)
  }, [setSuccessor])

  usePrevious({ handle, hash }, (prev) => {
    // close the dialog when navigating away
    if (!R.equals({ handle, hash }, prev)) updateDialog.close()
  })

  const prefs = BucketPreferences.use()

  const redirectToPackagesList = React.useCallback(() => {
    history.push(urls.bucketPackageList(handle.bucket))
  }, [handle, history, urls])

  const [deletionState, setDeletionState] = React.useState({
    error: undefined as React.ReactNode | undefined,
    loading: false,
    opened: false,
  })

  const confirmDelete = React.useCallback(
    () => setDeletionState(R.assoc('opened', true)),
    [],
  )

  const onPackageDeleteDialogClose = React.useCallback(() => {
    setDeletionState(
      R.mergeLeft({
        error: undefined,
        opened: false,
      }),
    )
  }, [])

  const deleteRevision = GQL.useMutation(DELETE_REVISION)

  const handlePackageDeletion = React.useCallback(async () => {
    setDeletionState(R.assoc('loading', true))
    try {
      const { packageRevisionDelete: r } = await deleteRevision({
        ...handle,
        hash: hash.value,
      })
      switch (r.__typename) {
        case 'PackageRevisionDeleteSuccess':
          setDeletionState(R.mergeLeft({ opened: false, loading: false }))
          redirectToPackagesList()
          return
        case 'OperationError':
          setDeletionState(R.mergeLeft({ error: r.message, loading: false }))
          return
        default:
          assertNever(r)
      }
    } catch (e: any) {
      let error = 'Unexpected error'
      if (e.message) error = `${error}: ${e.message}`
      setDeletionState(R.mergeLeft({ error, loading: false }))
    }
  }, [handle, hash, deleteRevision, redirectToPackagesList, setDeletionState])

  const openInDesktopState = OpenInDesktop.use(handle, hash, size)

  const prompt = FileEditor.useCreateFileInPackage(handle, path)

  return (
    <>
      <OpenInDesktop.Dialog
        open={openInDesktopState.confirming}
        onClose={openInDesktopState.unconfirm}
        onConfirm={openInDesktopState.openInDesktop}
        size={size}
      />

      <PackageCopyDialog
        handle={handle}
        hash={hash}
        open={!!successor}
        successor={successor}
        onExited={onPackageCopyDialogExited}
      />

      <RevisionDeleteDialog
        error={deletionState.error}
        open={deletionState.opened}
        handle={handle}
        hash={hash}
        onClose={onPackageDeleteDialogClose}
        loading={deletionState.loading}
        onDelete={handlePackageDeletion}
      />

      {updateDialog.render({
        resetFiles: 'Undo changes',
        submit: 'Push',
        successBrowse: 'Browse',
        successTitle: 'Push complete',
        successRenderMessage: ({ packageLink }) => (
          <>Package revision {packageLink} successfully created</>
        ),
        title: 'Push package revision',
      })}

      {GQL.fold(dirQuery, {
        // TODO: skeleton placeholder
        fetching: () => (
          <>
            <TopBar crumbs={crumbs} />
            <M.Box mt={2}>
              <M.CircularProgress />
            </M.Box>
          </>
        ),
        data: (d) => {
          const dir = d.package?.revision?.dir
          if (!dir) {
            return (
              <>
                <TopBar crumbs={crumbs} />
                <M.Box mt={4}>
                  <M.Typography variant="h4" align="center" gutterBottom>
                    Error loading directory
                  </M.Typography>
                  <M.Typography variant="body1" align="center">
                    Seems like there's no such directory in this package
                  </M.Typography>
                </M.Box>
              </>
            )
          }

          const items: Listing.Item[] = Listing.format(
            dir.children.map((c) => {
              const entryOptions = {
                location: { bucket: handle.bucket, key: c.path },
                size: c.size,
              }
              switch (c.__typename) {
                case 'PackageFile':
                  return Listing.Entry.File(entryOptions)
                case 'PackageDir':
                  return Listing.Entry.Dir(entryOptions)
                default:
                  return assertNever(c)
              }
            }),
            {
              urls,
              bucket: handle.bucket,
              handle,
              hash,
              prefix: path,
            },
          )

          const summaryHandles = dir.children
            .map((c) =>
              c.__typename === 'PackageFile'
                ? {
                    ...s3paths.parseS3Url(c.physicalKey),
                    logicalKey: c.path,
                  }
                : null,
            )
            .filter(Boolean)

          const downloadPath = path
            ? `package/${handle.bucket}/${handle.name}/${hash.value}/${path}`
            : `package/${handle.bucket}/${handle.name}/${hash.value}`

          return (
            <>
              {prompt.render()}
              <TopBar crumbs={crumbs}>
                {BucketPreferences.Result.match(
                  {
                    Ok: ({ ui: { actions } }) => (
                      <>
                        {actions.revisePackage && (
                          <M.Button
                            className={classes.button}
                            variant="contained"
                            color="primary"
                            size="small"
                            style={{ marginTop: -3, marginBottom: -3, flexShrink: 0 }}
                            onClick={() => updateDialog.open()}
                          >
                            Revise package
                          </M.Button>
                        )}
                        {actions.copyPackage && (
                          <Successors.Button
                            className={classes.button}
                            bucket={handle.bucket}
                            icon="exit_to_app"
                            onChange={setSuccessor}
                          >
                            Push to bucket
                          </Successors.Button>
                        )}
                        <Download.DownloadButton
                          className={classes.button}
                          label={path ? 'Download sub-package' : 'Download package'}
                          onClick={openInDesktopState.confirm}
                          path={downloadPath}
                        />
                        <RevisionMenu
                          className={classes.button}
                          onDelete={confirmDelete}
                          onDesktop={openInDesktopState.confirm}
                          onCreateFile={prompt.open}
                        />
                      </>
                    ),
                    Pending: () => (
                      <>
                        <Buttons.Skeleton className={classes.button} size="small" />
                        <Buttons.Skeleton className={classes.button} size="small" />
                        <Buttons.Skeleton className={classes.button} size="small" />
                        <Buttons.Skeleton className={classes.button} size="small" />
                      </>
                    ),
                    Init: () => null,
                  },
                  prefs,
                )}
              </TopBar>
              {BucketPreferences.Result.match(
                {
                  Ok: ({ ui: { blocks } }) => (
                    <>
                      {blocks.code && (
                        <PackageCodeSamples handle={handle} hash={hash} path={path} />
                      )}
                      {blocks.meta && (
                        <FileView.PackageMetaSection
                          meta={dir.metadata}
                          preferences={blocks.meta}
                        />
                      )}
                      <M.Box mt={2}>
                        {blocks.browser && (
                          <Listing.Listing items={items} key={hash.value} />
                        )}
                        <Summary
                          files={summaryHandles}
                          mkUrl={mkUrl}
                          handle={handle}
                          hash={hash}
                        />
                      </M.Box>
                    </>
                  ),
                  _: () => null,
                },
                prefs,
              )}
            </>
          )
        },
      })}
    </>
  )
}

const withPreview = (
  { archived, deleted }: ObjectAttrs,
  location: LogicalKeyResolver.S3SummarizeHandle,
  mode: FileType | null,
  callback: (res: $TSFixMe) => JSX.Element,
  handle: Model.Package.Handle,
  hash: Model.Package.Hash,
) => {
  if (deleted) {
    return callback(AsyncResult.Err(Preview.PreviewError.Deleted({ handle: location })))
  }
  if (archived) {
    return callback(AsyncResult.Err(Preview.PreviewError.Archived({ handle: location })))
  }
  const previewOptions = {
    handle,
    hash,
    mode,
    context: Preview.CONTEXT.FILE,
  }
  return Preview.load(location, callback, previewOptions)
}

interface ObjectAttrs {
  archived: boolean
  deleted: boolean
  lastModified?: Date
  size?: number
}

type CrumbProp = $TSFixMe

interface FileDisplaySkeletonProps {
  crumbs: CrumbProp[]
}

function FileDisplaySkeleton({ crumbs }: FileDisplaySkeletonProps) {
  return (
    // TODO: skeleton placeholder
    <>
      <TopBar crumbs={crumbs} />
      <M.Box mt={2}>
        <M.CircularProgress />
      </M.Box>
    </>
  )
}

interface FileDisplayErrorProps {
  crumbs: CrumbProp[]
  detail?: React.ReactNode
  headline: React.ReactNode
}

function FileDisplayError({ crumbs, detail, headline }: FileDisplayErrorProps) {
  return (
    <>
      <TopBar crumbs={crumbs} />
      <M.Box mt={4}>
        <M.Typography variant="h4" align="center" gutterBottom>
          {headline}
        </M.Typography>
        {!!detail && (
          <M.Typography variant="body1" align="center">
            {detail}
          </M.Typography>
        )}
      </M.Box>
    </>
  )
}
interface FileDisplayQueryProps {
  handle: Model.Package.Handle
  hash: Model.Package.Hash
  path: string
  crumbs: BreadCrumbs.Crumb[]
  mode?: string
}

function FileDisplayQuery({
  handle,
  hash,
  path,
  crumbs,
  ...props
}: FileDisplayQueryProps) {
  const fileQuery = GQL.useQuery(FILE_QUERY, { ...handle, hash: hash.value, path })
  return GQL.fold(fileQuery, {
    fetching: () => <FileDisplaySkeleton crumbs={crumbs} />,
    data: (d) => {
      const file = d.package?.revision?.file

      if (!file) {
        // eslint-disable-next-line no-console
        if (fileQuery.error) console.error(fileQuery.error)
        return (
          <FileDisplayError
            headline="Error loading file"
            detail="Seems like there's no such file in this package"
            crumbs={crumbs}
          />
        )
      }

      return <FileDisplay {...{ handle, hash, path, crumbs, file }} {...props} />
    },
  })
}

interface RouteMap {
  bucketDir: Routes.BucketDirArgs
  bucketFile: Routes.BucketFileArgs
  bucketPackageTree: Routes.BucketPackageTreeArgs
  bucketPackageDetail: Routes.BucketPackageDetailArgs
  bucketPackageList: Routes.BucketPackageListArgs
}

const useFileDisplayStyles = M.makeStyles((t) => ({
  button: {
    marginLeft: t.spacing(1),
  },
  fileProperties: {
    marginRight: t.spacing(1),
  },
  preview: {
    width: '100%',
  },
}))

interface FileDisplayProps extends FileDisplayQueryProps {
  file: Model.GQLTypes.PackageFile
}

function FileDisplay({ handle, mode, hash, path, crumbs, file }: FileDisplayProps) {
  const s3 = AWS.S3.use()
  const history = RRDom.useHistory()
  const { urls } = NamedRoutes.use<RouteMap>()
  const classes = useFileDisplayStyles()
  const prefs = BucketPreferences.use()

  const viewModes = useViewModes(mode)

  const onViewModeChange = React.useCallback(
    (m) => {
      history.push(urls.bucketPackageTree(handle, hash, path, m.valueOf()))
    },
    [handle, history, path, hash, urls],
  )

  const handleEdit = React.useCallback(() => {
    const next = urls.bucketPackageDetail(handle, {
      action: 'revisePackage',
    })
    const physicalHandle = s3paths.parseS3Url(file.physicalKey)
    const editUrl = urls.bucketFile(physicalHandle, {
      add: path,
      edit: true,
      next,
    })
    history.push(editUrl)
  }, [file, handle, history, path, urls])

  const h: LogicalKeyResolver.S3SummarizeHandle = React.useMemo(
    () => ({
      ...s3paths.parseS3Url(file.physicalKey),
      logicalKey: file.path,
    }),
    [file],
  )

  return (
    // @ts-expect-error
    <Data fetch={requests.getObjectExistence} params={{ s3, location: h }}>
      {AsyncResult.case({
        _: () => <FileDisplaySkeleton crumbs={crumbs} />,
        Err: (e: $TSFixMe) => {
          if (e.code === 'Forbidden') {
            return (
              <FileDisplayError
                headline="Access Denied"
                detail="You don't have access to this object"
                crumbs={crumbs}
              />
            )
          }
          // eslint-disable-next-line no-console
          console.error(e)
          return (
            <FileDisplayError
              headline="Error loading file"
              detail="Something went wrong"
              crumbs={crumbs}
            />
          )
        },
        Ok: requests.ObjectExistence.case({
          Exists: ({ archived, deleted, lastModified, size }: ObjectAttrs) => (
            <>
              <TopBar crumbs={crumbs}>
                <FileProperties
                  className={classes.fileProperties}
                  lastModified={lastModified}
                  size={size}
                />
                {BucketPreferences.Result.match(
                  {
                    Ok: ({ ui: { actions } }) =>
                      FileEditor.isSupportedFileType(path) &&
                      hash.alias === 'latest' &&
                      actions.revisePackage && (
                        <Buttons.Iconized
                          className={classes.button}
                          icon="edit"
                          label="Edit"
                          onClick={handleEdit}
                        />
                      ),
                    Pending: () => (
                      <Buttons.Skeleton className={classes.button} size="small" />
                    ),
                    Init: () => null,
                  },
                  prefs,
                )}
                {!!viewModes.modes.length && (
                  <FileView.ViewModeSelector
                    className={classes.button}
                    // @ts-expect-error
                    options={viewModes.modes.map(viewModeToSelectOption)}
                    // @ts-expect-error
                    value={viewModeToSelectOption(viewModes.mode)}
                    onChange={onViewModeChange}
                  />
                )}
                {!cfg.noDownload && !deleted && !archived && (
                  <FileView.DownloadButton className={classes.button} handle={h} />
                )}
              </TopBar>
              {BucketPreferences.Result.match(
                {
                  Ok: ({ ui: { blocks } }) => (
                    <>
                      {blocks.code && (
                        <PackageCodeSamples handle={handle} hash={hash} path={path} />
                      )}
                      {blocks.meta && (
                        <>
                          <FileView.ObjectMetaSection meta={file.metadata} />
                          <FileView.ObjectTags location={h} />
                        </>
                      )}
                    </>
                  ),
                  _: () => null,
                },
                prefs,
              )}
              <Section icon="remove_red_eye" heading="Preview" expandable={false}>
                <div className={classes.preview}>
                  {withPreview(
                    { archived, deleted },
                    h,
                    viewModes.mode,
                    renderPreview(viewModes.handlePreviewResult),
                    handle,
                    hash,
                  )}
                </div>
              </Section>
            </>
          ),
          _: () => <FileDisplayError headline="No Such Object" crumbs={crumbs} />,
        }),
      })}
    </Data>
  )
}

interface ResolverProviderProps {
  handle: Model.Package.Handle
  hash: Model.Package.Hash
}

function ResolverProvider({
  handle,
  hash,
  children,
}: React.PropsWithChildren<ResolverProviderProps>) {
  const client = urql.useClient()
  // XXX: consider optimization: check current level (objects) for quick response
  // const found = objects.find((o) => o.name === logicalKey)
  // if (found) return s3paths.parseS3Url(found.physicalKey)
  const resolveLogicalKey = React.useCallback(
    (path: string) =>
      client
        .query(FILE_QUERY, { ...handle, hash: hash.value, path })
        .toPromise()
        .then((r) => {
          const file = r.data?.package?.revision?.file
          if (!file) throw r.error || new Error(`Could not resolve logical key "${path}"`)
          return {
            ...s3paths.parseS3Url(file.physicalKey),
            logicalKey: file.path,
            size: file.size,
          }
        }),
    [client, handle, hash],
  )

  return (
    <LogicalKeyResolver.Provider value={resolveLogicalKey}>
      {children}
    </LogicalKeyResolver.Provider>
  )
}

const useStyles = M.makeStyles({
  alertMsg: {
    overflow: 'hidden',
    textOverflow: 'ellipsis',
    whiteSpace: 'nowrap',
  },
})

interface PackageTreeProps {
  handle: Model.Package.Handle
  revision: Model.Package.Revision
  mode?: string
  path: string
  resolvedFrom?: string
  revisionListQuery: GQL.QueryResultForDoc<typeof REVISION_LIST_QUERY>
  size?: number
}

function PackageTree({
  handle,
  revision,
  path,
  mode,
  resolvedFrom,
  revisionListQuery,
  size,
}: PackageTreeProps) {
  const classes = useStyles()
  const { urls } = NamedRoutes.use()

  // TODO: use urql to get bucket config
  // const data = useQuery({
  //   ..
  // })
  //
  // const bucketCfg = data?.bucket.config

  const isDir = s3paths.isDir(path)

  const getSegmentRoute = React.useCallback(
    (segPath: string) => urls.bucketPackageTree(handle, revision, segPath),
    [handle, revision, urls],
  )
  const crumbs = BreadCrumbs.use(path, getSegmentRoute, 'ROOT', {
    tailSeparator: path.endsWith('/'),
  })

  return (
    <FileView.Root>
      {/* TODO: bring back linked data after re-implementing it using graphql
      {!!bucketCfg &&
        revisionData.case({
          Ok: ({ hash, modified }) => (
            <ExposeLinkedData {...{ bucketCfg, bucket, name, hash, modified }} />
          ),
          _: () => null,
        })}
      */}
      {!!resolvedFrom && (
        <M.Box mb={2}>
          <Lab.Alert
            severity="info"
            icon={false}
            classes={{ message: classes.alertMsg }}
            action={
              <M.IconButton
                size="small"
                color="inherit"
                component={RRDom.Link}
                to={urls.bucketPackageTree(handle, revision, path)}
              >
                <M.Icon fontSize="small">close</M.Icon>
              </M.IconButton>
            }
          >
            Resolved from{' '}
            <M.Box
              fontFamily="monospace.fontFamily"
              fontWeight="fontWeightBold"
              component="span"
              title={resolvedFrom}
            >
              {resolvedFrom}
            </M.Box>
          </Lab.Alert>
        </M.Box>
      )}
      <M.Typography variant="body1">
        <PackageLink handle={handle} />
        {' @ '}
        <RevisionInfo {...{ revision, handle, path, revisionListQuery }} />
      </M.Typography>
      {Model.Package.isPackageHash(revision) ? (
        <ResolverProvider {...{ handle, hash: revision }}>
          {isDir ? (
            <DirDisplay
              {...{
                handle,
                hash: revision,
                path,
                crumbs,
                size,
              }}
            />
          ) : (
            <FileDisplayQuery {...{ handle, mode, hash: revision, path, crumbs }} />
          )}
        </ResolverProvider>
      ) : (
        <>
          <TopBar crumbs={crumbs} />
          <M.Box mt={4}>
            <M.Typography variant="h4" align="center" gutterBottom>
              Error resolving revision
            </M.Typography>
            <M.Typography variant="body1" align="center">
              Revision{' '}
              <M.Box
                component="span"
                fontWeight="fontWeightMedium"
              >{`"${revision.alias}"`}</M.Box>{' '}
              could not be resolved.
            </M.Typography>
          </M.Box>
        </>
      )}
    </FileView.Root>
  )
}

interface PackageTreeQueriesProps {
  handle: Model.Package.Handle
  revision: Model.Package.Revision
  path: string
  resolvedFrom?: string
  mode?: string
}

function PackageTreeQueries({
  handle,
  revision,
  path,
  resolvedFrom,
  mode,
}: PackageTreeQueriesProps) {
  const revisionQuery = GQL.useQuery(REVISION_QUERY, {
    ...handle,
    hashOrTag: Model.Package.hashOrTag(revision),
  })
  const revisionListQuery = GQL.useQuery(REVISION_LIST_QUERY, handle)

  return GQL.fold(revisionQuery, {
    fetching: () => <Placeholder color="text.secondary" />,
    error: (e) => errors.displayError()(e),
    data: (d) => {
      if (!d.package) {
        return (
          <Message headline="No Such Package">
            Package named{' '}
            <M.Box component="span" fontWeight="fontWeightMedium">{`"${name}"`}</M.Box>{' '}
            could not be found in this bucket.
          </Message>
        )
      }

      return (
        <PackageTree
          {...{
            handle,
            revision: R.assoc('value', d.package.revision?.hash, revision),
            size: d.package.revision?.totalBytes ?? undefined,
            path,
            mode,
            resolvedFrom,
            revisionListQuery,
          }}
        />
      )
    },
  })
}

interface PackageTreeRouteParams {
  bucket: string
  name: string
  revision?: string
  path?: string
}

<<<<<<< HEAD
export default function PackageTreeWrapper({
  match: {
    params: { bucket, name, revision, path: encodedPath = '' },
  },
  location: l,
}: RRDom.RouteComponentProps<PackageTreeRouteParams>) {
=======
export default function PackageTreeWrapper() {
  const {
    bucket,
    name,
    revision: hashOrTag = 'latest',
    path: encodedPath = '',
  } = RRDom.useParams<PackageTreeRouteParams>()
  const location = RRDom.useLocation()
  invariant(!!bucket, '`bucket` must be defined')
  invariant(!!name, '`name` must be defined')

>>>>>>> 343dfe8f
  const path = s3paths.decode(encodedPath)
  const handle: Model.Package.Handle = { bucket, name }
  const rev: Model.Package.Revision = React.useMemo(() => {
    if (!revision) return { alias: 'latest' } as Model.Package.HashAlias
    if (revision === 'latest') return { alias: revision } as Model.Package.HashAlias
    return { value: revision } as Model.Package.Hash
  }, [revision])
  // TODO: mode is "switch view mode" action, ex. mode=json, or type=json, or type=application/json
  const { resolvedFrom, mode } = parseSearch(l.search, true)
  return (
    <>
      <MetaTitle>
        {[`${name}@${R.take(10, Model.Package.tagOrHash(rev))}/${path}`, bucket]}
      </MetaTitle>
      <WithPackagesSupport bucket={bucket}>
        <PackageTreeQueries {...{ handle, revision: rev, path, resolvedFrom, mode }} />
      </WithPackagesSupport>
    </>
  )
}<|MERGE_RESOLUTION|>--- conflicted
+++ resolved
@@ -912,26 +912,17 @@
   path?: string
 }
 
-<<<<<<< HEAD
-export default function PackageTreeWrapper({
-  match: {
-    params: { bucket, name, revision, path: encodedPath = '' },
-  },
-  location: l,
-}: RRDom.RouteComponentProps<PackageTreeRouteParams>) {
-=======
 export default function PackageTreeWrapper() {
   const {
     bucket,
     name,
-    revision: hashOrTag = 'latest',
+    revision,
     path: encodedPath = '',
   } = RRDom.useParams<PackageTreeRouteParams>()
-  const location = RRDom.useLocation()
+  const l = RRDom.useLocation()
   invariant(!!bucket, '`bucket` must be defined')
   invariant(!!name, '`name` must be defined')
 
->>>>>>> 343dfe8f
   const path = s3paths.decode(encodedPath)
   const handle: Model.Package.Handle = { bucket, name }
   const rev: Model.Package.Revision = React.useMemo(() => {
