import cx from 'classnames'
import { FORM_ERROR } from 'final-form'
import pLimit from 'p-limit'
import * as R from 'ramda'
import * as React from 'react'
import { useDropzone } from 'react-dropzone'
import * as RF from 'react-final-form'
import { Link } from 'react-router-dom'
import * as M from '@material-ui/core'
import { darken } from '@material-ui/core'

import * as APIConnector from 'utils/APIConnector'
import AsyncResult from 'utils/AsyncResult'
import * as AWS from 'utils/AWS'
import * as Data from 'utils/Data'
import Delay from 'utils/Delay'
import * as NamedRoutes from 'utils/NamedRoutes'
import StyledLink from 'utils/StyledLink'
import pipeThru from 'utils/pipeThru'
import * as s3paths from 'utils/s3paths'
import { readableBytes } from 'utils/string'
import tagged from 'utils/tagged'
import useMemoEq from 'utils/useMemoEq'
import * as validators from 'utils/validators'

import * as PD from './PackageDialog'
import * as requests from './requests'

const FilesEntry = tagged([
  'Dir', // { name: str, type: enum, children: [FilesEntry] }
  'File', // { name: str, type: enum, size: num }
])

const FilesAction = tagged([
  'Add', // { files: [File], prefix: str }
  'Delete', // path: str
  'DeleteDir', // prefix: str
  'Revert', // path: str
  'RevertDir', // prefix: str
  'Reset',
])

const insertIntoTree = (path = [], file, entries) => {
  let inserted = file
  let restEntries = entries
  if (path.length) {
    const [current, ...rest] = path
    let baseDir = FilesEntry.Dir({ name: current, type: file.type, children: [] })
    const existingDir = entries.find(
      FilesEntry.case({
        File: () => false,
        Dir: R.propEq('name', current),
      }),
    )
    if (existingDir) {
      restEntries = R.without([existingDir], entries)
      baseDir = existingDir
    }
    inserted = insertIntoDir(rest, file, baseDir)
  }
  const getOrder = FilesEntry.case({
    Dir: (d) => [0, d.name],
    File: (f) => [1, f.name],
  })
  const tree = R.sortBy(getOrder, [inserted, ...restEntries])
  return tree
}

const insertIntoDir = (path, file, dir) => {
  const { name, children } = FilesEntry.Dir.unbox(dir)
  const newChildren = insertIntoTree(path, file, children)
  const type = newChildren
    .map(FilesEntry.case({ Dir: R.prop('type'), File: R.prop('type') }))
    .reduce((acc, entryType) => (acc === entryType ? acc : 'modified'))
  return FilesEntry.Dir({ name, type, children: newChildren })
}

const dissocBy = (fn) =>
  R.pipe(
    R.toPairs,
    R.filter(([k]) => !fn(k)),
    R.fromPairs,
  )

/*
// TODO: use tree as the main data model / source of truth?
state type: {
  existing: { [path]: file },
  added: { [path]: file },
  // TODO: use Array or Set?
  deleted: { [path]: true },
}
*/

const handleFilesAction = FilesAction.case({
  Add: ({ files, prefix }) => (state) =>
    files.reduce((acc, file) => {
      const path = (prefix || '') + PD.getNormalizedPath(file)
      return R.evolve(
        {
          added: R.assoc(path, file),
          deleted: R.dissoc(path),
        },
        acc,
      )
    }, state),
  Delete: (path) => R.evolve({ deleted: R.assoc(path, true) }),
  // add all descendants from existing to deleted
  DeleteDir: (prefix) => ({ existing, added, deleted }) => ({
    existing,
    added,
    deleted: R.mergeLeft(
      Object.keys(existing).reduce(
        (acc, k) => (k.startsWith(prefix) ? { ...acc, [k]: true } : acc),
        {},
      ),
      deleted,
    ),
  }),
  Revert: (path) => R.evolve({ added: R.dissoc(path), deleted: R.dissoc(path) }),
  // remove all descendants from added and deleted
  RevertDir: (prefix) =>
    R.evolve({
      added: dissocBy(R.startsWith(prefix)),
      deleted: dissocBy(R.startsWith(prefix)),
    }),
  Reset: (_, { initial }) => () => initial,
})

const computeEntries = ({ added, deleted, existing }) => {
  const existingEntries = Object.entries(existing).map(([path, { size }]) => {
    if (path in deleted) {
      return { type: 'deleted', path, size }
    }
    if (path in added) {
      const a = added[path]
      return { type: 'modified', path, size: a.size }
    }
    return { type: 'unchanged', path, size }
  })
  const addedEntries = Object.entries(added).reduce((acc, [path, { size }]) => {
    if (path in existing) return acc
    return acc.concat({ type: 'added', path, size })
  }, [])
  const entries = [...existingEntries, ...addedEntries]
  return entries.reduce((children, { path, ...rest }) => {
    const parts = path.split('/')
    const prefixPath = R.init(parts).map((p) => `${p}/`)
    const name = R.last(parts)
    const file = FilesEntry.File({ name, ...rest })
    return insertIntoTree(prefixPath, file, children)
  }, [])
}

const COLORS = {
  default: M.colors.grey[900],
  added: M.colors.green[900],
  modified: darken(M.colors.yellow[900], 0.2),
  deleted: M.colors.red[900],
}

const useEntryIconStyles = M.makeStyles((t) => ({
  root: {
    position: 'relative',
  },
  icon: {
    boxSizing: 'content-box',
    display: 'block',
    fontSize: 18,
    padding: 3,
  },
  stateContainer: {
    alignItems: 'center',
    background: 'currentColor',
    border: `1px solid ${t.palette.background.paper}`,
    borderRadius: '100%',
    bottom: 0,
    display: 'flex',
    height: 12,
    justifyContent: 'center',
    left: 0,
    position: 'absolute',
    width: 12,
  },
  state: {
    fontFamily: t.typography.fontFamily,
    fontWeight: t.typography.fontWeightBold,
    fontSize: 9,
    color: t.palette.background.paper,
  },
}))

function EntryIcon({ state, children }) {
  const classes = useEntryIconStyles()
  const stateContents =
    state &&
    {
      added: '+',
      deleted: <>&ndash;</>,
      modified: '~',
    }[state]
  return (
    <div className={classes.root}>
      <M.Icon className={classes.icon}>{children}</M.Icon>
      {!!stateContents && (
        <div className={classes.stateContainer}>
          <div className={classes.state}>{stateContents}</div>
        </div>
      )}
    </div>
  )
}

const useFileStyles = M.makeStyles((t) => ({
  added: {},
  modified: {},
  deleted: {},
  unchanged: {},
  root: {
    background: t.palette.background.paper,
    color: COLORS.default,
    cursor: 'default',
    outline: 'none',
    '&$added': {
      color: COLORS.added,
    },
    '&$modified': {
      color: COLORS.modified,
    },
    '&$deleted': {
      color: COLORS.deleted,
    },
  },
  contents: {
    alignItems: 'center',
    display: 'flex',
    opacity: 0.7,
    '$root:hover > &': {
      opacity: 1,
    },
  },
  name: {
    ...t.typography.body2,
    flexGrow: 1,
    marginRight: t.spacing(1),
    overflow: 'hidden',
    textOverflow: 'ellipsis',
    whiteSpace: 'nowrap',
  },
  size: {
    ...t.typography.body2,
    marginRight: t.spacing(0.5),
    opacity: 0.6,
  },
}))

function File({ name, type, size, prefix, dispatch }) {
  const classes = useFileStyles()

  const path = (prefix || '') + name

  const handle = React.useCallback(
    (cons) => (e) => {
      e.stopPropagation()
      dispatch(cons(path))
    },
    [dispatch, path],
  )

  const action = React.useMemo(
    () =>
      ({
        added: { hint: 'Remove', icon: 'clear', handler: handle(FilesAction.Revert) },
        modified: {
          hint: 'Revert',
          icon: 'undo',
          handler: handle(FilesAction.Revert),
        },
        deleted: {
          hint: 'Restore',
          icon: 'undo',
          handler: handle(FilesAction.Revert),
        },
        unchanged: { hint: 'Delete', icon: 'clear', handler: handle(FilesAction.Delete) },
      }[type]),
    [type, handle],
  )

  const onClick = React.useCallback((e) => {
    e.stopPropagation()
  }, [])

  return (
    // eslint-disable-next-line jsx-a11y/click-events-have-key-events
    <div
      className={cx(classes.root, classes[type])}
      onClick={onClick}
      role="button"
      tabIndex={0}
    >
      <div className={classes.contents}>
        <EntryIcon state={type}>insert_drive_file</EntryIcon>
        <div className={classes.name} title={name}>
          {name}
        </div>
        <div className={classes.size}>{readableBytes(size)}</div>
        <M.IconButton onClick={action.handler} title={action.hint} size="small">
          <M.Icon fontSize="inherit">{action.icon}</M.Icon>
        </M.IconButton>
      </div>
    </div>
  )
}

const useDirStyles = M.makeStyles((t) => ({
  // TODO: support non-diff mode (for package creation)
  diff: {},
  added: {},
  modified: {},
  deleted: {},
  unchanged: {},
  active: {},
  root: {
    background: t.palette.background.paper,
    cursor: 'pointer',
    outline: 'none',
    position: 'relative',
  },
  head: {
    alignItems: 'center',
    color: COLORS.default,
    display: 'flex',
    opacity: 0.7,
    outline: 'none',
    '$active > &, &:hover': {
      opacity: 1,
    },
    '$added > &': {
      color: COLORS.added,
    },
    '$modified > &': {
      color: COLORS.modified,
    },
    '$deleted > &': {
      color: COLORS.deleted,
    },
  },
  name: {
    ...t.typography.body2,
    flexGrow: 1,
    marginRight: t.spacing(1),
    overflow: 'hidden',
    textOverflow: 'ellipsis',
    whiteSpace: 'nowrap',
  },
  body: {
    paddingLeft: 20,
  },
  bar: {
    bottom: 0,
    left: 0,
    opacity: 0.3,
    position: 'absolute',
    top: 24,
    width: 24,
    '$active > $head > &, $head:hover > &': {
      opacity: 0.4,
    },
    '&::before': {
      background: 'currentColor',
      borderRadius: 2,
      bottom: 4,
      content: '""',
      left: 10,
      position: 'absolute',
      top: 4,
      width: 4,
    },
  },
  emptyDummy: {
    height: 24,
  },
  empty: {
    ...t.typography.body2,
    bottom: 0,
    fontStyle: 'italic',
    left: 24,
    lineHeight: '24px',
    opacity: 0.6,
    overflow: 'hidden',
    position: 'absolute',
    right: 0,
    top: 24,
  },
}))

function Dir({ name, type, children, prefix, dispatch }) {
  const classes = useDirStyles()
  // TODO: move state out?
  const [expanded, setExpanded] = React.useState(true)

  const toggleExpanded = React.useCallback(
    (e) => {
      e.stopPropagation()
      setExpanded((x) => !x)
    },
    [setExpanded],
  )

  const onClick = React.useCallback((e) => {
    e.stopPropagation()
  }, [])

  const path = (prefix || '') + name

  const onDrop = React.useCallback(
    (files) => {
      dispatch(FilesAction.Add({ prefix: path, files }))
    },
    [dispatch, path],
  )

  const { getRootProps, isDragActive } = useDropzone({
    onDrop,
    noDragEventsBubbling: true,
  })

  const handle = React.useCallback(
    (cons) => (e) => {
      e.stopPropagation()
      dispatch(cons(path))
    },
    [dispatch, path],
  )

  const action = React.useMemo(
    () =>
      ({
        added: { hint: 'Remove', icon: 'clear', handler: handle(FilesAction.RevertDir) },
        modified: {
          hint: 'Revert',
          icon: 'undo',
          handler: handle(FilesAction.RevertDir),
        },
        deleted: {
          hint: 'Restore',
          icon: 'undo',
          handler: handle(FilesAction.RevertDir),
        },
        unchanged: {
          hint: 'Delete',
          icon: 'clear',
          handler: handle(FilesAction.DeleteDir),
        },
      }[type]),
    [type, handle],
  )

  return (
    <div
      {...getRootProps({
        className: cx(classes.root, classes[type], { [classes.active]: isDragActive }),
        onClick,
      })}
    >
      {/* eslint-disable-next-line jsx-a11y/click-events-have-key-events */}
      <div onClick={toggleExpanded} className={classes.head} role="button" tabIndex={0}>
        <EntryIcon state={type}>{expanded ? 'folder_open' : 'folder'}</EntryIcon>
        <div className={classes.name}>{name}</div>
        <M.IconButton onClick={action.handler} title={action.hint} size="small">
          <M.Icon fontSize="inherit">{action.icon}</M.Icon>
        </M.IconButton>
        <div className={classes.bar} />
        {!children.length && <div className={classes.empty}>{'<EMPTY DIRECTORY>'}</div>}
      </div>
      <M.Collapse in={expanded}>
        <div className={classes.body}>
          {children.length ? (
            children.map((entry) => {
              const [Component, props] = FilesEntry.case(
                {
                  Dir: (ps) => [Dir, ps],
                  File: (ps) => [File, ps],
                },
                entry,
              )
              return (
                <Component {...{ ...props, key: props.name, prefix: path, dispatch }} />
              )
            })
          ) : (
            <div className={classes.emptyDummy} />
          )}
        </div>
      </M.Collapse>
    </div>
  )
}

const useFilesInputStyles = M.makeStyles((t) => ({
  root: {
    marginTop: t.spacing(2),
  },
  header: {
    alignItems: 'center',
    display: 'flex',
    height: 24,
  },
  headerFiles: {
    ...t.typography.body1,
    display: 'flex',
  },
  headerFilesDisabled: {
    color: t.palette.text.secondary,
  },
  headerFilesError: {
    color: t.palette.error.main,
  },
  headerFilesWarn: {
    color: t.palette.warning.dark,
  },
  headerFilesAdded: {
    color: t.palette.success.main,
    marginLeft: t.spacing(0.5),
  },
  headerFilesDeleted: {
    color: t.palette.error.main,
    marginLeft: t.spacing(0.5),
  },
  dropzoneContainer: {
    marginTop: t.spacing(2),
    position: 'relative',
  },
  dropzone: {
    background: t.palette.action.hover,
    border: `1px solid ${t.palette.action.disabled}`,
    borderRadius: t.shape.borderRadius,
    display: 'flex',
    flexDirection: 'column',
    minHeight: 140,
    outline: 'none',
    overflow: 'hidden',
  },
  dropzoneErr: {
    borderColor: t.palette.error.main,
  },
  dropzoneWarn: {
    borderColor: t.palette.warning.dark,
  },
  active: {
    background: t.palette.action.selected,
  },
  dropMsg: {
    ...t.typography.body2,
    alignItems: 'center',
    cursor: 'pointer',
    display: 'flex',
    flexGrow: 1,
    justifyContent: 'center',
    paddingBottom: t.spacing(1),
    paddingTop: t.spacing(1),
    textAlign: 'center',
  },
  dropMsgErr: {
    color: t.palette.error.main,
  },
  dropMsgWarn: {
    color: t.palette.warning.dark,
  },
  filesContainer: {
    direction: 'rtl', // show the scrollbar on the right
    borderBottom: `1px solid ${t.palette.action.disabled}`,
    maxHeight: 200,
    overflowX: 'hidden',
    overflowY: 'auto',
  },
  filesContainerErr: {
    borderColor: t.palette.error.main,
  },
  filesContainerWarn: {
    borderColor: t.palette.warning.dark,
  },
  filesContainerInner: {
    direction: 'ltr',
  },
  lock: {
    alignItems: 'center',
    background: 'rgba(255,255,255,0.9)',
    border: `1px solid ${t.palette.action.disabled}`,
    borderRadius: t.shape.borderRadius,
    bottom: 0,
    cursor: 'not-allowed',
    display: 'flex',
    flexDirection: 'column',
    justifyContent: 'center',
    left: 0,
    position: 'absolute',
    right: 0,
    top: 0,
  },
  progressContainer: {
    display: 'flex',
    position: 'relative',
  },
  progressPercent: {
    ...t.typography.h5,
    alignItems: 'center',
    bottom: 0,
    display: 'flex',
    justifyContent: 'center',
    left: 0,
    position: 'absolute',
    right: 0,
    top: 0,
  },
  progressSize: {
    ...t.typography.body2,
    color: t.palette.text.secondary,
    marginTop: t.spacing(1),
  },
}))

function FilesInput({
  input: { value, onChange },
  meta,
  uploads,
  onFilesAction,
  errors = {},
}) {
  const classes = useFilesInputStyles()

  const disabled = meta.submitting || meta.submitSucceeded
  const error = meta.submitFailed && meta.error

  const totalSize = React.useMemo(
    () => Object.values(value.added).reduce((sum, f) => sum + f.size, 0),
    [value.added],
  )

  const warn = totalSize > PD.MAX_SIZE

  // eslint-disable-next-line no-nested-ternary
  const label = error ? (
    errors[error] || error
  ) : warn ? (
    <>
      Total size of new files exceeds recommended maximum of {readableBytes(PD.MAX_SIZE)}
    </>
  ) : (
    'Drop files here or click to browse'
  )

  const ref = React.useRef()
  ref.current = {
    value,
    disabled,
    initial: meta.initial,
    onChange,
    onFilesAction,
  }
  const { current: dispatch } = React.useRef((action) => {
    const cur = ref.current
    if (cur.disabled) return
    const newValue = handleFilesAction(action, { initial: cur.initial })(cur.value)
    cur.onChange(newValue)
    if (cur.onFilesAction) cur.onFilesAction(action, cur.value, newValue)
  })

  const onDrop = React.useCallback(
    (files) => {
      dispatch(FilesAction.Add({ files }))
    },
    [dispatch],
  )

  const resetFiles = React.useCallback(() => {
    dispatch(FilesAction.Reset())
  }, [dispatch])

  const { getRootProps, getInputProps, isDragActive } = useDropzone({ onDrop })

  const totalProgress = React.useMemo(() => getTotalProgress(uploads), [uploads])

  const computedEntries = useMemoEq(value, computeEntries)

  const stats = useMemoEq(value, ({ added, deleted, existing }) => ({
    added: Object.values(added).reduce(
      (acc, f) => R.evolve({ count: R.inc, size: R.add(f.size) }, acc),
      { count: 0, size: 0 },
    ),
    deleted: Object.keys(deleted).reduce(
      (acc, path) => R.evolve({ count: R.inc, size: R.add(existing[path].size) }, acc),
      { count: 0, size: 0 },
    ),
  }))

  return (
    <div className={classes.root}>
      <div className={classes.header}>
        <div
          className={cx(
            classes.headerFiles,
            disabled // eslint-disable-line no-nested-ternary
              ? classes.headerFilesDisabled
              : error // eslint-disable-line no-nested-ternary
              ? classes.headerFilesError
              : warn
              ? classes.headerFilesWarn
              : undefined,
          )}
        >
          Files
          {(!!stats.added.count || !!stats.deleted.count) && (
            <>
              :
              {!!stats.added.count && (
                <span className={classes.headerFilesAdded}>
                  {' +'}
                  {stats.added.count} ({readableBytes(stats.added.size)})
                </span>
              )}
              {!!stats.deleted.count && (
                <span className={classes.headerFilesDeleted}>
                  {' -'}
                  {stats.deleted.count} ({readableBytes(stats.deleted.size)})
                </span>
              )}
              {warn && <M.Icon style={{ marginLeft: 4 }}>error_outline</M.Icon>}
            </>
          )}
        </div>
        <M.Box flexGrow={1} />
        {meta.dirty && (
          <M.Button
            onClick={resetFiles}
            disabled={disabled}
            size="small"
            endIcon={<M.Icon fontSize="small">undo</M.Icon>}
          >
            Undo changes
          </M.Button>
        )}
      </div>

      <div className={classes.dropzoneContainer}>
        <div
          {...getRootProps({
            className: cx(
              classes.dropzone,
              isDragActive && !disabled && classes.active,
              !!error && classes.dropzoneErr,
              !error && warn && classes.dropzoneWarn,
            ),
          })}
        >
          <input {...getInputProps()} />

          {!!computedEntries.length && (
            <div
              className={cx(
                classes.filesContainer,
                !!error && classes.filesContainerErr,
                !error && warn && classes.filesContainerWarn,
              )}
            >
              <div className={classes.filesContainerInner}>
                {computedEntries.map((entry) => {
                  const [Component, props, key] = FilesEntry.case(
                    {
                      Dir: (ps) => [Dir, ps, `dir:${ps.name}`],
                      File: (ps) => [File, ps, `file:${ps.name}`],
                    },
                    entry,
                  )
                  return <Component {...{ ...props, key, dispatch }} />
                })}
              </div>
            </div>
          )}

          <div
            className={cx(
              classes.dropMsg,
              !!error && classes.dropMsgErr,
              !error && warn && classes.dropMsgWarn,
            )}
          >
            <span>{label}</span>
          </div>
        </div>
        {disabled && (
          <div className={classes.lock}>
            {!!totalProgress.total && (
              <>
                <div className={classes.progressContainer}>
                  <M.CircularProgress
                    size={80}
                    value={totalProgress.percent}
                    variant="determinate"
                  />
                  <div className={classes.progressPercent}>{totalProgress.percent}%</div>
                </div>
                <div className={classes.progressSize}>
                  {readableBytes(totalProgress.loaded)}
                  {' / '}
                  {readableBytes(totalProgress.total)}
                </div>
              </>
            )}
          </div>
        )}
      </div>
    </div>
  )
}

const useStyles = M.makeStyles((t) => ({
  files: {
    marginTop: t.spacing(2),
  },
  meta: {
    marginTop: t.spacing(3),
  },
}))

const getTotalProgress = R.pipe(
  R.values,
  R.reduce(
    (acc, { progress: p = {} }) => ({
      total: acc.total + (p.total || 0),
      loaded: acc.loaded + (p.loaded || 0),
    }),
    { total: 0, loaded: 0 },
  ),
  (p) => ({
    ...p,
    percent: p.total ? Math.floor((p.loaded / p.total) * 100) : 100,
  }),
)

const defaultNameWarning = ' ' // Reserve space for warning

function DialogForm({
  bucket,
  name: initialName,
  close,
  onSuccess,
  setSubmitting,
  manifest,
  workflowsConfig,
}) {
  const s3 = AWS.S3.use()
  const req = APIConnector.use()
  const [uploads, setUploads] = React.useState({})
  const nameValidator = PD.useNameValidator()
<<<<<<< HEAD
  const nameExistence = PD.useNameExistence(bucket)
  const [nameWarning, setNameWarning] = React.useState('')
=======
  const classes = useStyles()
>>>>>>> 3a06277c

  const initialMeta = React.useMemo(
    () => ({
      mode: 'kv',
      text: JSON.stringify(manifest.meta || {}),
    }),
    [manifest.meta],
  )

  const initialFiles = React.useMemo(
    () => ({ existing: manifest.entries, added: {}, deleted: {} }),
    [manifest.entries],
  )

  const initialWorkflow = React.useMemo(() => {
    const slug = manifest.workflow && manifest.workflow.id
    // reuse workflow from previous revision if it's still present in the config
    if (slug) {
      const w = workflowsConfig.workflows.find(R.propEq('slug', slug))
      if (w) return w
    }
    return PD.defaultWorkflowFromConfig(workflowsConfig)
  }, [manifest, workflowsConfig])

  const totalProgress = React.useMemo(() => getTotalProgress(uploads), [uploads])

  const onFilesAction = React.useMemo(
    () =>
      FilesAction.case({
        _: () => {},
        Revert: (path) => setUploads(R.dissoc(path)),
        RevertDir: (prefix) => setUploads(dissocBy(R.startsWith(prefix))),
        Reset: () => setUploads({}),
      }),
    [setUploads],
  )

  // eslint-disable-next-line consistent-return
  const onSubmit = async ({ name, msg, files, meta, workflow }) => {
    const toUpload = Object.entries(files.added).map(([path, file]) => ({ path, file }))

    const limit = pLimit(2)
    let rejected = false
    const uploadStates = toUpload.map(({ path, file }) => {
      // reuse state if file hasnt changed
      const entry = uploads[path]
      if (entry && entry.file === file) return { ...entry, path }

      const upload = s3.upload(
        {
          Bucket: bucket,
          Key: `${name}/${path}`,
          Body: file,
        },
        {
          queueSize: 2,
        },
      )
      upload.on('httpUploadProgress', ({ loaded }) => {
        if (rejected) return
        setUploads(R.assocPath([path, 'progress', 'loaded'], loaded))
      })
      const promise = limit(async () => {
        if (rejected) {
          setUploads(R.dissoc(path))
          return
        }
        const resultP = upload.promise()
        const hashP = PD.hashFile(file)
        try {
          // eslint-disable-next-line consistent-return
          return { result: await resultP, hash: await hashP }
        } catch (e) {
          rejected = true
          setUploads(R.dissoc(path))
          throw e
        }
      })
      return { path, file, upload, promise, progress: { total: file.size, loaded: 0 } }
    })

    pipeThru(uploadStates)(
      R.map(({ path, ...rest }) => ({ [path]: rest })),
      R.mergeAll,
      setUploads,
    )

    let uploaded
    try {
      uploaded = await Promise.all(uploadStates.map((x) => x.promise))
    } catch (e) {
      return { [FORM_ERROR]: PD.ERROR_MESSAGES.UPLOAD }
    }

    const newEntries = pipeThru(toUpload, uploaded)(
      R.zipWith((f, u) => [
        f.path,
        {
          physicalKey: s3paths.handleToS3Url({
            bucket,
            key: u.result.Key,
            version: u.result.VersionId,
          }),
          size: f.file.size,
          hash: u.hash,
          meta: R.prop('meta', files.existing[f.path]),
        },
      ]),
      R.fromPairs,
    )

    const contents = pipeThru(files.existing)(
      R.omit(Object.keys(files.deleted)),
      R.mergeLeft(newEntries),
      R.toPairs,
      R.map(([path, data]) => ({
        logical_key: path,
        physical_key: data.physicalKey,
        size: data.size,
        hash: data.hash,
        meta: data.meta,
      })),
      R.sortBy(R.prop('logical_key')),
    )

    try {
      const res = await req({
        endpoint: '/packages',
        method: 'POST',
        body: {
          name,
          registry: `s3://${bucket}`,
          message: msg,
          contents,
          meta: PD.getMetaValue(meta),
          workflow: PD.getWorkflowApiParam(workflow.slug),
        },
      })
      onSuccess({ name, hash: res.top_hash })
    } catch (e) {
      // eslint-disable-next-line no-console
      console.log('error creating manifest', e)
      // TODO: handle specific cases?
      return { [FORM_ERROR]: e.message || PD.ERROR_MESSAGES.MANIFEST }
    }
  }

  const onSubmitWrapped = async (...args) => {
    setSubmitting(true)
    try {
      return await onSubmit(...args)
    } finally {
      setSubmitting(false)
    }
  }

  const onFormChange = React.useCallback(
    async ({ modified, values }) => {
      if (!modified.name) return

      const { name } = values

      setNameWarning(defaultNameWarning)

      if (initialName === name) return

      const nameExists = await nameExistence.validate(name)
      if (nameExists) {
        setNameWarning('Package with this name exists already')
      } else {
        setNameWarning('New package will be created')
      }
    },
    [initialName, nameExistence],
  )

  return (
    <RF.Form onSubmit={onSubmitWrapped}>
      {({
        handleSubmit,
        submitting,
        submitFailed,
        error,
        submitError,
        hasValidationErrors,
        form,
        values,
      }) => (
        <>
          <M.DialogTitle>Push package revision</M.DialogTitle>
          <M.DialogContent style={{ paddingTop: 0 }}>
            <form onSubmit={handleSubmit}>
              <RF.FormSpy
                subscription={{ modified: true, values: true }}
                onChange={onFormChange}
              />

              <RF.Field
                component={PD.PackageNameInput}
                name="name"
                validate={validators.composeAsync(
                  validators.required,
                  nameValidator.validate,
                )}
                validateFields={['name']}
                errors={{
                  required: 'Enter a package name',
                  invalid: 'Invalid package name',
                }}
                helperText={nameWarning}
                initialValue={initialName}
              />

              <RF.Field
                component={PD.CommitMessageInput}
                name="msg"
                validate={validators.required}
                validateFields={['msg']}
                errors={{
                  required: 'Enter a commit message',
                }}
              />

              <RF.Field
                className={classes.files}
                component={FilesInput}
                name="files"
                validate={validators.nonEmpty}
                validateFields={['files']}
                errors={{
                  nonEmpty: 'Add files to create a package',
                }}
                uploads={uploads}
                onFilesAction={onFilesAction}
                isEqual={R.equals}
                initialValue={initialFiles}
              />

              <PD.SchemaFetcher
                schemaUrl={R.pathOr('', ['schema', 'url'], values.workflow)}
              >
                {AsyncResult.case({
                  Ok: ({ responseError, schema, validate }) => (
                    <RF.Field
                      className={classes.meta}
                      component={PD.MetaInput}
                      name="meta"
                      bucket={bucket}
                      schema={schema}
                      schemaError={responseError}
                      validate={validate}
                      validateFields={['meta']}
                      isEqual={R.equals}
                      initialValue={initialMeta}
                    />
                  ),
                  _: () => <PD.MetaInputSkeleton className={classes.meta} />,
                })}
              </PD.SchemaFetcher>

              <RF.Field
                component={PD.WorkflowInput}
                name="workflow"
                workflowsConfig={workflowsConfig}
                initialValue={initialWorkflow}
                validateFields={['meta', 'workflow']}
              />

              <input type="submit" style={{ display: 'none' }} />
            </form>
          </M.DialogContent>
          <M.DialogActions>
            {submitting && (
              <Delay ms={200} alwaysRender>
                {(ready) => (
                  <M.Fade in={ready}>
                    <M.Box flexGrow={1} display="flex" alignItems="center" pl={2}>
                      <M.CircularProgress
                        size={24}
                        variant={
                          totalProgress.percent < 100 ? 'determinate' : 'indeterminate'
                        }
                        value={
                          totalProgress.percent < 100
                            ? totalProgress.percent * 0.9
                            : undefined
                        }
                      />
                      <M.Box pl={1} />
                      <M.Typography variant="body2" color="textSecondary">
                        {totalProgress.percent < 100
                          ? 'Uploading files'
                          : 'Writing manifest'}
                      </M.Typography>
                    </M.Box>
                  </M.Fade>
                )}
              </Delay>
            )}

            {!submitting && (!!error || !!submitError) && (
              <M.Box flexGrow={1} display="flex" alignItems="center" pl={2}>
                <M.Icon color="error">error_outline</M.Icon>
                <M.Box pl={1} />
                <M.Typography variant="body2" color="error">
                  {error || submitError}
                </M.Typography>
              </M.Box>
            )}

            <M.Button onClick={close} disabled={submitting}>
              Cancel
            </M.Button>
            <M.Button
              onClick={handleSubmit}
              variant="contained"
              color="primary"
              disabled={submitting || (submitFailed && hasValidationErrors)}
            >
              Push
            </M.Button>
          </M.DialogActions>
        </>
      )}
    </RF.Form>
  )
}

function DialogPlaceholder({ close }) {
  return (
    <>
      <M.DialogTitle>Push package revision</M.DialogTitle>
      <M.DialogContent style={{ paddingTop: 0 }}>
        <PD.FormSkeleton />
      </M.DialogContent>
      <M.DialogActions>
        <M.Button onClick={close}>Cancel</M.Button>
        <M.Button variant="contained" color="primary" disabled>
          Push
        </M.Button>
      </M.DialogActions>
    </>
  )
}

function DialogError({ error, close }) {
  return (
    <PD.DialogError
      error={error}
      skeletonElement={<PD.FormSkeleton animate={false} />}
      title="Push package revision"
      onCancel={close}
    />
  )
}

function DialogSuccess({ bucket, name, hash, close }) {
  const { urls } = NamedRoutes.use()
  return (
    <>
      <M.DialogTitle>Push complete</M.DialogTitle>
      <M.DialogContent style={{ paddingTop: 0 }}>
        <M.Typography>
          Package revision{' '}
          <StyledLink to={urls.bucketPackageTree(bucket, name, hash)}>
            {name}@{R.take(10, hash)}
          </StyledLink>{' '}
          successfully created
        </M.Typography>
      </M.DialogContent>
      <M.DialogActions>
        <M.Button onClick={close}>Close</M.Button>
        <M.Button
          component={Link}
          to={urls.bucketPackageTree(bucket, name, hash)}
          variant="contained"
          color="primary"
        >
          Browse
        </M.Button>
      </M.DialogActions>
    </>
  )
}

function DialogWrapper({ exited, ...props }) {
  const ref = React.useRef()
  ref.current = { exited, onExited: props.onExited }
  React.useEffect(
    () => () => {
      // call onExited on unmount if it has not been called yet
      if (!ref.current.exited && ref.current.onExited) ref.current.onExited()
    },
    [],
  )
  return <M.Dialog {...props} />
}

const DialogState = tagged([
  'Closed',
  'Loading',
  'Error',
  'Form', // { manifest, workflowsConfig }
  'Success', // { name, hash }
])

export function usePackageUpdateDialog({ bucket, name, hash, onExited }) {
  const s3 = AWS.S3.use()

  const [isOpen, setOpen] = React.useState(false)
  const [wasOpened, setWasOpened] = React.useState(false)
  const [exited, setExited] = React.useState(!isOpen)
  const [success, setSuccess] = React.useState(false)
  const [submitting, setSubmitting] = React.useState(false)
  const [key, setKey] = React.useState(1)

  const manifestData = Data.use(
    requests.loadManifest,
    { s3, bucket, name, hash, key },
    { noAutoFetch: !wasOpened },
  )
  const workflowsData = Data.use(requests.workflowsList, { s3, bucket })

  const open = React.useCallback(() => {
    setOpen(true)
    setWasOpened(true)
    setExited(false)
  }, [setOpen, setWasOpened, setExited])

  const close = React.useCallback(() => {
    if (submitting) return
    setOpen(false)
  }, [submitting, setOpen])

  const refreshManifest = React.useCallback(() => {
    setWasOpened(false)
    setKey(R.inc)
  }, [setWasOpened, setKey])

  const handleExited = React.useCallback(() => {
    setExited(true)
    setSuccess(false)
    if (onExited) {
      const shouldRefreshManifest = onExited({ pushed: success })
      if (shouldRefreshManifest) refreshManifest()
    }
  }, [setExited, setSuccess, success, onExited, refreshManifest])

  const state = React.useMemo(() => {
    if (exited) return DialogState.Closed()
    if (success) return DialogState.Success(success)
    return workflowsData.case({
      Ok: (workflowsConfig) =>
        manifestData.case({
          Ok: (manifest) => DialogState.Form({ manifest, workflowsConfig }),
          Err: DialogState.Error,
          _: DialogState.Loading,
        }),
      Err: DialogState.Error,
      _: DialogState.Loading,
    })
  }, [exited, success, workflowsData, manifestData])

  const stateCase = React.useCallback((cases) => DialogState.case(cases, state), [state])

  const render = React.useCallback(
    () => (
      <DialogWrapper
        open={isOpen}
        exited={exited}
        onClose={close}
        fullWidth
        scroll="body"
        onExited={handleExited}
      >
        {stateCase({
          Closed: () => null,
          Loading: () => <DialogPlaceholder close={close} />,
          Error: (e) => <DialogError close={close} error={e} />,
          Form: (props) => (
            <DialogForm
              {...{
                bucket,
                name,
                close,
                onSuccess: setSuccess,
                setSubmitting,
                ...props,
              }}
            />
          ),
          Success: (props) => <DialogSuccess {...{ bucket, close, ...props }} />,
        })}
      </DialogWrapper>
    ),
    [bucket, name, isOpen, exited, close, stateCase, handleExited],
  )

  return React.useMemo(() => ({ open, close, render }), [open, close, render])
}

export const use = usePackageUpdateDialog<|MERGE_RESOLUTION|>--- conflicted
+++ resolved
@@ -853,12 +853,9 @@
   const req = APIConnector.use()
   const [uploads, setUploads] = React.useState({})
   const nameValidator = PD.useNameValidator()
-<<<<<<< HEAD
   const nameExistence = PD.useNameExistence(bucket)
   const [nameWarning, setNameWarning] = React.useState('')
-=======
   const classes = useStyles()
->>>>>>> 3a06277c
 
   const initialMeta = React.useMemo(
     () => ({
