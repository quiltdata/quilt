import { FORM_ERROR } from 'final-form'
import pLimit from 'p-limit'
import * as R from 'ramda'
import * as React from 'react'
import * as RF from 'react-final-form'
import { Link } from 'react-router-dom'
import * as M from '@material-ui/core'

import Code from 'components/Code'
import * as APIConnector from 'utils/APIConnector'
import AsyncResult from 'utils/AsyncResult'
import * as AWS from 'utils/AWS'
import * as Data from 'utils/Data'
import * as NamedRoutes from 'utils/NamedRoutes'
import StyledLink from 'utils/StyledLink'
import pipeThru from 'utils/pipeThru'
import * as s3paths from 'utils/s3paths'
import tagged from 'utils/tagged'
import * as validators from 'utils/validators'

import * as PD from './PackageDialog'
import * as requests from './requests'

// FIXME: there is scrollbar for files

const dissocBy = (fn) =>
  R.pipe(
    R.toPairs,
    R.filter(([k]) => !fn(k)),
    R.fromPairs,
  )

/*
// TODO: use tree as the main data model / source of truth?
state type: {
  existing: { [path]: file },
  added: { [path]: file },
  // TODO: use Array or Set?
  deleted: { [path]: true },
}
*/

const useStyles = M.makeStyles((t) => ({
  files: {
    height: '100%',
  },
  form: {
    height: '100%',
  },
  meta: {
    display: 'flex',
    flexDirection: 'column',
    marginTop: t.spacing(3),
    overflowY: 'auto',
  },
}))

// <M.DialogContent /> doesn't have className prop
const getTotalProgress = R.pipe(
  R.values,
  R.reduce(
    (acc, { progress: p = {} }) => ({
      total: acc.total + (p.total || 0),
      loaded: acc.loaded + (p.loaded || 0),
    }),
    { total: 0, loaded: 0 },
  ),
  (p) => ({
    ...p,
    percent: p.total ? Math.floor((p.loaded / p.total) * 100) : 100,
  }),
)

function DialogForm({
  bucket,
  close,
  manifest,
  name: initialName,
  responseError,
  schema,
  schemaLoading,
  selectedWorkflow,
  setSubmitting,
  setSuccess,
  setWorkflow,
  validate: validateMetaInput,
  workflowsConfig,
}) {
  const s3 = AWS.S3.use()
  const req = APIConnector.use()
  const [uploads, setUploads] = React.useState({})
  const nameValidator = PD.useNameValidator()
  const nameExistence = PD.useNameExistence(bucket)
  const [nameWarning, setNameWarning] = React.useState('')
  const [metaHeight, setMetaHeight] = React.useState(0)
  const classes = useStyles()

  const dialogContentStyles = React.useMemo(
    () => ({
      height: R.clamp(
        420 /* minimal height */,
        window.innerHeight - 200 /* free space for headers */,
        400 /* space to fit other inputs */ + metaHeight,
      ),
      paddingTop: 0,
    }),
    [metaHeight],
  )

  const initialMeta = React.useMemo(
    () => ({
      mode: 'kv',
      text: JSON.stringify(manifest.meta || {}),
    }),
    [manifest.meta],
  )

  const initialFiles = React.useMemo(
    () => ({ existing: manifest.entries, added: {}, deleted: {} }),
    [manifest.entries],
  )

  const totalProgress = React.useMemo(() => getTotalProgress(uploads), [uploads])

  const onFilesAction = React.useMemo(
    () =>
      PD.FilesAction.case({
        _: () => {},
        Revert: (path) => setUploads(R.dissoc(path)),
        RevertDir: (prefix) => setUploads(dissocBy(R.startsWith(prefix))),
        Reset: () => setUploads({}),
      }),
    [setUploads],
  )

  // eslint-disable-next-line consistent-return
  const onSubmit = async ({ name, msg, files, meta, workflow }) => {
    const toUpload = Object.entries(files.added).map(([path, file]) => ({ path, file }))

    const limit = pLimit(2)
    let rejected = false
    const uploadStates = toUpload.map(({ path, file }) => {
      // reuse state if file hasnt changed
      const entry = uploads[path]
      if (entry && entry.file === file) return { ...entry, path }

      const upload = s3.upload(
        {
          Bucket: bucket,
          Key: `${name}/${path}`,
          Body: file,
        },
        {
          queueSize: 2,
        },
      )
      upload.on('httpUploadProgress', ({ loaded }) => {
        if (rejected) return
        setUploads(R.assocPath([path, 'progress', 'loaded'], loaded))
      })
      const promise = limit(async () => {
        if (rejected) {
          setUploads(R.dissoc(path))
          return
        }
        const resultP = upload.promise()
        const hashP = PD.hashFile(file)
        try {
          // eslint-disable-next-line consistent-return
          return { result: await resultP, hash: await hashP }
        } catch (e) {
          rejected = true
          setUploads(R.dissoc(path))
          throw e
        }
      })
      return { path, file, upload, promise, progress: { total: file.size, loaded: 0 } }
    })

    pipeThru(uploadStates)(
      R.map(({ path, ...rest }) => ({ [path]: rest })),
      R.mergeAll,
      setUploads,
    )

    let uploaded
    try {
      uploaded = await Promise.all(uploadStates.map((x) => x.promise))
    } catch (e) {
      return { [FORM_ERROR]: PD.ERROR_MESSAGES.UPLOAD }
    }

    const newEntries = pipeThru(toUpload, uploaded)(
      R.zipWith((f, u) => [
        f.path,
        {
          physicalKey: s3paths.handleToS3Url({
            bucket,
            key: u.result.Key,
            version: u.result.VersionId,
          }),
          size: f.file.size,
          hash: u.hash,
          meta: R.prop('meta', files.existing[f.path]),
        },
      ]),
      R.fromPairs,
    )

    const contents = pipeThru(files.existing)(
      R.omit(Object.keys(files.deleted)),
      R.mergeLeft(newEntries),
      R.toPairs,
      R.map(([path, data]) => ({
        logical_key: path,
        physical_key: data.physicalKey,
        size: data.size,
        hash: data.hash,
        meta: data.meta,
      })),
      R.sortBy(R.prop('logical_key')),
    )

    try {
      const res = await req({
        endpoint: '/packages',
        method: 'POST',
        body: {
          name,
          registry: `s3://${bucket}`,
          message: msg,
          contents,
          meta: PD.getMetaValue(meta, schema),
          workflow: PD.getWorkflowApiParam(workflow.slug),
        },
      })
      setSuccess({ name, hash: res.top_hash })
    } catch (e) {
      // eslint-disable-next-line no-console
      console.log('error creating manifest', e)
      // TODO: handle specific cases?
      return { [FORM_ERROR]: e.message || PD.ERROR_MESSAGES.MANIFEST }
    }
  }

  const onSubmitWrapped = async (...args) => {
    setSubmitting(true)
    try {
      return await onSubmit(...args)
    } finally {
      setSubmitting(false)
    }
  }

<<<<<<< HEAD
  const handleNameChange = React.useCallback(
    async (name) => {
      let warning = defaultNameWarning
=======
  const onFormChange = React.useCallback(
    async ({ modified, values }) => {
      if (!modified.name) return

      const { name } = values

      let warning = ''
>>>>>>> 80d43103

      if (name !== initialName) {
        const nameExists = await nameExistence.validate(name)
        if (nameExists) {
          warning = (
            <>
              <Code>{name}</Code> already exists. Click Push to create a new revision.
            </>
          )
        } else {
          warning = (
            <>
              <Code>{name}</Code> is a new package
            </>
          )
        }
      }

      if (warning !== nameWarning) {
        setNameWarning(warning)
      }
    },
    [nameWarning, nameExistence, initialName],
  )

  const [editorElement, setEditorElement] = React.useState()

  const onFormChange = React.useCallback(
    async ({ modified, values }) => {
      if (document.body.contains(editorElement)) {
        setMetaHeight(editorElement.clientHeight)
      }

      if (modified.name) handleNameChange(values.name)
    },
    [editorElement, handleNameChange, setMetaHeight],
  )

  React.useEffect(() => {
    if (document.body.contains(editorElement)) {
      setMetaHeight(editorElement.clientHeight)
    }
  }, [editorElement, setMetaHeight])

  return (
    <RF.Form
      onSubmit={onSubmitWrapped}
      subscription={{
        error: true,
        form: true,
        handleSubmit: true,
        hasValidationErrors: true,
        submitError: true,
        submitFailed: true,
        submitting: true,
      }}
      validate={PD.useCryptoApiValidation()}
    >
      {({
        handleSubmit,
        submitting,
        submitFailed,
        error,
        submitError,
        hasValidationErrors,
        form,
      }) => (
        <>
          <M.DialogTitle>Push package revision</M.DialogTitle>
          <M.DialogContent style={dialogContentStyles}>
            <form className={classes.form} onSubmit={handleSubmit}>
              <RF.FormSpy
                subscription={{ modified: true, values: true }}
                onChange={onFormChange}
              />
              <PD.Container>
                <PD.LeftColumn>
                  <M.Typography color={submitting ? 'textSecondary' : undefined}>
                    Main
                  </M.Typography>

                  <RF.FormSpy
                    subscription={{ modified: true, values: true }}
                    onChange={({ modified, values }) => {
                      if (modified.workflow) {
                        setWorkflow(values.workflow)
                      }
                    }}
                  />

                  <RF.Field
                    component={PD.PackageNameInput}
                    name="name"
                    validate={validators.composeAsync(
                      validators.required,
                      nameValidator.validate,
                    )}
                    validateFields={['name']}
                    errors={{
                      required: 'Enter a package name',
                      invalid: 'Invalid package name',
                    }}
                    helperText={nameWarning}
                    initialValue={initialName}
                  />

                  <RF.Field
                    component={PD.CommitMessageInput}
                    name="msg"
                    validate={validators.required}
                    validateFields={['msg']}
                    errors={{
                      required: 'Enter a commit message',
                    }}
                  />

                  {schemaLoading ? (
                    <PD.MetaInputSkeleton
                      className={classes.meta}
                      ref={setEditorElement}
                    />
                  ) : (
                    <RF.Field
                      className={classes.meta}
                      component={PD.MetaInput}
                      name="meta"
                      bucket={bucket}
                      schema={schema}
                      schemaError={responseError}
                      validate={validateMetaInput}
                      validateFields={['meta']}
                      isEqual={R.equals}
                      initialValue={initialMeta}
                      ref={setEditorElement}
                    />
                  )}

                  <RF.Field
                    component={PD.WorkflowInput}
                    name="workflow"
                    workflowsConfig={workflowsConfig}
                    initialValue={selectedWorkflow}
                    validate={validators.required}
                    validateFields={['meta', 'workflow']}
                    errors={{
                      required: 'Workflow is required for this bucket.',
                    }}
                  />
                </PD.LeftColumn>

                <PD.RightColumn>
                  <RF.Field
                    className={classes.files}
                    component={PD.FilesInput}
                    name="files"
                    validate={validators.nonEmpty}
                    validateFields={['files']}
                    errors={{
                      nonEmpty: 'Add files to create a package',
                    }}
                    totalProgress={totalProgress}
                    title="Files"
                    onFilesAction={onFilesAction}
                    isEqual={R.equals}
                    initialValue={initialFiles}
                  />
                </PD.RightColumn>
              </PD.Container>

              <input type="submit" style={{ display: 'none' }} />
            </form>
          </M.DialogContent>
          <M.DialogActions>
            {submitting && (
              <PD.SubmitSpinner value={totalProgress.percent}>
                {totalProgress.percent < 100 ? 'Uploading files' : 'Writing manifest'}
              </PD.SubmitSpinner>
            )}

            {!submitting && (!!error || !!submitError) && (
              <M.Box flexGrow={1} display="flex" alignItems="center" pl={2}>
                <M.Icon color="error">error_outline</M.Icon>
                <M.Box pl={1} />
                <M.Typography variant="body2" color="error">
                  {error || submitError}
                </M.Typography>
              </M.Box>
            )}

            <M.Button onClick={close} disabled={submitting}>
              Cancel
            </M.Button>
            <M.Button
              onClick={handleSubmit}
              variant="contained"
              color="primary"
              disabled={submitting || (submitFailed && hasValidationErrors)}
            >
              Push
            </M.Button>
          </M.DialogActions>
        </>
      )}
    </RF.Form>
  )
}

function DialogPlaceholder({ close }) {
  const dialogContentStyles = React.useMemo(
    () => ({
      height: 420,
      paddingTop: 0,
    }),
    [],
  )

  return (
    <>
      <M.DialogTitle>Push package revision</M.DialogTitle>
      <M.DialogContent style={dialogContentStyles}>
        <PD.FormSkeleton />
      </M.DialogContent>
      <M.DialogActions>
        <M.Button onClick={close}>Cancel</M.Button>
        <M.Button variant="contained" color="primary" disabled>
          Push
        </M.Button>
      </M.DialogActions>
    </>
  )
}

function DialogError({ error, close }) {
  return (
    <PD.DialogError
      error={error}
      skeletonElement={<PD.FormSkeleton animate={false} />}
      title="Push package revision"
      onCancel={close}
    />
  )
}

function DialogSuccess({ bucket, name, hash, close }) {
  const dialogContentStyles = React.useMemo(
    () => ({
      height: 420,
      paddingTop: 0,
    }),
    [],
  )
  const { urls } = NamedRoutes.use()
  return (
    <>
      <M.DialogTitle>Push complete</M.DialogTitle>
      <M.DialogContent style={dialogContentStyles}>
        <M.Typography>
          Package revision{' '}
          <StyledLink to={urls.bucketPackageTree(bucket, name, hash)}>
            {name}@{R.take(10, hash)}
          </StyledLink>{' '}
          successfully created
        </M.Typography>
      </M.DialogContent>
      <M.DialogActions>
        <M.Button onClick={close}>Close</M.Button>
        <M.Button
          component={Link}
          to={urls.bucketPackageTree(bucket, name, hash)}
          variant="contained"
          color="primary"
        >
          Browse
        </M.Button>
      </M.DialogActions>
    </>
  )
}

function DialogWrapper({ exited, ...props }) {
  const ref = React.useRef()
  ref.current = { exited, onExited: props.onExited }
  React.useEffect(
    () => () => {
      // call onExited on unmount if it has not been called yet
      if (!ref.current.exited && ref.current.onExited) ref.current.onExited()
    },
    [],
  )
  return <M.Dialog {...props} />
}

const DialogState = tagged([
  'Closed',
  'Loading',
  'Error',
  'Form', // { manifest, workflowsConfig }
  'Success', // { name, hash }
])

export function usePackageUpdateDialog({ bucket, name, hash, onExited }) {
  const s3 = AWS.S3.use()

  const [isOpen, setOpen] = React.useState(false)
  const [wasOpened, setWasOpened] = React.useState(false)
  const [exited, setExited] = React.useState(!isOpen)
  const [success, setSuccess] = React.useState(false)
  const [submitting, setSubmitting] = React.useState(false)
  const [key, setKey] = React.useState(1)
  const [workflow, setWorkflow] = React.useState(null)

  const manifestData = Data.use(
    requests.loadManifest,
    { s3, bucket, name, hash, key },
    { noAutoFetch: !wasOpened },
  )
  const workflowsData = Data.use(requests.workflowsList, { s3, bucket })

  const open = React.useCallback(() => {
    setOpen(true)
    setWasOpened(true)
    setExited(false)
  }, [setOpen, setWasOpened, setExited])

  const close = React.useCallback(() => {
    if (submitting) return
    setOpen(false)
  }, [submitting, setOpen])

  const refreshManifest = React.useCallback(() => {
    setWasOpened(false)
    setKey(R.inc)
  }, [setWasOpened, setKey])

  const handleExited = React.useCallback(() => {
    setExited(true)
    setSuccess(false)
    if (onExited) {
      const shouldRefreshManifest = onExited({ pushed: success })
      if (shouldRefreshManifest) refreshManifest()
    }
  }, [setExited, setSuccess, success, onExited, refreshManifest])

  const state = React.useMemo(() => {
    if (exited) return DialogState.Closed()
    if (success) return DialogState.Success(success)
    return workflowsData.case({
      Ok: (workflowsConfig) =>
        manifestData.case({
          Ok: (manifest) => DialogState.Form({ manifest, workflowsConfig }),
          Err: DialogState.Error,
          _: DialogState.Loading,
        }),
      Err: DialogState.Error,
      _: DialogState.Loading,
    })
  }, [exited, success, workflowsData, manifestData])

  const stateCase = React.useCallback((cases) => DialogState.case(cases, state), [state])

  const render = React.useCallback(
    () => (
      <DialogWrapper
        exited={exited}
        fullWidth
        maxWidth={success ? 'sm' : 'lg'}
        onClose={close}
        onExited={handleExited}
        open={isOpen}
        scroll="paper"
      >
        {stateCase({
          Closed: () => null,
          Loading: () => <DialogPlaceholder close={close} />,
          Error: (e) => <DialogError close={close} error={e} />,
          Form: ({ manifest, workflowsConfig }) => (
            <PD.SchemaFetcher
              manifest={manifest}
              workflowsConfig={workflowsConfig}
              workflow={workflow}
            >
              {AsyncResult.case({
                Ok: (schemaProps) => (
                  <DialogForm
                    {...schemaProps}
                    {...{
                      bucket,
                      close,
                      setSubmitting,
                      setSuccess,
                      setWorkflow,
                      workflowsConfig,

                      manifest,
                      name,
                    }}
                  />
                ),
                _: R.identity,
              })}
            </PD.SchemaFetcher>
          ),
          Success: (props) => <DialogSuccess {...{ bucket, close, ...props }} />,
        })}
      </DialogWrapper>
    ),
    [bucket, name, isOpen, exited, close, stateCase, success, handleExited, workflow],
  )

  return React.useMemo(() => ({ open, close, render }), [open, close, render])
}

export const use = usePackageUpdateDialog<|MERGE_RESOLUTION|>--- conflicted
+++ resolved
@@ -252,19 +252,9 @@
     }
   }
 
-<<<<<<< HEAD
   const handleNameChange = React.useCallback(
     async (name) => {
-      let warning = defaultNameWarning
-=======
-  const onFormChange = React.useCallback(
-    async ({ modified, values }) => {
-      if (!modified.name) return
-
-      const { name } = values
-
       let warning = ''
->>>>>>> 80d43103
 
       if (name !== initialName) {
         const nameExists = await nameExistence.validate(name)
