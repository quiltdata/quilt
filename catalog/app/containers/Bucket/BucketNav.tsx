import * as React from 'react'
import { Link } from 'react-router-dom'
import * as M from '@material-ui/core'

import Skeleton from 'components/Skeleton'
import * as NamedRoutes from 'utils/NamedRoutes'
import * as BucketPreferences from 'utils/BucketPreferences'

const useStyles = M.makeStyles((t) => ({
  root: {
    minHeight: t.spacing(8),
    minWidth: 120,
  },
}))

type NavTabProps = React.ComponentProps<typeof M.Tab> & React.ComponentProps<typeof Link>

function NavTab(props: NavTabProps) {
  const classes = useStyles()

  return <M.Tab className={classes.root} component={Link} {...props} />
}

interface BucketNavProps {
  bucket: string
  section: 'es' | 'overview' | 'packages' | 'queries' | 'search' | 'tree' | false // `keyof` sections object
}

const useBucketNavSkeletonStyles = M.makeStyles((t) => ({
  root: {
    display: 'flex',
    justifyContent: 'center',
  },
  item: {
    height: t.spacing(3),
    margin: t.spacing(3, 3, 2),
    width: t.spacing(10),
  },
}))

function BucketNavSkeleton() {
  const classes = useBucketNavSkeletonStyles()
  return (
    <div className={classes.root}>
      <Skeleton className={classes.item} animate />
      <Skeleton className={classes.item} animate />
      <Skeleton className={classes.item} animate />
    </div>
  )
}

interface TabsProps {
  bucket: string
  preferences: BucketPreferences.NavPreferences
  section: string | boolean
}

function Tabs({ bucket, preferences, section = false }: TabsProps) {
  const { urls } = NamedRoutes.use()
  const t = M.useTheme()
  const sm = M.useMediaQuery(t.breakpoints.down('sm'))
  return (
    <M.Tabs
      value={section}
      centered={!sm}
      variant={sm ? 'scrollable' : 'standard'}
      scrollButtons="auto"
    >
      <NavTab label="Overview" value="overview" to={urls.bucketOverview(bucket)} />
      {preferences.files && (
        <NavTab label="Bucket" value="tree" to={urls.bucketDir(bucket)} />
      )}
      {preferences.packages && (
        <NavTab label="Packages" value="packages" to={urls.bucketPackageList(bucket)} />
      )}
      {preferences.queries && (
        <NavTab label="Queries" value="queries" to={urls.bucketQueries(bucket)} />
      )}
      {section === 'search' && (
        <NavTab label="Search" value="search" to={urls.bucketSearch(bucket)} />
      )}
<<<<<<< HEAD
      {(section === 'queries' || section === 'es') && (
=======
      {preferences.queries && (section === 'queries' || section === 'es') && (
>>>>>>> 000f7f87
        <NavTab label="ElasticSearch" value="es" to={urls.bucketESQueries(bucket)} />
      )}
    </M.Tabs>
  )
}

export default function BucketNav({ bucket, section = false }: BucketNavProps) {
  const preferences = BucketPreferences.use()

  if (!preferences) return <BucketNavSkeleton />

  return <Tabs bucket={bucket} preferences={preferences.ui.nav} section={section} />
}<|MERGE_RESOLUTION|>--- conflicted
+++ resolved
@@ -79,11 +79,7 @@
       {section === 'search' && (
         <NavTab label="Search" value="search" to={urls.bucketSearch(bucket)} />
       )}
-<<<<<<< HEAD
-      {(section === 'queries' || section === 'es') && (
-=======
       {preferences.queries && (section === 'queries' || section === 'es') && (
->>>>>>> 000f7f87
         <NavTab label="ElasticSearch" value="es" to={urls.bucketESQueries(bucket)} />
       )}
     </M.Tabs>
