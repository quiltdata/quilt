import * as React from 'react'
import { Link } from 'react-router-dom'
import * as M from '@material-ui/core'

import Skeleton from 'components/Skeleton'
import * as NamedRoutes from 'utils/NamedRoutes'
import * as BucketPreferences from 'utils/BucketPreferences'

const useStyles = M.makeStyles((t) => ({
  root: {
    minHeight: t.spacing(8),
    minWidth: 120,
  },
}))

type NavTabProps = React.ComponentProps<typeof M.Tab> & React.ComponentProps<typeof Link>

function NavTab(props: NavTabProps) {
  const classes = useStyles()

  return <M.Tab className={classes.root} component={Link} {...props} />
}

interface BucketNavProps {
  bucket: string
  section: 'es' | 'overview' | 'packages' | 'queries' | 'search' | 'tree' | false // `keyof` sections object
}

const useBucketNavSkeletonStyles = M.makeStyles((t) => ({
  root: {
    display: 'flex',
    justifyContent: 'center',
  },
  item: {
    height: t.spacing(3),
    margin: t.spacing(3, 3, 2),
    width: t.spacing(10),
  },
}))

function BucketNavSkeleton() {
  const classes = useBucketNavSkeletonStyles()
  return (
    <div className={classes.root}>
      <Skeleton className={classes.item} animate />
      <Skeleton className={classes.item} animate />
      <Skeleton className={classes.item} animate />
    </div>
  )
}

interface TabsProps {
  bucket: string
  preferences: BucketPreferences.NavPreferences
  section: string | boolean
}

function Tabs({ bucket, preferences, section = false }: TabsProps) {
  const { urls } = NamedRoutes.use()
  const t = M.useTheme()
  const sm = M.useMediaQuery(t.breakpoints.down('sm'))
  return (
    <M.Tabs
      value={section}
      centered={!sm}
      variant={sm ? 'scrollable' : 'standard'}
      scrollButtons="auto"
    >
      <NavTab label="Overview" value="overview" to={urls.bucketOverview(bucket)} />
      {preferences.files && (
        <NavTab label="Bucket" value="tree" to={urls.bucketDir(bucket)} />
      )}
      {preferences.packages && (
        <NavTab label="Packages" value="packages" to={urls.bucketPackageList(bucket)} />
      )}
      {preferences.queries && (
        <NavTab label="Queries" value="queries" to={urls.bucketQueries(bucket)} />
      )}
      {section === 'search' && (
        <NavTab label="Search" value="search" to={urls.bucketSearch(bucket)} />
      )}
      {preferences.queries && (section === 'queries' || section === 'es') && (
        <NavTab label="ElasticSearch" value="es" to={urls.bucketESQueries(bucket)} />
      )}
    </M.Tabs>
  )
}

export default function BucketNav({ bucket, section = false }: BucketNavProps) {
<<<<<<< HEAD
  const { result } = BucketPreferences.use()
=======
  const prefs = BucketPreferences.use()
>>>>>>> 291c6cc2
  return BucketPreferences.Result.match(
    {
      Ok: ({ ui: { nav } }) => (
        <Tabs bucket={bucket} preferences={nav} section={section} />
      ),
      Pending: () => <BucketNavSkeleton />,
      Init: () => null,
    },
<<<<<<< HEAD
    result,
=======
    prefs,
>>>>>>> 291c6cc2
  )
}<|MERGE_RESOLUTION|>--- conflicted
+++ resolved
@@ -87,11 +87,7 @@
 }
 
 export default function BucketNav({ bucket, section = false }: BucketNavProps) {
-<<<<<<< HEAD
-  const { result } = BucketPreferences.use()
-=======
   const prefs = BucketPreferences.use()
->>>>>>> 291c6cc2
   return BucketPreferences.Result.match(
     {
       Ok: ({ ui: { nav } }) => (
@@ -100,10 +96,6 @@
       Pending: () => <BucketNavSkeleton />,
       Init: () => null,
     },
-<<<<<<< HEAD
-    result,
-=======
     prefs,
->>>>>>> 291c6cc2
   )
 }