--- conflicted
+++ resolved
@@ -381,11 +381,7 @@
     nameValidator.inc()
     nameExistence.inc()
     setNameWarning(defaultNameWarning)
-<<<<<<< HEAD
-    setWorkflow(initialWorkflow)
-=======
     setWorkflow(null)
->>>>>>> f5e47498
   }
 
   const handleClose = ({ submitting = false } = {}) => () => {
