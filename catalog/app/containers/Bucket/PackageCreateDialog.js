--- conflicted
+++ resolved
@@ -24,12 +24,6 @@
 import * as requests from './requests'
 
 const useFilesInputStyles = M.makeStyles((t) => ({
-<<<<<<< HEAD
-  root: {
-    marginTop: 22,
-  },
-=======
->>>>>>> dd6ad489
   header: {
     alignItems: 'center',
     display: 'flex',
@@ -570,14 +564,16 @@
               <M.DialogTitle>Create package</M.DialogTitle>
               <M.DialogContent style={{ paddingTop: 0 }}>
                 <form onSubmit={handleSubmit}>
-<<<<<<< HEAD
+                  <RF.FormSpy
+                    subscription={{ modified: true, values: true }}
+                    onChange={onFormChange}
+                  />
+
                   <M.Grid container spacing={2}>
                     <M.Grid item xs={12} sm={6}>
                       <RF.Field
-                        component={PD.Field}
+                        component={PD.PackageNameInput}
                         name="name"
-                        label="Name"
-                        placeholder="Enter a package name"
                         validate={validators.composeAsync(
                           validators.required,
                           nameValidator.validate,
@@ -587,22 +583,18 @@
                           required: 'Enter a package name',
                           invalid: 'Invalid package name',
                         }}
-                        margin="normal"
-                        fullWidth
+                        helperText={nameWarning}
+                        validating={nameValidator.processing}
                       />
 
                       <RF.Field
-                        component={PD.Field}
+                        component={PD.CommitMessageInput}
                         name="msg"
-                        label="Commit message"
-                        placeholder="Enter a commit message"
                         validate={validators.required}
                         validateFields={['msg']}
                         errors={{
                           required: 'Enter a commit message',
                         }}
-                        fullWidth
-                        margin="normal"
                       />
 
                       <PD.SchemaFetcher
@@ -611,6 +603,7 @@
                         {AsyncResult.case({
                           Ok: ({ responseError, schema, validate }) => (
                             <RF.Field
+                              className={classes.meta}
                               component={PD.MetaInput}
                               name="meta"
                               bucket={bucket}
@@ -622,7 +615,7 @@
                               initialValue={PD.EMPTY_META_VALUE}
                             />
                           ),
-                          _: () => <PD.MetaInputSkeleton />,
+                          _: () => <PD.MetaInputSkeleton className={classes.meta} />,
                         })}
                       </PD.SchemaFetcher>
 
@@ -641,6 +634,7 @@
 
                     <M.Grid item xs={12} sm={6}>
                       <RF.Field
+                        className={classes.files}
                         component={FilesInput}
                         name="files"
                         validate={validators.nonEmpty}
@@ -654,86 +648,6 @@
                       />
                     </M.Grid>
                   </M.Grid>
-=======
-                  <RF.FormSpy
-                    subscription={{ modified: true, values: true }}
-                    onChange={onFormChange}
-                  />
-
-                  <RF.Field
-                    component={PD.PackageNameInput}
-                    name="name"
-                    validate={validators.composeAsync(
-                      validators.required,
-                      nameValidator.validate,
-                    )}
-                    validateFields={['name']}
-                    errors={{
-                      required: 'Enter a package name',
-                      invalid: 'Invalid package name',
-                    }}
-                    helperText={nameWarning}
-                    validating={nameValidator.processing}
-                  />
-
-                  <RF.Field
-                    component={PD.CommitMessageInput}
-                    name="msg"
-                    validate={validators.required}
-                    validateFields={['msg']}
-                    errors={{
-                      required: 'Enter a commit message',
-                    }}
-                  />
-
-                  <RF.Field
-                    component={FilesInput}
-                    className={classes.files}
-                    name="files"
-                    validate={validators.nonEmpty}
-                    validateFields={['files']}
-                    errors={{
-                      nonEmpty: 'Add files to create a package',
-                    }}
-                    uploads={uploads}
-                    setUploads={setUploads}
-                    isEqual={R.equals}
-                  />
-
-                  <PD.SchemaFetcher
-                    schemaUrl={R.pathOr('', ['schema', 'url'], values.workflow)}
-                  >
-                    {AsyncResult.case({
-                      Ok: ({ responseError, schema, validate }) => (
-                        <RF.Field
-                          className={classes.meta}
-                          component={PD.MetaInput}
-                          name="meta"
-                          bucket={bucket}
-                          schema={schema}
-                          schemaError={responseError}
-                          validate={validate}
-                          validateFields={['meta']}
-                          isEqual={R.equals}
-                          initialValue={PD.EMPTY_META_VALUE}
-                        />
-                      ),
-                      _: () => <PD.MetaInputSkeleton className={classes.meta} />,
-                    })}
-                  </PD.SchemaFetcher>
-
-                  <RF.Field
-                    component={PD.WorkflowInput}
-                    name="workflow"
-                    workflowsConfig={workflowsConfig}
-                    initialValue={PD.defaultWorkflowFromConfig(workflowsConfig)}
-                    validate={validators.required}
-                    validateFields={['meta', 'workflow']}
-                    errors={{
-                      required: 'Workflow is required for this bucket.',
-                    }}
-                  />
->>>>>>> dd6ad489
 
                   <input type="submit" style={{ display: 'none' }} />
                 </form>
