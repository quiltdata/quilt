--- conflicted
+++ resolved
@@ -358,12 +358,9 @@
   const [uploads, setUploads] = React.useState({})
   const [success, setSuccess] = React.useState(null)
   const nameValidator = PD.useNameValidator()
-<<<<<<< HEAD
   const nameExistence = PD.useNameExistence(bucket)
   const [nameWarning, setNameWarning] = React.useState(defaultNameWarning)
-=======
   const classes = useStyles()
->>>>>>> 3a06277c
 
   const reset = (form) => () => {
     form.restart()
