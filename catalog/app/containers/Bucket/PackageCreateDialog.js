--- conflicted
+++ resolved
@@ -448,11 +448,7 @@
         await new Promise((resolve) => setTimeout(resolve, PD.ES_LAG))
         refresh()
       }
-<<<<<<< HEAD
-      onSuccess({ name, revision: res.timestamp })
-=======
-      setSuccess({ name, hash: res.top_hash })
->>>>>>> be9ff5b9
+      onSuccess({ name, hash: res.top_hash })
     } catch (e) {
       // eslint-disable-next-line no-console
       console.log('error creating manifest', e)
@@ -480,7 +476,6 @@
           scroll="body"
           onExited={reset(form)}
         >
-<<<<<<< HEAD
           <M.DialogTitle>Push package</M.DialogTitle>
           <M.DialogContent style={{ paddingTop: 0 }}>
             <form onSubmit={handleSubmit}>
@@ -492,143 +487,6 @@
                 validate={validators.composeAsync(
                   validators.required,
                   nameValidator.validate,
-=======
-          <M.DialogTitle>{success ? 'Push complete' : 'Push package'}</M.DialogTitle>
-          {success ? (
-            <>
-              <M.DialogContent style={{ paddingTop: 0 }}>
-                <M.Typography>
-                  Package{' '}
-                  <StyledLink
-                    to={urls.bucketPackageTree(bucket, success.name, success.hash)}
-                  >
-                    {success.name}@{R.take(10, success.hash)}
-                  </StyledLink>{' '}
-                  successfully created
-                </M.Typography>
-              </M.DialogContent>
-              <M.DialogActions>
-                <M.Button onClick={handleClose()}>Close</M.Button>
-                <M.Button
-                  component={Link}
-                  to={urls.bucketPackageTree(bucket, success.name, success.hash)}
-                  variant="contained"
-                  color="primary"
-                >
-                  Browse package
-                </M.Button>
-              </M.DialogActions>
-            </>
-          ) : (
-            <>
-              <M.DialogContent style={{ paddingTop: 0 }}>
-                <form onSubmit={handleSubmit}>
-                  <RF.Field
-                    component={PD.Field}
-                    name="name"
-                    label="Name"
-                    placeholder="Enter a package name"
-                    validate={validators.composeAsync(
-                      validators.required,
-                      nameValidator.validate,
-                    )}
-                    validateFields={['name']}
-                    errors={{
-                      required: 'Enter a package name',
-                      invalid: 'Invalid package name',
-                    }}
-                    margin="normal"
-                    fullWidth
-                  />
-
-                  <RF.Field
-                    component={PD.Field}
-                    name="msg"
-                    label="Commit message"
-                    placeholder="Enter a commit message"
-                    validate={validators.required}
-                    validateFields={['msg']}
-                    errors={{
-                      required: 'Enter a commit message',
-                    }}
-                    fullWidth
-                    margin="normal"
-                  />
-
-                  <RF.Field
-                    component={FilesInput}
-                    name="files"
-                    validate={validators.nonEmpty}
-                    validateFields={['files']}
-                    errors={{
-                      nonEmpty: 'Add files to create a package',
-                    }}
-                    uploads={uploads}
-                    setUploads={setUploads}
-                    isEqual={R.equals}
-                  />
-
-                  <PD.SchemaFetcher
-                    schemaUrl={R.pathOr('', ['schema', 'url'], values.workflow)}
-                  >
-                    {AsyncResult.case({
-                      Ok: ({ responseError, schema, validate }) => (
-                        <RF.Field
-                          component={PD.MetaInput}
-                          name="meta"
-                          bucket={bucket}
-                          schema={schema}
-                          schemaError={responseError}
-                          validate={validate}
-                          validateFields={['meta']}
-                          isEqual={R.equals}
-                        />
-                      ),
-                      _: () => <PD.MetaInputSkeleton />,
-                    })}
-                  </PD.SchemaFetcher>
-
-                  <RF.Field
-                    component={PD.WorkflowInput}
-                    name="workflow"
-                    workflowsConfig={workflowsConfig}
-                    initialValue={PD.defaultWorkflowFromConfig(workflowsConfig)}
-                    validateFields={['meta', 'workflow']}
-                  />
-
-                  <input type="submit" style={{ display: 'none' }} />
-                </form>
-              </M.DialogContent>
-              <M.DialogActions>
-                {submitting && (
-                  <Delay ms={200} alwaysRender>
-                    {(ready) => (
-                      <M.Fade in={ready}>
-                        <M.Box flexGrow={1} display="flex" alignItems="center" pl={2}>
-                          <M.CircularProgress
-                            size={24}
-                            variant={
-                              totalProgress.percent < 100
-                                ? 'determinate'
-                                : 'indeterminate'
-                            }
-                            value={
-                              totalProgress.percent < 100
-                                ? totalProgress.percent * 0.9
-                                : undefined
-                            }
-                          />
-                          <M.Box pl={1} />
-                          <M.Typography variant="body2" color="textSecondary">
-                            {totalProgress.percent < 100
-                              ? 'Uploading files'
-                              : 'Writing manifest'}
-                          </M.Typography>
-                        </M.Box>
-                      </M.Fade>
-                    )}
-                  </Delay>
->>>>>>> be9ff5b9
                 )}
                 validateFields={['name']}
                 errors={{
@@ -796,9 +654,9 @@
           <PD.DialogLoading title="Push package" onCancel={onClose} />
         </M.Dialog>
       ),
-      Success: ({ name, revision }) => (
+      Success: ({ name, hash }) => (
         <M.Dialog open={open} onClose={onClose} fullWidth scroll="body">
-          <PD.DialogSuccess bucket={bucket} name={name} revision={revision} />
+          <PD.DialogSuccess bucket={bucket} name={name} hash={hash} />
         </M.Dialog>
       ),
     },
