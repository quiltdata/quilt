--- conflicted
+++ resolved
@@ -982,14 +982,8 @@
   )
 }
 
-<<<<<<< HEAD
-function Summary({ req, s3, bucket, inStack, overviewUrl }) {
-=======
-const SUMMARY_ENTRIES = 7
-
 function Summary({ s3, bucket, inStack, overviewUrl }) {
   const req = APIConnector.use()
->>>>>>> bb59c49f
   const data = useData(requests.bucketSummary, { req, s3, bucket, inStack, overviewUrl })
   return data.case({
     Ok: (entries) => <Summarize.SummaryEntries entries={entries} s3={s3} />,
