import cx from 'classnames'
import * as dateFns from 'date-fns'
import * as jsonpath from 'jsonpath'
import * as R from 'ramda'
import * as React from 'react'
import * as RRDom from 'react-router-dom'
import * as M from '@material-ui/core'
import { fade } from '@material-ui/core/styles'
import type { ResultOf } from '@graphql-typed-document-node/core'

import * as Buttons from 'components/Buttons'
import JsonDisplay from 'components/JsonDisplay'
import Skeleton from 'components/Skeleton'
import Sparkline from 'components/Sparkline'
import * as Model from 'model'
import * as BucketPreferences from 'utils/BucketPreferences'
import * as GQL from 'utils/GraphQL'
import MetaTitle from 'utils/MetaTitle'
import * as NamedRoutes from 'utils/NamedRoutes'
import * as SVG from 'utils/SVG'
import StyledLink from 'utils/StyledLink'
import * as Format from 'utils/format'
import parseSearch from 'utils/parseSearch'
import mkStorage from 'utils/storage'
import { readableQuantity } from 'utils/string'
import { JsonRecord } from 'utils/types'
import useDebouncedInput from 'utils/useDebouncedInput'
import usePrevious from 'utils/usePrevious'

import * as PD from '../PackageDialog'
import Pagination from '../Pagination'
import WithPackagesSupport from '../WithPackagesSupport'
import { displayError } from '../errors'

import PACKAGE_COUNT_QUERY from './gql/PackageCount.generated'
import PACKAGE_LIST_QUERY from './gql/PackageList.generated'

const EXAMPLE_PACKAGE_URL = 'https://docs.quiltdata.com/walkthrough/editing-a-package'

const PER_PAGE = 30

const SORT_OPTIONS = [
  {
    key: 'modified',
    value: Model.GQLTypes.PackageListOrder.MODIFIED,
    label: 'Updated',
  },
  {
    key: 'name',
    value: Model.GQLTypes.PackageListOrder.NAME,
    label: 'Name',
  },
] as const

type SortMode = (typeof SORT_OPTIONS)[number]['key']

const DEFAULT_SORT = SORT_OPTIONS[0]

// Possible values are 'modified', 'name'
const storage = mkStorage({ sortPackagesBy: 'SORT_PACKAGES_BY' })

const getSort = (key: unknown) => {
  if (!key) return DEFAULT_SORT
  return SORT_OPTIONS.find((o) => o.key === key) || DEFAULT_SORT
}

type CountsProps = NonNullable<
  NonNullable<
    ResultOf<typeof PACKAGE_LIST_QUERY>['packages']
  >['page'][number]['accessCounts']
>

function Counts({ counts, total }: CountsProps) {
  const [cursor, setCursor] = React.useState<number | null>(null)
  const t = M.useTheme()
  const xs = M.useMediaQuery(t.breakpoints.down('xs'))
  const sm = M.useMediaQuery(t.breakpoints.down('sm'))
  // eslint-disable-next-line no-nested-ternary
  const sparklineW = xs ? 176 : sm ? 300 : 400
  const sparklineH = xs ? 32 : 40
  return (
    <M.Box position="absolute" right={0} top={0} bottom={0}>
      <M.Box position="absolute" right={16} top={16} whiteSpace="nowrap">
        <M.Typography
          variant="body2"
          color={cursor === null ? 'textSecondary' : 'textPrimary'}
          component="span"
          noWrap
        >
          {cursor === null
            ? 'Total views'
            : dateFns.format(counts[cursor].date, `MMM do`)}
          :
        </M.Typography>
        <M.Box
          component="span"
          textAlign="right"
          ml={1}
          minWidth={30}
          display="inline-block"
        >
          <M.Typography
            variant="subtitle2"
            color={cursor === null ? 'textSecondary' : 'textPrimary'}
            component="span"
          >
            {readableQuantity(cursor === null ? total : counts[cursor].value)}
          </M.Typography>
        </M.Box>
      </M.Box>
      <Sparkline
        boxProps={{
          position: 'absolute',
          right: 0,
          bottom: 0,
          width: sparklineW,
          height: sparklineH,
        }}
        data={R.pluck('value', counts)}
        onCursor={setCursor}
        width={sparklineW}
        height={sparklineH}
        pb={8}
        pt={5}
        px={10}
        extendL
        extendR
        stroke={SVG.Paint.Color(M.colors.blue[500])}
        fill={SVG.Paint.Server(
          <linearGradient>
            <stop offset="0" stopColor={fade(M.colors.blue[500], 0)} />
            <stop offset="30%" stopColor={fade(M.colors.blue[500], 0.3)} />
          </linearGradient>,
        )}
        contourThickness={1.5}
        cursorLineExtendUp={false}
        cursorCircleR={3}
        cursorCircleFill={SVG.Paint.Color(M.colors.common.white)}
      />
    </M.Box>
  )
}

const useRevisionAttributesStyles = M.makeStyles((t) => ({
  revisionsNumber: {
    ...t.typography.subtitle2,
    color: t.palette.text.secondary,
    position: 'relative',
    '&:hover': {
      color: t.palette.text.primary,
    },
  },
  updated: {
    ...t.typography.body2,
    color: t.palette.text.secondary,
    position: 'relative',
    marginLeft: t.spacing(2),
  },
}))

interface RevisionAttributesProps {
  bucket: string
  name: string
  className: string
  revisions: {
    total: number
  }
  modified: Date
}

function RevisionAttributes({
  bucket,
  className,
  name,
  modified,
  revisions,
}: RevisionAttributesProps) {
  const classes = useRevisionAttributesStyles()
  const t = M.useTheme()
  const xs = M.useMediaQuery(t.breakpoints.down('xs'))
  const { urls } = NamedRoutes.use()
  return (
    <div className={className}>
      <RRDom.Link
        className={classes.revisionsNumber}
        to={urls.bucketPackageRevisions(bucket, name)}
      >
        {revisions.total}{' '}
        {xs ? (
          'Rev.'
        ) : (
          <Format.Plural value={revisions.total} one="Revision" other="Revisions" />
        )}
      </RRDom.Link>
      <span
        className={classes.updated}
        title={modified ? modified.toString() : undefined}
      >
        {xs ? 'Upd. ' : 'Updated '}
        {modified ? <Format.Relative value={modified} /> : '[unknown: see console]'}
      </span>
    </div>
  )
}

const useRevisionMetaStyles = M.makeStyles((t) => ({
  root: {
    borderTop: `1px solid ${t.palette.divider}`,
    padding: t.spacing(2),
    ...t.typography.body2,
  },
  section: {
    '& + &': {
      marginTop: t.spacing(1),
    },
  },
  sectionWithToggle: {
    marginLeft: '-5px',
  },
}))

interface RevisionMetaProps {
  revision: SelectiveMeta
}

function RevisionMeta({ revision }: RevisionMetaProps) {
  const classes = useRevisionMetaStyles()
  const prefs = BucketPreferences.use()
  return (
    <div className={classes.root}>
      {!!revision.message && <div className={classes.section}>{revision.message}</div>}
      {!!revision.userMeta && (
        <div className={classes.section}>
          {BucketPreferences.Result.match(
            {
              Ok: ({ ui: { packageDescription } }) =>
                packageDescription.userMetaMultiline ? (
                  Object.entries(revision.userMeta!).map(([name, value]) => (
                    // @ts-expect-error
                    <JsonDisplay
                      className={cx({
                        [classes.sectionWithToggle]: typeof value === 'object',
                      })}
                      key={`user-meta-section-${name}`}
                      name={name}
                      value={value}
                    />
                  ))
                ) : (
                  // @ts-expect-error
                  <JsonDisplay
                    className={classes.sectionWithToggle}
                    name="User metadata"
                    value={revision.userMeta}
                  />
                ),
              _: () => null,
            },
            prefs,
          )}
        </div>
      )}
    </div>
  )
}

function filterObjectByJsonPaths(obj: JsonRecord, jsonPaths: readonly string[]) {
  return jsonPaths.reduce(
    (acc, jPath) =>
      jsonpath
        .nodes(obj, jPath)
        .reduce((memo, { path, value }) => R.assocPath(path.slice(1), value, memo), acc),
    {},
  )
}

function usePackageDescription(
  name: string,
): BucketPreferences.PackagePreferences | null {
  const prefs = BucketPreferences.use()
  return React.useMemo(
    () =>
      BucketPreferences.Result.match(
        {
          Ok: ({ ui: { packageDescription } }) => {
            if (!packageDescription.packages) return null
            return (
              Object.entries(packageDescription.packages)
                .reverse() // The last found config wins
                .find(([nameRegex]) => new RegExp(nameRegex).test(name))?.[1] || {}
            )
          },
          _: () => null,
        },
        prefs,
      ),
    [name, prefs],
  )
}

interface SelectiveMeta {
  message: string | null
  userMeta: JsonRecord | null
}

function useSelectiveMeta(name: string, revision: SelectiveMeta | null) {
  // TODO: move visible meta calculation to the graphql
  const packageDescription = usePackageDescription(name)
  return React.useMemo(() => {
    const output: { message: string | null; userMeta: JsonRecord | null } = {
      message: null,
      userMeta: null,
    }
    try {
      if (!packageDescription) return null
      if (packageDescription.message && revision?.message) {
        output.message = revision.message
      }
      if (packageDescription.userMeta && revision?.userMeta) {
        const selectiveUserMeta = filterObjectByJsonPaths(
          revision.userMeta,
          packageDescription.userMeta,
        )
        if (!R.isEmpty(selectiveUserMeta)) {
          output.userMeta = selectiveUserMeta
        }
      }
      return output.message || output.userMeta ? output : null
    } catch (error) {
      // eslint-disable-next-line no-console
      console.error(error)
      return null
    }
  }, [packageDescription, revision])
}

const usePackageStyles = M.makeStyles((t) => ({
  root: {
    [t.breakpoints.down('xs')]: {
      borderRadius: 0,
    },

    [t.breakpoints.up('sm')]: {
      marginTop: t.spacing(1),
    },
  },
  base: {
    padding: t.spacing(2),
    position: 'relative',
  },
  handleContainer: {
    WebkitBoxOrient: 'vertical',
    WebkitLineClamp: 2,
    display: '-webkit-box',
    overflow: 'hidden',
    overflowWrap: 'break-word',
    paddingRight: t.spacing(21),
    textOverflow: 'ellipsis',
  },
  handle: {
    fontSize: t.typography.pxToRem(16),
    fontWeight: t.typography.fontWeightMedium,
    lineHeight: t.typography.pxToRem(20),
  },
  handleText: {
    position: 'relative',
  },
  handleClickArea: {
    bottom: 0,
    left: 0,
    position: 'absolute',
    right: 0,
    top: 0,

    '$handle:hover &': {
      background: t.palette.action.hover,
    },
  },
  attributes: {
    marginTop: t.spacing(1),
  },
}))

type PackageProps = NonNullable<
  ResultOf<typeof PACKAGE_LIST_QUERY>['packages']
>['page'][number]

function Package({
  name,
  modified,
  revisions,
  bucket,
  accessCounts,
  revision,
}: PackageProps) {
  const { urls } = NamedRoutes.use()
  const classes = usePackageStyles()
  const selectiveMeta = useSelectiveMeta(name, revision)
  return (
    <M.Paper className={classes.root}>
      <div className={classes.base}>
        <div className={classes.handleContainer}>
          <RRDom.Link
            className={classes.handle}
            to={urls.bucketPackageDetail(bucket, name)}
          >
            <span className={classes.handleClickArea} />
            <span className={classes.handleText}>{name}</span>
          </RRDom.Link>
        </div>
        <RevisionAttributes
          bucket={bucket}
          className={classes.attributes}
          modified={modified}
          name={name}
          revisions={revisions}
        />
        {!!accessCounts && <Counts {...accessCounts} />}
      </div>
      {!!selectiveMeta && <RevisionMeta revision={selectiveMeta} />}
    </M.Paper>
  )
}

function PackageSkel() {
  const classes = usePackageStyles()
  return (
    <M.Paper className={classes.root}>
      <M.Box p={2}>
        <Skeleton height={20} width="50%" borderRadius="borderRadius" />
        <Skeleton mt={1} height={20} width="70%" borderRadius="borderRadius" />
      </M.Box>
    </M.Paper>
  )
}

const useSortDropdownStyles = M.makeStyles((t) => ({
  root: {
    paddingBottom: t.spacing(1),
    paddingLeft: t.spacing(1.5),
    paddingTop: t.spacing(1),
    textTransform: 'none',
    ...t.typography.body1,
  },
}))

interface SortDropdownProps {
  value: SortMode
  options: typeof SORT_OPTIONS
  makeSortUrl: (mode: SortMode) => string
}

function SortDropdown({ value, options, makeSortUrl }: SortDropdownProps) {
  const t = M.useTheme()
  const xs = M.useMediaQuery(t.breakpoints.down('xs'))
  const classes = useSortDropdownStyles()
  const [anchor, setAnchor] = React.useState(null)
  const open = React.useCallback(
    (evt) => {
      setAnchor(evt.target)
    },
    [setAnchor],
  )
  const close = React.useCallback(() => {
    setAnchor(null)
  }, [setAnchor])

  const handleClick = React.useCallback(
    (key) => {
      storage.set('sortPackagesBy', key)
      close()
    },
    [close],
  )

  const selected = getSort(value)

  return (
    <>
      {xs ? (
        <M.IconButton onClick={open}>
          <M.Icon>sort</M.Icon>
        </M.IconButton>
      ) : (
        <M.Button onClick={open} className={classes.root}>
          Sort by:
          <M.Box component="span" fontWeight="fontWeightMedium" ml={1}>
            {selected.label}
          </M.Box>
          <M.Icon>expand_more</M.Icon>
        </M.Button>
      )}
      <M.Menu anchorEl={anchor} open={!!anchor} onClose={close}>
        {options.map((o) => (
          <M.MenuItem
            onClick={() => handleClick(o.key)}
            component={RRDom.Link}
            to={makeSortUrl(o.key)}
            key={o.key}
            selected={o.key === value}
          >
            {o.label}
          </M.MenuItem>
        ))}
      </M.Menu>
    </>
  )
}

const useStyles = M.makeStyles((t) => ({
  paper: {
    [t.breakpoints.down('xs')]: {
      borderRadius: 0,
      boxShadow: 'none',
    },
  },
  searchIcon: {
    left: 8,
    pointerEvents: 'none',
    position: 'absolute',
  },
  input: {
    paddingLeft: t.spacing(5),
    paddingRight: t.spacing(5),
    paddingBottom: 11,
    paddingTop: 10,
    [t.breakpoints.down('xs')]: {
      paddingBottom: 15,
      paddingTop: 14,
    },
  },
  clear: {
    position: 'absolute',
    right: -4,
  },
}))

interface PackageListProps {
  bucket: string
  sort?: string
  filter?: string
  page?: number
}

function PackageList({ bucket, sort, filter, page }: PackageListProps) {
  const history = RRDom.useHistory()
  const { urls } = NamedRoutes.use()
  const classes = useStyles()

  const scrollRef = React.useRef<HTMLDivElement | null>(null)

  const computedPage = page || 1
  const computedSort = getSort(sort)
  const computedFilter = filter || ''
  const filtering = useDebouncedInput(computedFilter, 500)

  const totalCountQuery = GQL.useQuery(PACKAGE_COUNT_QUERY, { bucket, filter: null })

  const filteredCountQuery = GQL.useQuery(PACKAGE_COUNT_QUERY, {
    bucket,
    filter: filter || null,
  })

  const packagesQuery = GQL.useQuery(PACKAGE_LIST_QUERY, {
    bucket,
    filter: filter || null,
    order: computedSort.value,
    page: computedPage,
    perPage: PER_PAGE,
  })

  const makeSortUrl = React.useCallback(
    (s) =>
      urls.bucketPackageList(bucket, {
        filter,
        sort: s === DEFAULT_SORT.key ? undefined : s,
        // reset page if sort order changed
        p: s === computedSort.key ? page : undefined,
      }),
    [urls, bucket, filter, computedSort, page],
  )

  const makePageUrl = React.useCallback(
    (newP) =>
      urls.bucketPackageList(bucket, { filter, sort, p: newP !== 1 ? newP : undefined }),
    [urls, bucket, filter, sort],
  )

  // set filter query param on filter input change (debounced)
  React.useEffect(() => {
    if (filtering.value !== computedFilter) {
      history.push(
        urls.bucketPackageList(bucket, { filter: filtering.value || undefined, sort }),
      )
    }
  }, [history, urls, bucket, sort, filtering.value, computedFilter])

  // set sort query param to previously selected
  const sortPackagesBy = storage.load()?.sortPackagesBy
  React.useEffect(() => {
    if (sort || sort === sortPackagesBy) return
    switch (sortPackagesBy) {
      case 'modified':
      case 'name':
        history.replace(makeSortUrl(sortPackagesBy))
      // no default
    }
  }, [history, makeSortUrl, sort, sortPackagesBy])

  // scroll to top on page change
  usePrevious(computedPage, (prev) => {
    if (prev && computedPage !== prev && scrollRef.current) {
      scrollRef.current.scrollIntoView()
    }
  })

  const prefs = BucketPreferences.use()

  return (
    <>
      {GQL.fold(totalCountQuery, {
        fetching: () => (
          <M.Box pb={{ xs: 0, sm: 5 }} mx={{ xs: -2, sm: 0 }}>
            <M.Box mt={{ xs: 0, sm: 3 }} display="flex" justifyContent="space-between">
              <M.Box
                component={M.Paper}
                className={classes.paper}
                flexGrow={{ xs: 1, sm: 0 }}
                px={2}
                py={{ xs: 1.75, sm: 1.25 }}
              >
                <Skeleton
                  height={20}
                  width={{ xs: '100%', sm: 160 }}
                  borderRadius="borderRadius"
                />
              </M.Box>
              <M.Box
                component={M.Paper}
                className={classes.paper}
                px={2}
                py={{ xs: 1.75, sm: 1.25 }}
              >
                <Skeleton
                  height={20}
                  width={{ xs: 24, sm: 120 }}
                  borderRadius="borderRadius"
                />
              </M.Box>
            </M.Box>
            {R.range(0, 10).map((i) => (
              <PackageSkel key={i} />
            ))}
          </M.Box>
        ),
        error: displayError(),
        data: (totalCountData) => {
          if (!totalCountData.packages?.total) {
            return (
              <M.Box pt={5} textAlign="center">
                <M.Typography variant="h4">No packages</M.Typography>
                <M.Box pt={3} />
<<<<<<< HEAD
                {preferences?.ui?.actions?.createPackage && (
                  <>
                    <PD.CreatePackageLink>
                      <M.Button variant="contained" color="primary">
                        Create package
                      </M.Button>
                    </PD.CreatePackageLink>
                    <M.Box pt={2} />
                    <M.Typography>
                      Or{' '}
                      <StyledLink href={EXAMPLE_PACKAGE_URL} target="_blank">
                        push a package
                      </StyledLink>{' '}
                      with the Quilt Python API.
                    </M.Typography>
                  </>
=======
                {BucketPreferences.Result.match(
                  {
                    Ok: ({ ui: { actions } }) =>
                      actions.createPackage && (
                        <>
                          <M.Button
                            variant="contained"
                            color="primary"
                            onClick={openPackageCreationDialog}
                          >
                            Create package
                          </M.Button>
                          <M.Box pt={2} />
                          <M.Typography>
                            Or{' '}
                            <StyledLink href={EXAMPLE_PACKAGE_URL} target="_blank">
                              push a package
                            </StyledLink>{' '}
                            with the Quilt Python API.
                          </M.Typography>
                        </>
                      ),
                    Pending: () => <Buttons.Skeleton />,
                    Init: () => null,
                  },
                  prefs,
>>>>>>> d1df293c
                )}
              </M.Box>
            )
          }

          return (
            <M.Box pb={{ xs: 0, sm: 5 }} mx={{ xs: -2, sm: 0 }}>
              <M.Box position="relative" top={-80} ref={scrollRef} />
              <M.Box display="flex" mt={{ xs: 0, sm: 3 }}>
                <M.Box
                  component={M.Paper}
                  className={classes.paper}
                  flexGrow={{ xs: 1, sm: 0 }}
                  position="relative"
                >
                  <M.InputBase
                    {...filtering.input}
                    placeholder="Filter packages"
                    classes={{ input: classes.input }}
                    fullWidth
                    startAdornment={
                      <M.Icon className={classes.searchIcon}>search</M.Icon>
                    }
                    endAdornment={
                      <M.Fade in={!!filtering.input.value}>
                        <M.IconButton
                          className={classes.clear}
                          onClick={() => filtering.set('')}
                        >
                          <M.Icon>clear</M.Icon>
                        </M.IconButton>
                      </M.Fade>
                    }
                  />
                </M.Box>
                <M.Box flexGrow={1} display={{ xs: 'none', sm: 'block' }} />
<<<<<<< HEAD
                {preferences?.ui?.actions?.createPackage && (
                  <M.Box display={{ xs: 'none', sm: 'block' }} pr={1}>
                    <PD.CreatePackageLink>
                      <M.Button
                        variant="contained"
                        size="large"
                        color="primary"
                        style={{ paddingTop: 7, paddingBottom: 7 }}
                      >
                        Create package
                      </M.Button>
                    </PD.CreatePackageLink>
                  </M.Box>
=======
                {BucketPreferences.Result.match(
                  {
                    Ok: ({ ui: { actions } }) =>
                      actions.createPackage && (
                        <M.Box display={{ xs: 'none', sm: 'block' }} pr={1}>
                          <M.Button
                            variant="contained"
                            size="large"
                            color="primary"
                            style={{ paddingTop: 7, paddingBottom: 7 }}
                            onClick={openPackageCreationDialog}
                          >
                            Create package
                          </M.Button>
                        </M.Box>
                      ),
                    Pending: () => (
                      <M.Box display={{ xs: 'none', sm: 'block' }} pr={1}>
                        <Buttons.Skeleton size="large" />
                      </M.Box>
                    ),
                    Init: () => null,
                  },
                  prefs,
>>>>>>> d1df293c
                )}
                <M.Box component={M.Paper} className={classes.paper}>
                  <SortDropdown
                    value={computedSort.key}
                    options={SORT_OPTIONS}
                    makeSortUrl={makeSortUrl}
                  />
                </M.Box>
              </M.Box>

              {GQL.fold(filteredCountQuery, {
                fetching: () => R.range(0, 10).map((i) => <PackageSkel key={i} />),
                error: displayError(),
                data: (filteredCountData) => {
                  const filteredCount = filteredCountData.packages?.total
                  if (!filteredCount) {
                    return (
                      <M.Box
                        borderTop={{ xs: 1, sm: 0 }}
                        borderColor="divider"
                        pt={3}
                        px={{ xs: 2, sm: 0 }}
                      >
                        <M.Typography variant="h5">
                          No matching packages found
                        </M.Typography>
                      </M.Box>
                    )
                  }

                  const pages = Math.ceil(filteredCount / PER_PAGE)

                  if (computedPage > pages) {
                    return <RRDom.Redirect to={makePageUrl(pages)} />
                  }

                  return (
                    <>
                      {GQL.fold(packagesQuery, {
                        fetching: () => {
                          const items =
                            computedPage < pages ? PER_PAGE : filteredCount % PER_PAGE
                          return R.range(0, items).map((i) => <PackageSkel key={i} />)
                        },
                        error: displayError(),
                        data: (packagesData) =>
                          (packagesData.packages?.page || []).map((pkg) => (
                            <Package key={pkg.name} {...pkg} />
                          )),
                      })}
                      {pages > 1 && (
                        <Pagination {...{ pages, page: computedPage, makePageUrl }} />
                      )}
                    </>
                  )
                },
              })}
            </M.Box>
          )
        },
      })}
    </>
  )
}
const CREATE_PACKAGE_UI = {
  successTitle: 'Package created',
  successRenderMessage: ({ packageLink }: { packageLink: React.ReactNode }) => (
    <>Package {packageLink} successfully created</>
  ),
  title: 'Create package',
}

export default function PackageListWrapper({
  match: {
    params: { bucket },
  },
  location,
}: RRDom.RouteComponentProps<{ bucket: string }>) {
  const { sort, filter, p } = parseSearch(location.search, true)
  const page = p ? parseInt(p, 10) : undefined
  return (
    <>
      <MetaTitle>{['Packages', bucket]}</MetaTitle>
      <WithPackagesSupport bucket={bucket}>
        <PD.Provider
          bucket={bucket}
          ui={CREATE_PACKAGE_UI}
          delayHashing
          disableStateDisplay
        >
          <PackageList {...{ bucket, sort, filter, page }} />
        </PD.Provider>
      </WithPackagesSupport>
    </>
  )
}

/* TODO: optimize LinkedData fetching
{!!bucketCfg &&
  (packages && []).map(({ name }) => (
    <Data.Fetcher
      key={name}
      fetch={requests.getRevisionData}
      params={{ s3, sign, endpoint, bucket, name, id: 'latest', maxKeys: 0 }}
    >
      {AsyncResult.case({
        _: () => null,
        Ok: ({ hash, modified, header }) => (
          <React.Suspense fallback={null}>
            <LinkedData.PackageData
              {...{
                bucket: bucketCfg,
                name,
                revision: 'latest',
                hash,
                modified,
                header,
              }}
            />
          </React.Suspense>
        ),
      })}
    </Data.Fetcher>
  ))}
*/<|MERGE_RESOLUTION|>--- conflicted
+++ resolved
@@ -660,36 +660,16 @@
               <M.Box pt={5} textAlign="center">
                 <M.Typography variant="h4">No packages</M.Typography>
                 <M.Box pt={3} />
-<<<<<<< HEAD
-                {preferences?.ui?.actions?.createPackage && (
-                  <>
-                    <PD.CreatePackageLink>
-                      <M.Button variant="contained" color="primary">
-                        Create package
-                      </M.Button>
-                    </PD.CreatePackageLink>
-                    <M.Box pt={2} />
-                    <M.Typography>
-                      Or{' '}
-                      <StyledLink href={EXAMPLE_PACKAGE_URL} target="_blank">
-                        push a package
-                      </StyledLink>{' '}
-                      with the Quilt Python API.
-                    </M.Typography>
-                  </>
-=======
                 {BucketPreferences.Result.match(
                   {
                     Ok: ({ ui: { actions } }) =>
                       actions.createPackage && (
                         <>
-                          <M.Button
-                            variant="contained"
-                            color="primary"
-                            onClick={openPackageCreationDialog}
-                          >
-                            Create package
-                          </M.Button>
+                          <PD.CreatePackageLink>
+                            <M.Button variant="contained" color="primary">
+                              Create package
+                            </M.Button>
+                          </PD.CreatePackageLink>
                           <M.Box pt={2} />
                           <M.Typography>
                             Or{' '}
@@ -704,7 +684,6 @@
                     Init: () => null,
                   },
                   prefs,
->>>>>>> d1df293c
                 )}
               </M.Box>
             )
@@ -741,35 +720,21 @@
                   />
                 </M.Box>
                 <M.Box flexGrow={1} display={{ xs: 'none', sm: 'block' }} />
-<<<<<<< HEAD
-                {preferences?.ui?.actions?.createPackage && (
-                  <M.Box display={{ xs: 'none', sm: 'block' }} pr={1}>
-                    <PD.CreatePackageLink>
-                      <M.Button
-                        variant="contained"
-                        size="large"
-                        color="primary"
-                        style={{ paddingTop: 7, paddingBottom: 7 }}
-                      >
-                        Create package
-                      </M.Button>
-                    </PD.CreatePackageLink>
-                  </M.Box>
-=======
                 {BucketPreferences.Result.match(
                   {
                     Ok: ({ ui: { actions } }) =>
                       actions.createPackage && (
                         <M.Box display={{ xs: 'none', sm: 'block' }} pr={1}>
-                          <M.Button
-                            variant="contained"
-                            size="large"
-                            color="primary"
-                            style={{ paddingTop: 7, paddingBottom: 7 }}
-                            onClick={openPackageCreationDialog}
-                          >
-                            Create package
-                          </M.Button>
+                          <PD.CreatePackageLink>
+                            <M.Button
+                              variant="contained"
+                              size="large"
+                              color="primary"
+                              style={{ paddingTop: 7, paddingBottom: 7 }}
+                            >
+                              Create package
+                            </M.Button>
+                          </PD.CreatePackageLink>
                         </M.Box>
                       ),
                     Pending: () => (
@@ -780,7 +745,6 @@
                     Init: () => null,
                   },
                   prefs,
->>>>>>> d1df293c
                 )}
                 <M.Box component={M.Paper} className={classes.paper}>
                   <SortDropdown
