import { join as pathJoin } from 'path'

import * as dateFns from 'date-fns'
import sampleSize from 'lodash/fp/sampleSize'
import * as R from 'ramda'

import { SUPPORTED_EXTENSIONS as IMG_EXTS } from 'components/Thumbnail'
import { mkSearch } from 'utils/NamedRoutes'
import * as Resource from 'utils/Resource'
import pipeThru from 'utils/pipeThru'
import * as s3paths from 'utils/s3paths'
import tagged from 'utils/tagged'
<<<<<<< HEAD
import logger from 'utils/logger'
=======
import yaml from 'utils/yaml'
>>>>>>> 94507385

import * as errors from './errors'

function parseSchema(schemaSlug, schemas) {
  return {
    url: R.path([schemaSlug, 'url'], schemas),
  }
}

function parseWorkflow(workflowSlug, workflow, data) {
  return {
    description: workflow.description,
    isDefault: workflowSlug === data.default_workflow,
    name: workflow.name,
    schema: parseSchema(workflow.metadata_schema, data.schemas),
    slug: workflowSlug,
  }
}

export const workflowNotAvaliable = Symbol('not available')

export const workflowNotSelected = Symbol('not selected')

function getNoWorkflow(data, hasConfig) {
  return {
    isDefault: !data.default_workflow,
    slug: hasConfig ? workflowNotSelected : workflowNotAvaliable,
  }
}

const emptyWorkflowsConfig = {
  isRequired: false,
  workflows: [getNoWorkflow({}, false)],
}

function parseWorkflows(workflowsYaml) {
  const data = yaml(workflowsYaml)
  if (!data) return emptyWorkflowsConfig

  const { workflows } = data
  if (!workflows) return emptyWorkflowsConfig

  const workflowsList = Object.keys(workflows).map((slug) =>
    parseWorkflow(slug, workflows[slug], data),
  )
  if (!workflowsList.length) return emptyWorkflowsConfig

  const noWorkflow =
    data.is_workflow_required === false ? getNoWorkflow(data, true) : null

  return {
    isRequired: data.is_workflow_required,
    workflows: noWorkflow ? [noWorkflow, ...workflowsList] : workflowsList,
  }
}

const withErrorHandling = (fn, pairs) => (...args) =>
  fn(...args).catch(errors.catchErrors(pairs))

const promiseProps = (obj) =>
  Promise.all(Object.values(obj)).then(R.zipObj(Object.keys(obj)))

export const bucketListing = ({ s3, bucket, path = '', prefix }) =>
  s3
    .listObjectsV2({
      Bucket: bucket,
      Delimiter: '/',
      Prefix: path + (prefix || ''),
    })
    .promise()
    .then(
      R.applySpec({
        dirs: R.pipe(
          R.prop('CommonPrefixes'),
          R.pluck('Prefix'),
          R.filter((d) => d !== '/' && d !== '../'),
          R.uniq,
        ),
        files: R.pipe(
          R.prop('Contents'),
          // filter-out "directory-files" (files that match prefixes)
          R.filter(({ Key }) => Key !== path && !Key.endsWith('/')),
          R.map((i) => ({
            // TODO: expose VersionId?
            bucket,
            key: i.Key,
            modified: i.LastModified,
            size: i.Size,
            etag: i.ETag,
            archived: i.StorageClass === 'GLACIER' || i.StorageClass === 'DEEP_ARCHIVE',
          })),
        ),
        truncated: R.prop('IsTruncated'),
        bucket: () => bucket,
        path: () => path,
        prefix: () => prefix,
      }),
    )
    .catch(errors.catchErrors())

const MAX_BANDS = 10

export const bucketAccessCounts = async ({
  s3,
  analyticsBucket,
  bucket,
  today,
  window,
}) => {
  if (!analyticsBucket) throw new Error('bucketAccessCounts: "analyticsBucket" required')

  const dates = R.unfold(
    (daysLeft) => daysLeft >= 0 && [dateFns.subDays(today, daysLeft), daysLeft - 1],
    window,
  )

  try {
    return await s3Select({
      s3,
      Bucket: analyticsBucket,
      Key: `${ACCESS_COUNTS_PREFIX}/Exts.csv`,
      Expression: `
        SELECT ext, counts FROM s3object
        WHERE eventname = 'GetObject'
        AND bucket = '${sqlEscape(bucket)}'
      `,
      InputSerialization: {
        CSV: {
          FileHeaderInfo: 'Use',
          AllowQuotedRecordDelimiter: true,
        },
      },
    }).then(
      R.pipe(
        R.map((r) => {
          const recordedCounts = JSON.parse(r.counts)
          const { counts, total } = dates.reduce(
            (acc, date) => {
              const value = recordedCounts[dateFns.format(date, 'yyyy-MM-dd')] || 0
              const sum = acc.total + value
              return {
                total: sum,
                counts: acc.counts.concat({ date, value, sum }),
              }
            },
            { total: 0, counts: [] },
          )
          return { ext: r.ext && `.${r.ext}`, total, counts }
        }),
        R.filter((i) => i.total),
        R.sort(R.descend(R.prop('total'))),
        R.applySpec({
          byExt: R.identity,
          byExtCollapsed: (bands) => {
            if (bands.length <= MAX_BANDS) return bands
            const [other, rest] = R.partition((b) => b.ext === '', bands)
            const [toKeep, toMerge] = R.splitAt(MAX_BANDS - 1, rest)
            const merged = [...other, ...toMerge].reduce((acc, band) => ({
              ext: '',
              total: acc.total + band.total,
              counts: R.zipWith(
                (a, b) => ({
                  date: a.date,
                  value: a.value + b.value,
                  sum: a.sum + b.sum,
                }),
                acc.counts,
                band.counts,
              ),
            }))
            return R.sort(R.descend(R.prop('total')), toKeep.concat(merged))
          },
          combined: {
            total: R.reduce((sum, { total }) => sum + total, 0),
            counts: R.pipe(
              R.pluck('counts'),
              R.transpose,
              R.map(
                R.reduce(
                  (acc, { date, value, sum }) => ({
                    date,
                    value: acc.value + value,
                    sum: acc.sum + sum,
                  }),
                  { value: 0, sum: 0 },
                ),
              ),
            ),
          },
        }),
      ),
    )
  } catch (e) {
    logger.log('Unable to fetch bucket access counts:')
    logger.error(e)
    return {
      byExt: [],
      byExtCollapsed: [],
      combined: { total: 0, counts: [] },
    }
  }
}

const parseDate = (d) => d && new Date(d)

const getOverviewBucket = (url) => s3paths.parseS3Url(url).bucket
const getOverviewPrefix = (url) => s3paths.parseS3Url(url).key
const getOverviewKey = (url, path) => pathJoin(getOverviewPrefix(url), path)

const processStats = R.applySpec({
  exts: R.pipe(
    R.path(['aggregations', 'exts', 'buckets']),
    R.map((i) => ({
      ext: i.key,
      objects: i.doc_count,
      bytes: i.size.value,
    })),
    R.sort(R.descend(R.prop('bytes'))),
  ),
  totalObjects: R.path(['hits', 'total']),
  totalBytes: R.path(['aggregations', 'totalBytes', 'value']),
  totalPackages: R.path(['aggregations', 'totalPackageHandles', 'value']),
})

export const bucketStats = async ({ req, s3, bucket, overviewUrl }) => {
  if (overviewUrl) {
    try {
      return await s3
        .getObject({
          Bucket: getOverviewBucket(overviewUrl),
          Key: getOverviewKey(overviewUrl, 'stats.json'),
        })
        .promise()
        .then((r) => JSON.parse(r.Body.toString('utf-8')))
        .then(processStats)
    } catch (e) {
<<<<<<< HEAD
      logger.log(`Unable to fetch pre-rendered stats from '${overviewUrl}':`)
      logger.error(e)
=======
      // eslint-disable-next-line no-console
      console.log(`Unable to fetch pre-rendered stats from '${overviewUrl}':`)
      // eslint-disable-next-line no-console
      console.error(e)
>>>>>>> 94507385
    }
  }

  try {
    return await req('/search', { index: `${bucket}*`, action: 'stats' }).then(
      processStats,
    )
  } catch (e) {
<<<<<<< HEAD
    logger.log('Unable to fetch live stats:')
    logger.error(e)
=======
    // eslint-disable-next-line no-console
    console.log('Unable to fetch live stats:')
    // eslint-disable-next-line no-console
    console.error(e)
>>>>>>> 94507385
  }

  throw new Error('Stats unavailable')
}

const fetchFileVersioned = async ({ s3, bucket, path, version }) => {
  const versionExists = await ensureObjectIsPresent({
    s3,
    bucket,
    key: path,
    version,
  })
  if (!versionExists) {
    throw new errors.VersionNotFound(
      `${path} for ${bucket} and version ${version} does not exist`,
    )
  }

  return s3
    .getObject({
      Bucket: bucket,
      Key: path,
      VersionId: version,
    })
    .promise()
}

const fetchFileLatest = async ({ s3, bucket, path }) => {
  const fileExists = await ensureObjectIsPresent({
    s3,
    bucket,
    key: path,
  })
  if (!fileExists) {
    throw new errors.FileNotFound(`${path} for ${bucket} does not exist`)
  }

  const versions = await objectVersions({
    s3,
    bucket,
    path,
  })
  const { id } = R.find(R.prop('isLatest'), versions)
  const version = id === 'null' ? undefined : id

  return fetchFileVersioned({ s3, bucket, path, version })
}

const fetchFile = R.ifElse(R.prop('version'), fetchFileVersioned, fetchFileLatest)

export const metadataSchema = async ({ s3, schemaUrl }) => {
  if (!schemaUrl) return null

  const { bucket, key, version } = s3paths.parseS3Url(schemaUrl)

  try {
    const response = await fetchFile({ s3, bucket, path: key, version })
    return JSON.parse(response.Body.toString('utf-8'))
  } catch (e) {
    if (e instanceof errors.FileNotFound || e instanceof errors.VersionNotFound) throw e

    // eslint-disable-next-line no-console
    console.log('Unable to fetch')
    // eslint-disable-next-line no-console
    console.error(e)
  }

  return null
}

const WORKFLOWS_CONFIG_PATH = '.quilt/workflows/config.yml'

export const workflowsList = async ({ s3, bucket }) => {
  try {
    const response = await fetchFile({ s3, bucket, path: WORKFLOWS_CONFIG_PATH })
    return parseWorkflows(response.Body.toString('utf-8'))
  } catch (e) {
    if (e instanceof errors.FileNotFound || e instanceof errors.VersionNotFound)
      return emptyWorkflowsConfig

    // eslint-disable-next-line no-console
    console.log('Unable to fetch')
    // eslint-disable-next-line no-console
    console.error(e)
  }

  return emptyWorkflowsConfig
}

const README_KEYS = ['README.md', 'README.txt', 'README.ipynb']
const SAMPLE_EXTS = [
  '*.parquet',
  '*.parquet.gz',
  '*.csv',
  '*.csv.gz',
  '*.tsv',
  '*.tsv.gz',
  '*.txt',
  '*.txt.gz',
  '*.vcf',
  '*.vcf.gz',
  '*.xls',
  '*.xls.gz',
  '*.xlsx',
  '*.xlsx.gz',
  '*.ipynb',
  '*.md',
  '*.pdf',
  '*.pdf.gz',
  '*.json',
  '*.json.gz',
]
const SAMPLE_SIZE = 20
const SUMMARIZE_KEY = 'quilt_summarize.json'
const MAX_IMGS = 100

export const ObjectExistence = tagged(['Exists', 'DoesNotExist'])

export async function getObjectExistence({ s3, bucket, key, version }) {
  const req = s3.headObject({ Bucket: bucket, Key: key, VersionId: version })
  try {
    const h = await req.promise()
    return ObjectExistence.Exists({
      bucket,
      key,
      version: h.VersionId,
      deleted: !!h.DeleteMarker,
      archived: h.StorageClass === 'GLACIER' || h.StorageClass === 'DEEP_ARCHIVE',
    })
  } catch (e) {
    if (e.code === 405 && version != null) {
      // assume delete marker when 405 and version is defined,
      // since GET and HEAD methods are not allowed on delete markers
      // (https://github.com/boto/botocore/issues/674)
      return ObjectExistence.Exists({ bucket, key, version, deleted: true })
    }
    if (e.code === 'BadRequest' && version != null) {
      // assume invalid version when 400 and version is defined
      return ObjectExistence.DoesNotExist()
    }
    if (e.code === 'NotFound') {
      const { headers } = req.response.httpResponse
      if (headers['x-amz-delete-marker'] === 'true') {
        return ObjectExistence.Exists({
          bucket,
          key,
          version: headers['x-amz-version-id'],
          deleted: true,
        })
      }
      return ObjectExistence.DoesNotExist()
    }
    throw e
  }
}

export const ensureObjectIsPresent = (...args) =>
  getObjectExistence(...args).then(
    ObjectExistence.case({
      Exists: ({ deleted, archived, ...h }) => (deleted || archived ? null : h),
      _: () => null,
    }),
  )

export const bucketSummary = async ({ s3, req, bucket, overviewUrl, inStack }) => {
  const handle = await ensureObjectIsPresent({ s3, bucket, key: SUMMARIZE_KEY })
  if (handle) {
    try {
      return await summarize({ s3, handle })
    } catch (e) {
      const display = `${handle.bucket}/${handle.key}`
<<<<<<< HEAD
      logger.log(`Unable to fetch configured summary from '${display}':`)
      logger.error(e)
=======
      // eslint-disable-next-line no-console
      console.log(`Unable to fetch configured summary from '${display}':`)
      // eslint-disable-next-line no-console
      console.error(e)
>>>>>>> 94507385
    }
  }
  if (overviewUrl) {
    try {
      return await s3
        .getObject({
          Bucket: getOverviewBucket(overviewUrl),
          Key: getOverviewKey(overviewUrl, 'summary.json'),
        })
        .promise()
        .then(
          R.pipe(
            (r) => JSON.parse(r.Body.toString('utf-8')),
            R.path(['aggregations', 'other', 'keys', 'buckets']),
            R.map((b) => ({
              bucket,
              key: b.key,
              // eslint-disable-next-line no-underscore-dangle
              version: b.latestVersion.hits.hits[0]._source.version_id,
              lastModified: parseDate(b.lastModified),
              // eslint-disable-next-line no-underscore-dangle
              ext: b.latestVersion.hits.hits[0]._source.ext,
            })),
            R.sortWith([
              R.ascend((h) => SAMPLE_EXTS.indexOf(h.ext)),
              R.descend(R.prop('lastModified')),
            ]),
            R.take(SAMPLE_SIZE),
          ),
        )
    } catch (e) {
<<<<<<< HEAD
      logger.log(`Unable to fetch pre-rendered summary from '${overviewUrl}':`)
      logger.error(e)
=======
      // eslint-disable-next-line no-console
      console.log(`Unable to fetch pre-rendered summary from '${overviewUrl}':`)
      // eslint-disable-next-line no-console
      console.error(e)
>>>>>>> 94507385
    }
  }
  if (inStack) {
    try {
      return await req('/search', { action: 'sample', index: bucket }).then(
        R.pipe(
          R.path(['hits', 'hits']),
          R.map((h) => {
            // eslint-disable-next-line no-underscore-dangle
            const s = (h.inner_hits.latest.hits.hits[0] || {})._source
            return (
              s && {
                bucket,
                key: s.key,
                version: s.version_id,
              }
            )
          }),
          R.filter(Boolean),
          R.take(SAMPLE_SIZE),
        ),
      )
    } catch (e) {
<<<<<<< HEAD
      logger.log('Unable to fetch live summary:')
      logger.error(e)
=======
      // eslint-disable-next-line no-console
      console.log('Unable to fetch live summary:')
      // eslint-disable-next-line no-console
      console.error(e)
>>>>>>> 94507385
    }
  }
  try {
    return await s3
      .listObjectsV2({ Bucket: bucket })
      .promise()
      .then(
        R.pipe(
          R.path(['Contents']),
          R.filter(
            R.propSatisfies(
              R.allPass([
                R.complement(R.startsWith('.quilt/')),
                R.complement(R.startsWith('/')),
                R.complement(R.endsWith(SUMMARIZE_KEY)),
                // eslint-disable-next-line no-underscore-dangle
                R.complement(R.includes(R.__, README_KEYS)),
                R.anyPass(SAMPLE_EXTS.map(R.unary(R.endsWith))),
              ]),
              'Key',
            ),
          ),
          sampleSize(SAMPLE_SIZE),
          R.map(({ Key: key }) => ({ key, bucket })),
        ),
      )
  } catch (e) {
<<<<<<< HEAD
    logger.log('Unable to fetch summary from S3 listing:')
    logger.error(e)
=======
    // eslint-disable-next-line no-console
    console.log('Unable to fetch summary from S3 listing:')
    // eslint-disable-next-line no-console
    console.error(e)
>>>>>>> 94507385
  }
  return []
}

export const bucketReadmes = ({ s3, bucket, overviewUrl }) =>
  promiseProps({
    forced:
      overviewUrl &&
      ensureObjectIsPresent({
        s3,
        bucket: getOverviewBucket(overviewUrl),
        key: getOverviewKey(overviewUrl, 'README.md'),
      }),
    discovered: Promise.all(
      README_KEYS.map((key) => ensureObjectIsPresent({ s3, bucket, key })),
    ).then(R.filter(Boolean)),
  })

export const bucketImgs = async ({ req, s3, bucket, overviewUrl, inStack }) => {
  if (overviewUrl) {
    try {
      return await s3
        .getObject({
          Bucket: getOverviewBucket(overviewUrl),
          Key: getOverviewKey(overviewUrl, 'summary.json'),
        })
        .promise()
        .then(
          R.pipe(
            (r) => JSON.parse(r.Body.toString('utf-8')),
            R.path(['aggregations', 'images', 'keys', 'buckets']),
            R.map((b) => ({
              bucket,
              key: b.key,
              // eslint-disable-next-line no-underscore-dangle
              version: b.latestVersion.hits.hits[0]._source.version_id,
            })),
          ),
        )
    } catch (e) {
<<<<<<< HEAD
      logger.log(`Unable to fetch images sample from '${overviewUrl}':`)
      logger.error(e)
=======
      // eslint-disable-next-line no-console
      console.log(`Unable to fetch images sample from '${overviewUrl}':`)
      // eslint-disable-next-line no-console
      console.error(e)
>>>>>>> 94507385
    }
  }
  if (inStack) {
    try {
      return await req('/search', { action: 'images', index: bucket }).then(
        R.pipe(
          R.path(['hits', 'hits']),
          R.map((h) => {
            // eslint-disable-next-line no-underscore-dangle
            const s = (h.inner_hits.latest.hits.hits[0] || {})._source
            return (
              s && {
                bucket,
                key: s.key,
                version: s.version_id,
              }
            )
          }),
          R.filter(Boolean),
          R.take(MAX_IMGS),
        ),
      )
    } catch (e) {
<<<<<<< HEAD
      logger.log('Unable to fetch live images sample:')
      logger.error(e)
=======
      // eslint-disable-next-line no-console
      console.log('Unable to fetch live images sample:')
      // eslint-disable-next-line no-console
      console.error(e)
>>>>>>> 94507385
    }
  }
  try {
    return await s3
      .listObjectsV2({ Bucket: bucket })
      .promise()
      .then(
        R.pipe(
          R.path(['Contents']),
          R.filter(
            (i) =>
              i.StorageClass !== 'GLACIER' &&
              i.StorageClass !== 'DEEP_ARCHIVE' &&
              !i.Key.startsWith('/') &&
              IMG_EXTS.some((e) => i.Key.toLowerCase().endsWith(e)),
          ),
          sampleSize(MAX_IMGS),
          R.map(({ Key: key }) => ({ key, bucket })),
        ),
      )
  } catch (e) {
<<<<<<< HEAD
    logger.log('Unable to fetch images sample from S3 listing:')
    logger.error(e)
=======
    // eslint-disable-next-line no-console
    console.log('Unable to fetch images sample from S3 listing:')
    // eslint-disable-next-line no-console
    console.error(e)
>>>>>>> 94507385
  }
  return []
}

export const objectVersions = ({ s3, bucket, path }) =>
  s3
    .listObjectVersions({ Bucket: bucket, Prefix: path })
    .promise()
    .then(
      R.pipe(
        ({ Versions, DeleteMarkers }) => Versions.concat(DeleteMarkers),
        R.filter((v) => v.Key === path),
        R.map((v) => ({
          isLatest: v.IsLatest || false,
          lastModified: v.LastModified,
          size: v.Size,
          id: v.VersionId,
          deleteMarker: v.Size == null,
          archived: v.StorageClass === 'GLACIER' || v.StorageClass === 'DEEP_ARCHIVE',
        })),
        R.sort(R.descend(R.prop('lastModified'))),
      ),
    )

export const objectMeta = ({ s3, bucket, path, version }) =>
  s3
    .headObject({
      Bucket: bucket,
      Key: path,
      VersionId: version,
    })
    .promise()
    .then(R.pipe(R.path(['Metadata', 'helium']), R.when(Boolean, JSON.parse)))

const isValidManifest = R.both(Array.isArray, R.all(R.is(String)))

export const summarize = async ({ s3, handle: inputHandle, resolveLogicalKey }) => {
  if (!inputHandle) return null
  const handle =
    resolveLogicalKey && inputHandle.logicalKey && !inputHandle.key
      ? await resolveLogicalKey(inputHandle.logicalKey)
      : inputHandle

  try {
    const file = await s3
      .getObject({
        Bucket: handle.bucket,
        Key: handle.key,
        VersionId: handle.version,
        // TODO: figure out caching issues
        IfMatch: handle.etag,
      })
      .promise()
    const json = file.Body.toString('utf-8')
    const manifest = JSON.parse(json)
    if (!isValidManifest(manifest)) {
      throw new Error('Invalid manifest: must be a JSON array of file links')
    }

    const resolvePath = (path) =>
      resolveLogicalKey && handle.logicalKey
        ? resolveLogicalKey(s3paths.resolveKey(handle.logicalKey, path)).catch((e) => {
<<<<<<< HEAD
            logger.warn('Error resolving logical key for summary', { handle, path })
            logger.error(e)
=======
            // eslint-disable-next-line no-console
            console.warn('Error resolving logical key for summary', { handle, path })
            // eslint-disable-next-line no-console
            console.error(e)
>>>>>>> 94507385
            return null
          })
        : {
            bucket: handle.bucket,
            key: s3paths.resolveKey(handle.key, path),
          }

    const handles = await Promise.all(
      manifest.map(
        R.pipe(
          Resource.parse,
          Resource.Pointer.case({
            Web: () => null, // web urls are not supported in this context
            S3: R.identity,
            S3Rel: resolvePath,
            Path: resolvePath,
          }),
        ),
      ),
    )
    return handles.filter((h) => h)
  } catch (e) {
    logger.log('Error loading summary:')
    logger.error(e)
    return []
  }
}

const PACKAGES_PREFIX = '.quilt/named_packages/'
const MANIFESTS_PREFIX = '.quilt/packages/'

const fetchPackagesAccessCounts = async ({
  s3,
  analyticsBucket,
  bucket,
  today,
  window,
}) => {
  try {
    const records = await s3Select({
      s3,
      Bucket: analyticsBucket,
      Key: `${ACCESS_COUNTS_PREFIX}/Packages.csv`,
      Expression: `
        SELECT name, counts FROM s3object
        WHERE eventname = 'GetObject'
        AND bucket = '${sqlEscape(bucket)}'
      `,
      InputSerialization: {
        CSV: {
          FileHeaderInfo: 'Use',
          AllowQuotedRecordDelimiter: true,
        },
      },
    })

    return records.reduce((acc, r) => {
      const recordedCounts = JSON.parse(r.counts)

      const counts = R.times((i) => {
        const date = dateFns.subDays(today, window - i - 1)
        return {
          date,
          value: recordedCounts[dateFns.format(date, 'yyyy-MM-dd')] || 0,
        }
      }, window)

      const total = Object.values(recordedCounts).reduce(R.add, 0)

      return { ...acc, [r.name]: { counts, total } }
    }, {})
  } catch (e) {
    logger.log('fetchPackagesAccessCounts : error caught')
    logger.error(e)
    return {}
  }
}

// eslint-disable-next-line no-underscore-dangle
const isReserved = R.includes(R.__, '.+|{}[]()"\\#@&<>~')

const escapeReserved = (c) => `\\${c}`

const isLetter = (c) => c.toLowerCase() !== c.toUpperCase()

const bothCases = (c) => `(${c.toLowerCase()}|${c.toUpperCase()})`

const mkFilterQuery = (filter) =>
  filter
    ? {
        regexp: {
          handle: {
            value: pipeThru(filter)(
              R.unless(R.test(/[*?]/), (f) => `*${f}*`),
              R.map(
                R.cond([
                  [isLetter, bothCases],
                  [isReserved, escapeReserved],
                  [R.equals('*'), () => '.*'],
                  [R.equals('?'), () => '.{0,1}'],
                  [R.T, R.identity],
                ]),
              ),
              R.join(''),
            ),
          },
        },
      }
    : { match_all: {} }

export const countPackages = withErrorHandling(async ({ req, bucket, filter }) => {
  const body = {
    query: mkFilterQuery(filter),
    aggs: {
      total: {
        cardinality: { field: 'handle' },
      },
    },
  }
  const result = await req('/search', {
    index: `${bucket}_packages`,
    action: 'packages',
    body: JSON.stringify(body),
    size: 0,
  })
  return result.aggregations.total.value
})

export const listPackages = withErrorHandling(
  async ({
    req,
    s3,
    analyticsBucket,
    bucket,
    filter,
    sort = 'name', // name | modified
    perPage = 30,
    page = 1,
    today,
    analyticsWindow = 30,
  }) => {
    const countsP =
      analyticsBucket &&
      fetchPackagesAccessCounts({
        s3,
        analyticsBucket,
        bucket,
        today,
        window: analyticsWindow,
      })

    const body = {
      query: mkFilterQuery(filter),
      aggs: {
        packages: {
          composite: {
            // the limit is configured in ES cluster settings (search.max_buckets)
            size: 10000,
            sources: [
              {
                handle: {
                  terms: { field: 'handle' },
                },
              },
            ],
          },
          aggs: {
            modified: {
              max: { field: 'last_modified' },
            },
            sort: {
              bucket_sort: {
                sort: sort === 'modified' ? [{ modified: { order: 'desc' } }] : undefined,
                size: perPage,
                from: perPage * (page - 1),
              },
            },
          },
        },
      },
    }
    const result = await req('/search', {
      index: `${bucket}_packages`,
      action: 'packages',
      body: JSON.stringify(body),
      size: 0,
    })
    const packages = result.aggregations.packages.buckets.map((b) => ({
      name: b.key.handle,
      modified: new Date(b.modified.value),
      revisions: b.doc_count,
    }))

    if (!countsP) return packages
    const counts = await countsP
    return packages.map((p) => ({ ...p, views: counts[p.name] }))
  },
)

const getRevisionKeyFromId = (name, id) => `${PACKAGES_PREFIX}${name}/${id}`

export async function fetchRevisionsAccessCounts({
  s3,
  analyticsBucket,
  bucket,
  name,
  today,
  window,
}) {
  if (!analyticsBucket) return {}
  try {
    const records = await s3Select({
      s3,
      Bucket: analyticsBucket,
      Key: `${ACCESS_COUNTS_PREFIX}/PackageVersions.csv`,
      Expression: `
        SELECT hash, counts FROM s3object
        WHERE eventname = 'GetObject'
        AND bucket = '${sqlEscape(bucket)}'
        AND name = '${sqlEscape(name)}'
      `,
      InputSerialization: {
        CSV: {
          FileHeaderInfo: 'Use',
          AllowQuotedRecordDelimiter: true,
        },
      },
    })

    return records.reduce((acc, r) => {
      const recordedCounts = JSON.parse(r.counts)

      const counts = R.times((i) => {
        const date = dateFns.subDays(today, window - i - 1)
        return {
          date,
          value: recordedCounts[dateFns.format(date, 'yyyy-MM-dd')] || 0,
        }
      }, window)

      const total = Object.values(recordedCounts).reduce(R.add, 0)

      return { ...acc, [r.hash]: { counts, total } }
    }, {})
  } catch (e) {
    logger.log('fetchRevisionsAccessCounts : error caught')
    logger.error(e)
    return {}
  }
}

export const countPackageRevisions = ({ req, bucket, name }) =>
  req('/search', {
    index: `${bucket}_packages`,
    action: 'packages',
    body: JSON.stringify({ query: { term: { handle: name } } }),
    size: 0,
  })
    .then(R.path(['hits', 'total']))
    .catch(errors.catchErrors())

function tryParse(s) {
  try {
    return JSON.parse(s)
  } catch (e) {
    return undefined
  }
}

export const getPackageRevisions = withErrorHandling(
  ({ req, bucket, name, page = 1, perPage = 10 }) =>
    req('/search', {
      index: `${bucket}_packages`,
      action: 'packages',
      body: JSON.stringify({
        query: { term: { handle: name } },
        sort: [{ last_modified: 'desc' }],
      }),
      size: perPage,
      from: perPage * (page - 1),
      _source: [
        'comment',
        'hash',
        'last_modified',
        'metadata',
        'package_stats',
        'pointer_file', // TODO: rm after switching to hash-based routing
      ].join(','),
    }).then(
      R.pipe(
        R.path(['hits', 'hits']),
        R.map(({ _source: s }) => ({
          hash: s.hash,
          modified: new Date(s.last_modified),
          stats: {
            files: R.pathOr(0, ['package_stats', 'total_files'], s),
            bytes: R.pathOr(0, ['package_stats', 'total_bytes'], s),
          },
          message: s.comment,
          metadata: tryParse(s.metadata),
          id: s.pointer_file, // TODO: rm after switching to hash-based routing
          // header, // not in ES
        })),
      ),
    ),
)

export const loadRevisionHash = ({ s3, bucket, name, id }) =>
  s3
    .getObject({ Bucket: bucket, Key: getRevisionKeyFromId(name, id) })
    .promise()
    .then((res) => ({
      modified: res.LastModified,
      hash: res.Body.toString('utf-8'),
    }))

// TODO: Preview endpoint only allows up to 512 lines right now. Increase it to 1000.
const MAX_PACKAGE_ENTRIES = 500

export const getRevisionData = async ({
  s3,
  endpoint,
  sign,
  bucket,
  name,
  id,
  maxKeys = MAX_PACKAGE_ENTRIES,
}) => {
  const { hash, modified } = await loadRevisionHash({ s3, bucket, name, id })
  const manifestKey = `${MANIFESTS_PREFIX}${hash}`
  const url = sign({ bucket, key: manifestKey })
  const maxLines = maxKeys + 2 // 1 for the meta and 1 for checking overflow
  const r = await fetch(
    `${endpoint}/preview?url=${encodeURIComponent(url)}&input=txt&line_count=${maxLines}`,
  )
  const [header, ...entries] = await r
    .json()
    .then((json) => json.info.data.head.map((l) => JSON.parse(l)))
  const files = Math.min(maxKeys, entries.length)
  const bytes = entries.slice(0, maxKeys).reduce((sum, i) => sum + i.size, 0)
  const truncated = entries.length > maxKeys
  return {
    hash,
    modified,
    stats: { files, bytes, truncated },
    message: header.message,
    header,
  }
}

const s3Select = ({
  s3,
  ExpressionType = 'SQL',
  InputSerialization = { JSON: { Type: 'LINES' } },
  ...rest
}) =>
  s3
    .selectObjectContent({
      ExpressionType,
      InputSerialization,
      OutputSerialization: { JSON: {} },
      ...rest,
    })
    .promise()
    .then(
      R.pipe(
        R.prop('Payload'),
        R.reduce((acc, evt) => {
          if (!evt.Records) return acc
          const s = evt.Records.Payload.toString()
          return acc + s
        }, ''),
        R.trim,
        R.ifElse(R.isEmpty, R.always([]), R.pipe(R.split('\n'), R.map(JSON.parse))),
      ),
    )

export async function packageSelect({
  s3,
  credentials,
  endpoint,
  bucket,
  name,
  revision,
  ...args
}) {
  const { hash } = await loadRevisionHash({ s3, bucket, name, id: revision })
  const manifest = `${MANIFESTS_PREFIX}${hash}`

  await credentials.getPromise()

  const r = await fetch(
    `${endpoint}/pkgselect${mkSearch({
      bucket,
      manifest,
      access_key: credentials.accessKeyId,
      secret_key: credentials.secretAccessKey,
      session_token: credentials.sessionToken,
      ...args,
    })}`,
  )

  if (r.status >= 400) {
    const msg = await r.text()
<<<<<<< HEAD
    logger.error(`pkgselect error (${r.status}): ${msg}`)
=======
    // eslint-disable-next-line no-console
    console.error(`pkgselect error (${r.status}): ${msg}`)
>>>>>>> 94507385
    throw new errors.BucketError(msg, { status: r.status })
  }

  const json = await r.json()

  return R.evolve(
    {
      objects: R.map((o) => ({
        name: o.logical_key,
        physicalKey: o.physical_key,
        size: o.size,
      })),
      prefixes: R.pluck('logical_key'),
    },
    json.contents,
  )
}

export async function packageFileDetail({ path, ...args }) {
  const r = await packageSelect({ logical_key: path, ...args })
  return {
    ...s3paths.parseS3Url(r.physical_keys[0]),
    size: r.size,
    logicalKey: r.logical_key,
    meta: r.meta,
  }
}

const sqlEscape = (arg) => arg.replace(/'/g, "''")

const ACCESS_COUNTS_PREFIX = 'AccessCounts'

const queryAccessCounts = async ({
  s3,
  analyticsBucket,
  type,
  query,
  today,
  window = 365,
}) => {
  try {
    const records = await s3Select({
      s3,
      Bucket: analyticsBucket,
      Key: `${ACCESS_COUNTS_PREFIX}/${type}.csv`,
      Expression: query,
      InputSerialization: {
        CSV: {
          FileHeaderInfo: 'Use',
          AllowQuotedRecordDelimiter: true,
        },
      },
    })

    const recordedCounts = records.length ? JSON.parse(records[0].counts) : {}

    const counts = R.times((i) => {
      const date = dateFns.subDays(today, window - i - 1)
      return {
        date,
        value: recordedCounts[dateFns.format(date, 'yyyy-MM-dd')] || 0,
      }
    }, window)

    const total = Object.values(recordedCounts).reduce(R.add, 0)

    return { counts, total }
  } catch (e) {
    logger.log('queryAccessCounts: error caught')
    logger.error(e)
    throw e
  }
}

export const objectAccessCounts = ({ s3, analyticsBucket, bucket, path, today }) =>
  queryAccessCounts({
    s3,
    analyticsBucket,
    type: 'Objects',
    query: `
      SELECT counts FROM s3object
      WHERE eventname = 'GetObject'
      AND bucket = '${sqlEscape(bucket)}'
      AND "key" = '${sqlEscape(path)}'
    `,
    today,
    window: 365,
  })<|MERGE_RESOLUTION|>--- conflicted
+++ resolved
@@ -7,14 +7,11 @@
 import { SUPPORTED_EXTENSIONS as IMG_EXTS } from 'components/Thumbnail'
 import { mkSearch } from 'utils/NamedRoutes'
 import * as Resource from 'utils/Resource'
+import logger from 'utils/logger'
 import pipeThru from 'utils/pipeThru'
 import * as s3paths from 'utils/s3paths'
 import tagged from 'utils/tagged'
-<<<<<<< HEAD
-import logger from 'utils/logger'
-=======
 import yaml from 'utils/yaml'
->>>>>>> 94507385
 
 import * as errors from './errors'
 
@@ -251,15 +248,8 @@
         .then((r) => JSON.parse(r.Body.toString('utf-8')))
         .then(processStats)
     } catch (e) {
-<<<<<<< HEAD
       logger.log(`Unable to fetch pre-rendered stats from '${overviewUrl}':`)
       logger.error(e)
-=======
-      // eslint-disable-next-line no-console
-      console.log(`Unable to fetch pre-rendered stats from '${overviewUrl}':`)
-      // eslint-disable-next-line no-console
-      console.error(e)
->>>>>>> 94507385
     }
   }
 
@@ -268,15 +258,8 @@
       processStats,
     )
   } catch (e) {
-<<<<<<< HEAD
     logger.log('Unable to fetch live stats:')
     logger.error(e)
-=======
-    // eslint-disable-next-line no-console
-    console.log('Unable to fetch live stats:')
-    // eslint-disable-next-line no-console
-    console.error(e)
->>>>>>> 94507385
   }
 
   throw new Error('Stats unavailable')
@@ -448,15 +431,8 @@
       return await summarize({ s3, handle })
     } catch (e) {
       const display = `${handle.bucket}/${handle.key}`
-<<<<<<< HEAD
       logger.log(`Unable to fetch configured summary from '${display}':`)
       logger.error(e)
-=======
-      // eslint-disable-next-line no-console
-      console.log(`Unable to fetch configured summary from '${display}':`)
-      // eslint-disable-next-line no-console
-      console.error(e)
->>>>>>> 94507385
     }
   }
   if (overviewUrl) {
@@ -488,15 +464,8 @@
           ),
         )
     } catch (e) {
-<<<<<<< HEAD
       logger.log(`Unable to fetch pre-rendered summary from '${overviewUrl}':`)
       logger.error(e)
-=======
-      // eslint-disable-next-line no-console
-      console.log(`Unable to fetch pre-rendered summary from '${overviewUrl}':`)
-      // eslint-disable-next-line no-console
-      console.error(e)
->>>>>>> 94507385
     }
   }
   if (inStack) {
@@ -520,15 +489,8 @@
         ),
       )
     } catch (e) {
-<<<<<<< HEAD
       logger.log('Unable to fetch live summary:')
       logger.error(e)
-=======
-      // eslint-disable-next-line no-console
-      console.log('Unable to fetch live summary:')
-      // eslint-disable-next-line no-console
-      console.error(e)
->>>>>>> 94507385
     }
   }
   try {
@@ -556,15 +518,8 @@
         ),
       )
   } catch (e) {
-<<<<<<< HEAD
     logger.log('Unable to fetch summary from S3 listing:')
     logger.error(e)
-=======
-    // eslint-disable-next-line no-console
-    console.log('Unable to fetch summary from S3 listing:')
-    // eslint-disable-next-line no-console
-    console.error(e)
->>>>>>> 94507385
   }
   return []
 }
@@ -605,15 +560,8 @@
           ),
         )
     } catch (e) {
-<<<<<<< HEAD
       logger.log(`Unable to fetch images sample from '${overviewUrl}':`)
       logger.error(e)
-=======
-      // eslint-disable-next-line no-console
-      console.log(`Unable to fetch images sample from '${overviewUrl}':`)
-      // eslint-disable-next-line no-console
-      console.error(e)
->>>>>>> 94507385
     }
   }
   if (inStack) {
@@ -637,15 +585,8 @@
         ),
       )
     } catch (e) {
-<<<<<<< HEAD
       logger.log('Unable to fetch live images sample:')
       logger.error(e)
-=======
-      // eslint-disable-next-line no-console
-      console.log('Unable to fetch live images sample:')
-      // eslint-disable-next-line no-console
-      console.error(e)
->>>>>>> 94507385
     }
   }
   try {
@@ -667,15 +608,8 @@
         ),
       )
   } catch (e) {
-<<<<<<< HEAD
     logger.log('Unable to fetch images sample from S3 listing:')
     logger.error(e)
-=======
-    // eslint-disable-next-line no-console
-    console.log('Unable to fetch images sample from S3 listing:')
-    // eslint-disable-next-line no-console
-    console.error(e)
->>>>>>> 94507385
   }
   return []
 }
@@ -738,15 +672,8 @@
     const resolvePath = (path) =>
       resolveLogicalKey && handle.logicalKey
         ? resolveLogicalKey(s3paths.resolveKey(handle.logicalKey, path)).catch((e) => {
-<<<<<<< HEAD
             logger.warn('Error resolving logical key for summary', { handle, path })
             logger.error(e)
-=======
-            // eslint-disable-next-line no-console
-            console.warn('Error resolving logical key for summary', { handle, path })
-            // eslint-disable-next-line no-console
-            console.error(e)
->>>>>>> 94507385
             return null
           })
         : {
@@ -1151,12 +1078,7 @@
 
   if (r.status >= 400) {
     const msg = await r.text()
-<<<<<<< HEAD
     logger.error(`pkgselect error (${r.status}): ${msg}`)
-=======
-    // eslint-disable-next-line no-console
-    console.error(`pkgselect error (${r.status}): ${msg}`)
->>>>>>> 94507385
     throw new errors.BucketError(msg, { status: r.status })
   }
 
