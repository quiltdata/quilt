--- conflicted
+++ resolved
@@ -204,11 +204,7 @@
   }
 
   try {
-<<<<<<< HEAD
-    return await req('/search', { index: bucket, action: 'stats' }).then(processStats)
-=======
-    return await es({ action: 'stats', index: `${bucket}*` }).then(processStats)
->>>>>>> b1734993
+    return await req('/search', { index: `${bucket}*`, action: 'stats' }).then(processStats)
   } catch (e) {
     console.log('Unable to fetch live stats:')
     console.error(e)
