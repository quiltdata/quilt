--- conflicted
+++ resolved
@@ -176,7 +176,6 @@
     [nameWarning, nameExistence, successor],
   )
 
-<<<<<<< HEAD
   const [editorElement, setEditorElement] = React.useState()
 
   const onFormChange = React.useCallback(
@@ -195,10 +194,9 @@
       setMetaHeight(editorElement.clientHeight)
     }
   }, [editorElement, setMetaHeight])
-=======
+
   const username = redux.useSelector(authSelectors.username)
   const usernamePrefix = React.useMemo(() => PD.getUsernamePrefix(username), [username])
->>>>>>> c6eae792
 
   return (
     <RF.Form
