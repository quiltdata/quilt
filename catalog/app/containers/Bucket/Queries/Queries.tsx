--- conflicted
+++ resolved
@@ -3,19 +3,11 @@
 import { Link, Redirect, Route, Switch, matchPath } from 'react-router-dom'
 import * as M from '@material-ui/core'
 
-<<<<<<< HEAD
+import MetaTitle from 'utils/MetaTitle'
 import * as NamedRoutes from 'utils/NamedRoutes'
 
+import Athena from './Athena'
 import ElasticSearch from './ElasticSearch'
-import Athena from './Athena'
-=======
-import MetaTitle from 'utils/MetaTitle'
-
-import QueryResult from './QueryResult'
-import QuerySelect from './QuerySelect'
-import QueryViewer from './QueryViewer'
-import * as requests from './requests'
->>>>>>> 56a66ed8
 
 const useStyles = M.makeStyles((t) => ({
   actions: {
@@ -70,28 +62,7 @@
 }: RouteComponentProps<{ bucket: string }>) {
   const classes = useStyles()
 
-<<<<<<< HEAD
   const { paths, urls } = NamedRoutes.use()
-=======
-  return (
-    <QueriesState bucket={bucket}>
-      {({
-        customQueryBody,
-        error: queryBodyError,
-        handleError,
-        handleQueryBodyChange,
-        handleQueryMetaChange,
-        handleSubmit,
-        queries,
-        queryData,
-        queryMeta,
-        resultsData,
-      }) => (
-        <M.Container className={classes.container} maxWidth="lg">
-          <MetaTitle>{['Queries', bucket]}</MetaTitle>
-
-          <M.Typography variant="h6">ElasticSearch queries</M.Typography>
->>>>>>> 56a66ed8
 
   const [tab, setTab] = React.useState(() => {
     if (matchPath(location.pathname, urls.bucketAthenaQueries(bucket)))
@@ -112,6 +83,8 @@
 
   return (
     <M.Container className={classes.container} maxWidth="lg">
+      <MetaTitle>{['Queries', bucket]}</MetaTitle>
+
       <M.Tabs
         className={classes.tabs}
         orientation="vertical"
@@ -131,6 +104,7 @@
           to={urls.bucketAthenaQueries(bucket)}
         />
       </M.Tabs>
+
       <div className={classes.panel}>
         <Switch>
           <Route path={paths.bucketESQueries} component={ElasticSearch} exact />
