--- conflicted
+++ resolved
@@ -75,23 +75,16 @@
   }
 }
 
-<<<<<<< HEAD
 interface ParsedRows {
   valid: Record<string, Model.S3File>
   invalid: requests.athena.QueryResultsRows
 }
 
-function parseQueryResults(rows: [ManifestKey[], ...string[][]]): ParsedRows {
-  const [head, ...tail] = rows
-  const manifestEntries: ManifestEntryStringified[] = tail.reduce(
-    (memo, row) => memo.concat(rowToManifestEntryStringified(row, head)),
-=======
 function parseQueryResults(
   queryResults: requests.athena.QueryManifestsResponse,
-): Record<string, Model.S3File> {
+): ParsedRows {
   const manifestEntries: ManifestEntryStringified[] = queryResults.rows.reduce(
     (memo, row) => memo.concat(rowToManifestEntryStringified(row, queryResults.columns)),
->>>>>>> 2c622d59
     [] as ManifestEntryStringified[],
   )
   return manifestEntries.reduce(
@@ -109,7 +102,7 @@
         : // if no entry then add original data to list of invalid, and valid is pristine
           {
             valid: memo.valid,
-            invalid: [...memo.invalid, tail[index]],
+            invalid: [...memo.invalid, queryResults.rows[index]],
           }
     },
     { valid: {}, invalid: [] } as ParsedRows,
@@ -126,18 +119,13 @@
 }))
 
 interface CreatePackageProps {
-  columns: requests.athena.QueryResultsColumns
   bucket: string
   queryResults: requests.athena.QueryResultsResponse
 }
 
-<<<<<<< HEAD
-export default function CreatePackage({ bucket, columns, rows }: CreatePackageProps) {
+export default function CreatePackage({ bucket, queryResults }: CreatePackageProps) {
   const classes = useStyles()
   const [entries, setEntries] = React.useState<ParsedRows>({ valid: {}, invalid: [] })
-=======
-export default function CreatePackage({ bucket, queryResults }: CreatePackageProps) {
->>>>>>> 2c622d59
   const addToPackage = AddToPackage.use()
   const createDialog = usePackageCreationDialog({
     bucket,
@@ -160,8 +148,7 @@
     if (!doQueryResultsContainManifestEntries(queryResults)) return
 
     // TODO: make it lazy, and disable button
-<<<<<<< HEAD
-    const parsed = parseQueryResults(rows)
+    const parsed = parseQueryResults(queryResults)
     setEntries(parsed)
     if (parsed.invalid.length) {
       confirm.open()
@@ -169,13 +156,7 @@
       addToPackage?.merge(parsed.valid)
       createDialog.open()
     }
-  }, [addToPackage, confirm, createDialog, rows])
-=======
-    const entries = parseQueryResults(queryResults)
-    addToPackage?.merge(entries)
-    createDialog.open()
-  }, [addToPackage, createDialog, queryResults])
->>>>>>> 2c622d59
+  }, [addToPackage, confirm, createDialog, queryResults])
 
   if (!doQueryResultsContainManifestEntries(queryResults)) {
     return <SeeDocsForCreatingPackage />
@@ -191,7 +172,11 @@
         title: 'Create package',
       })}
       {confirm.render(
-        <Results className={classes.results} rows={entries.invalid} columns={columns} />,
+        <Results
+          className={classes.results}
+          rows={entries.invalid}
+          columns={queryResults.columns}
+        />,
       )}
       <M.Button color="primary" onClick={onPackage} size="small" variant="outlined">
         Create package
