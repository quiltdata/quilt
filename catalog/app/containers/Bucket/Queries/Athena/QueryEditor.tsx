import * as React from 'react'
import AceEditor from 'react-ace'
import * as RRDom from 'react-router-dom'
import * as M from '@material-ui/core'
import * as Lab from '@material-ui/lab'

import 'ace-builds/src-noconflict/mode-sql'
import 'ace-builds/src-noconflict/theme-eclipse'

import Skeleton from 'components/Skeleton'
import * as Notifications from 'containers/Notifications'
import * as NamedRoutes from 'utils/NamedRoutes'
import StyledLink from 'utils/StyledLink'

import * as requests from '../requests'

const ATHENA_REF = 'https://aws.amazon.com/athena/'

const useStyles = M.makeStyles((t) => ({
  editor: {
    padding: t.spacing(1),
  },
  header: {
    margin: t.spacing(0, 0, 1),
  },
}))

interface EditorFieldProps {
  className?: string
  onChange: (value: string) => void
  query: string
}

function EditorField({ className, query, onChange }: EditorFieldProps) {
  const classes = useStyles()

  return (
    <div className={className}>
      <M.Typography className={classes.header} variant="body1">
        Query body
      </M.Typography>
      <M.Paper className={classes.editor}>
        <AceEditor
          editorProps={{ $blockScrolling: true }}
          height="200px"
          mode="sql"
          onChange={onChange}
          theme="eclipse"
          value={query}
          width="100%"
        />
      </M.Paper>
      <M.FormHelperText>
        Quilt uses AWS Athena SQL.{' '}
        <StyledLink href={ATHENA_REF} target="_blank">
          Learn more
        </StyledLink>
        .
      </M.FormHelperText>
    </div>
  )
}

function useQueryRun(
  bucket: string,
  workgroup: requests.athena.Workgroup,
  queryExecutionId?: string,
) {
  const { urls } = NamedRoutes.use()
  const history = RRDom.useHistory()
  const [loading, setLoading] = React.useState(false)
  const [error, setError] = React.useState<Error | undefined>()
  const runQuery = requests.athena.useQueryRun(workgroup)
  const { push: notify } = Notifications.use()
  const goToExecution = React.useCallback(
    (id: string) => history.push(urls.bucketAthenaExecution(bucket, workgroup, id)),
    [bucket, history, urls, workgroup],
  )
  const onSubmit = React.useCallback(
    async (value: string) => {
      setLoading(true)
      setError(undefined)
      try {
        const { id } = await runQuery(value)
        if (id === queryExecutionId) notify('Query execution results remain unchanged')
        setLoading(false)
        goToExecution(id)
      } catch (e) {
<<<<<<< HEAD
        if (e instanceof Error) {
          setError(e)
        }
        setLoading(false)
=======
        setLoading(false)
        if (e instanceof Error) {
          setError(e)
        } else {
          throw e
        }
>>>>>>> a0031b2e
      }
    },
    [goToExecution, notify, runQuery, queryExecutionId],
  )
  return React.useMemo(
    () => ({
      loading,
      error,
      onSubmit,
    }),
    [loading, error, onSubmit],
  )
}

const useFormSkeletonStyles = M.makeStyles((t) => ({
  button: {
    height: t.spacing(4),
    marginTop: t.spacing(2),
    width: t.spacing(14),
  },
  canvas: {
    flexGrow: 1,
    height: t.spacing(27),
    marginLeft: t.spacing(1),
  },
  editor: {
    display: 'flex',
    marginTop: t.spacing(1),
  },
  helper: {
    height: t.spacing(2),
    marginTop: t.spacing(1),
  },
  numbers: {
    height: t.spacing(27),
    width: t.spacing(5),
  },
  title: {
    height: t.spacing(3),
    width: t.spacing(16),
  },
}))

interface FormSkeletonProps {
  className: string
}

function FormSkeleton({ className }: FormSkeletonProps) {
  const classes = useFormSkeletonStyles()
  return (
    <div className={className}>
      <Skeleton className={classes.title} animate />
      <div className={classes.editor}>
        <Skeleton className={classes.numbers} animate />
        <Skeleton className={classes.canvas} animate />
      </div>
      <Skeleton className={classes.helper} animate />
      <Skeleton className={classes.button} animate />
    </div>
  )
}

export { FormSkeleton as Skeleton }

const useFormStyles = M.makeStyles((t) => ({
  actions: {
    margin: t.spacing(2, 0),
  },
  error: {
    margin: t.spacing(1, 0, 0),
  },
}))

interface FormProps {
  bucket: string
  className?: string
  initialValue: string | null
  queryExecutionId?: string
  workgroup: requests.athena.Workgroup
}

export function Form({
  bucket,
  className,
  initialValue,
  workgroup,
  queryExecutionId,
}: FormProps) {
  const classes = useFormStyles()
  const [value, setValue] = React.useState<string | null>(initialValue)

  const { loading, error, onSubmit } = useQueryRun(bucket, workgroup, queryExecutionId)
  const handleSubmit = React.useCallback(() => {
    if (!value) return
    onSubmit(value)
  }, [onSubmit, value])

  return (
    <div className={className}>
      <EditorField onChange={setValue} query={value || ''} />

      {error && (
        <Lab.Alert className={classes.error} severity="error">
          {error.message}
        </Lab.Alert>
      )}

      <div className={classes.actions}>
        <M.Button
          variant="contained"
          color="primary"
          disabled={!value || loading}
          onClick={handleSubmit}
        >
          Run query
        </M.Button>
      </div>
    </div>
  )
}<|MERGE_RESOLUTION|>--- conflicted
+++ resolved
@@ -86,19 +86,12 @@
         setLoading(false)
         goToExecution(id)
       } catch (e) {
-<<<<<<< HEAD
-        if (e instanceof Error) {
-          setError(e)
-        }
-        setLoading(false)
-=======
         setLoading(false)
         if (e instanceof Error) {
           setError(e)
         } else {
           throw e
         }
->>>>>>> a0031b2e
       }
     },
     [goToExecution, notify, runQuery, queryExecutionId],
