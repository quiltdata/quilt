--- conflicted
+++ resolved
@@ -114,11 +114,7 @@
 // files: Array of s3 handles
 export default function BucketSummary({ files, mkUrl: mkUrlProp, packageHandle, path }) {
   const { urls } = NamedRoutes.use()
-<<<<<<< HEAD
-  const { result: prefsResult } = BucketPreferences.use()
-=======
   const prefs = BucketPreferences.use()
->>>>>>> 291c6cc2
   const mkUrl = React.useCallback(
     (handle) =>
       mkUrlProp
@@ -139,10 +135,9 @@
       )}
       {BucketPreferences.Result.match(
         {
-<<<<<<< HEAD
           Ok: ({ ui: { actions, blocks } }) => (
             <>
-              {!!actions.revisePackage && !readme && !path && !!packageHandle && (
+              {actions.revisePackage && !readme && !path && !!packageHandle && (
                 <AddReadmeSection packageHandle={packageHandle} path={path} />
               )}
               <ThumbnailsWrapper
@@ -159,23 +154,8 @@
           Pending: () => <Gallery.Skeleton />,
           Init: () => null,
         },
-        prefsResult,
-      )}
-=======
-          Ok: ({ ui: { actions } }) =>
-            !readme &&
-            !path &&
-            !!packageHandle &&
-            !!actions.revisePackage && (
-              <AddReadmeSection packageHandle={packageHandle} path={path} />
-            ),
-          Pending: () => null, // TODO: Buttons.Skeleton
-          Init: () => null,
-        },
         prefs,
       )}
-      {!!images.length && <Thumbnails {...{ images, mkUrl }} />}
->>>>>>> 291c6cc2
       {summarize && (
         <Summarize.SummaryNested
           handle={summarize}
