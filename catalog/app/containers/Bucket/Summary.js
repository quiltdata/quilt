--- conflicted
+++ resolved
@@ -136,25 +136,6 @@
       )}
       {BucketPreferences.Result.match(
         {
-<<<<<<< HEAD
-          Ok: ({ ui: { actions, blocks } }) => (
-            <>
-              {actions.revisePackage && !readme && !path && !!packageHandle && (
-                <AddReadmeSection packageHandle={packageHandle} path={path} />
-              )}
-              <ThumbnailsWrapper
-                {...{
-                  images,
-                  mkUrl,
-                  preferences: blocks.gallery,
-                  inPackage: !!packageHandle,
-                  hasSummarize: !!summarize,
-                }}
-              />
-            </>
-          ),
-          Pending: () => <Gallery.Skeleton />,
-=======
           Ok: ({ ui: { actions } }) =>
             !readme &&
             !path &&
@@ -163,7 +144,24 @@
               <AddReadmeSection packageHandle={packageHandle} path={path} />
             ),
           Pending: () => <Buttons.Skeleton size="small" />,
->>>>>>> d1df293c
+          Init: () => null,
+        },
+        prefs,
+      )}
+      {BucketPreferences.Result.match(
+        {
+          Ok: ({ ui: { blocks } }) => (
+            <ThumbnailsWrapper
+              {...{
+                images,
+                mkUrl,
+                preferences: blocks.gallery,
+                inPackage: !!packageHandle,
+                hasSummarize: !!summarize,
+              }}
+            />
+          ),
+          Pending: () => <Gallery.Skeleton />,
           Init: () => null,
         },
         prefs,
