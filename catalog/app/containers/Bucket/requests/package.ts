--- conflicted
+++ resolved
@@ -5,10 +5,7 @@
 import { JsonValue } from 'components/JsonEditor/constants'
 import * as APIConnector from 'utils/APIConnector'
 import * as AWS from 'utils/AWS'
-<<<<<<< HEAD
 import * as Config from 'utils/Config'
-=======
->>>>>>> c7be17c3
 import { makeSchemaDefaultsSetter, JsonSchema } from 'utils/json-schema'
 import mkSearch from 'utils/mkSearch'
 import pipeThru from 'utils/pipeThru'
@@ -126,6 +123,12 @@
   secret_key: string
   session_token: string
 }
+
+const getCredentialsQuery = (credentials: AWSCredentials): CredentialsQuery => ({
+  access_key: credentials.accessKeyId,
+  secret_key: credentials.secretAccessKey,
+  session_token: credentials.sessionToken,
+})
 
 interface UploadManifest {
   (
@@ -138,29 +141,23 @@
     req: ApiRequest,
     endpoint: typeof ENDPOINT_COPY,
     body: RequestBodyCopy,
+    query: CredentialsQuery,
   ): Promise<Response>
   (
     req: ApiRequest,
     endpoint: typeof ENDPOINT_WRAP,
     body: RequestBodyWrap,
+    query: CredentialsQuery,
   ): Promise<Response>
 }
 
 const uploadManifest: UploadManifest = (
   req: ApiRequest,
-<<<<<<< HEAD
   endpoint: string,
   body: {},
   query?: {},
 ): Promise<Response> =>
   req<Response>({
-=======
-  endpoint: Endpoint,
-  body: RequestBody,
-  query?: Record<string, string | number | boolean>,
-): Promise<Response> =>
-  req<Response, RequestBody>({
->>>>>>> c7be17c3
     endpoint: `${endpoint}${query ? mkSearch(query) : ''}`,
     method: 'POST',
     body,
@@ -187,7 +184,7 @@
 
 interface CreatePackageDependencies {
   s3: S3
-  credentials: $TSFixMe
+  credentials: AWSCredentials
   req: ApiRequest
   serviceBucket: string
 }
@@ -220,11 +217,7 @@
     req,
     ENDPOINT_CREATE,
     JSON.stringify((res as any).VersionId as string),
-    {
-      access_key: credentials.accessKeyId,
-      secret_key: credentials.secretAccessKey,
-      session_token: credentials.sessionToken,
-    },
+    getCredentialsQuery(credentials),
   )
 }
 
@@ -265,11 +258,7 @@
       registry: `s3://${target.bucket}`,
       workflow: getWorkflowApiParam(workflow.slug),
     },
-    {
-      access_key: credentials.accessKeyId,
-      secret_key: credentials.secretAccessKey,
-      session_token: credentials.sessionToken,
-    },
+    getCredentialsQuery(credentials),
   )
 }
 
@@ -306,11 +295,7 @@
       registry: `s3://${source}`,
       workflow: getWorkflowApiParam(workflow.slug),
     },
-    {
-      access_key: credentials.accessKeyId,
-      secret_key: credentials.secretAccessKey,
-      session_token: credentials.sessionToken,
-    },
+    getCredentialsQuery(credentials),
   )
 }
 
