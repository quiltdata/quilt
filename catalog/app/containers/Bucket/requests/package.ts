import type { S3 } from 'aws-sdk'
import * as R from 'ramda'
import * as React from 'react'

import { JsonValue } from 'components/JsonEditor/constants'
import * as APIConnector from 'utils/APIConnector'
import * as AWS from 'utils/AWS'
import * as Config from 'utils/Config'
import { makeSchemaDefaultsSetter, JsonSchema } from 'utils/json-schema'
import mkSearch from 'utils/mkSearch'
import pipeThru from 'utils/pipeThru'
import * as workflows from 'utils/workflows'

interface AWSCredentials {
  accessKeyId: string
  secretAccessKey: string
  sessionToken: string
  getPromise: () => Promise<void>
}

// "CREATE package" - creates package from scratch to new target
// "COPY package" - creates package from source (existing manifest) to new target
// "WRAP package" - creates package (wraps directory) from source (bucket + directory) to new target

interface FileEntry {
  is_dir: boolean
  logical_key: string
  path: string
}

interface FileUpload {
  logical_key: string
  physical_key: string
  hash?: string
  size?: number
  meta?: {}
}

interface RequestBodyBase {
  message: string
  meta: JsonValue
  registry: string
  workflow?: string | null
}

type RequestBodyCreate = string

interface RequestBodyCopy extends RequestBodyBase {
  name: string
  parent: {
    top_hash: string
    registry: string
    name: string
  }
}

interface RequestBodyWrap extends RequestBodyBase {
  dst: {
    registry: string
    name: string
  }
  entries: FileEntry[]
}

interface RequestBodyDelete {
  top_hash: string
  registry: string
  name: string
}

const ENDPOINT_CREATE = '/packages'

const ENDPOINT_COPY = '/packages/promote'

const ENDPOINT_DELETE = '/packages/delete-revision'

const ENDPOINT_WRAP = '/packages/from-folder'

const CREATE_PACKAGE_PAYLOAD_KEY = 'user-requests/create-package'

// TODO: reuse it from some other place, don't remember where I saw it
interface ManifestHandleTarget {
  bucket: string
  name: string
}

// TODO: use app/utils/packageHandle#PackageHandle
interface ManifestHandleSource extends ManifestHandleTarget {
  revision: string
}

interface PackageHandleSource extends ManifestHandleTarget {
  hash: string
}

interface BasePackageParams {
  message: string
  meta: JsonValue
  workflow: workflows.Workflow
}

interface CreatePackageParams extends BasePackageParams {
  contents: FileUpload[]
  target: {
    bucket: string
    name: string
  }
}

interface CopyPackageParams extends BasePackageParams {
  source: ManifestHandleSource
  target: ManifestHandleTarget
}

interface DeleteRevisionParams {
  source: PackageHandleSource
}

interface WrapPackageParams extends BasePackageParams {
  entries: FileEntry[]
  source: string
  target: ManifestHandleTarget
}

interface Response {
  top_hash: string
}

// FIXME: this is copypasted from PackageDialog -- next time we need to TSify utils/APIConnector properly
interface ApiRequest {
  <Output>(opts: {
    endpoint: string
    method?: 'GET' | 'PUT' | 'POST' | 'DELETE' | 'HEAD'
    body?: {}
  }): Promise<Output>
}

interface CredentialsQuery {
  access_key: string
  secret_key: string
  session_token: string
}

const getCredentialsQuery = (credentials: AWSCredentials): CredentialsQuery => ({
  access_key: credentials.accessKeyId,
  secret_key: credentials.secretAccessKey,
  session_token: credentials.sessionToken,
})

interface BackendRequest {
  (
    req: ApiRequest,
    endpoint: typeof ENDPOINT_CREATE,
    body: RequestBodyCreate,
    query: CredentialsQuery,
  ): Promise<Response>
  (
    req: ApiRequest,
    endpoint: typeof ENDPOINT_COPY,
    body: RequestBodyCopy,
    query: CredentialsQuery,
  ): Promise<Response>
  (
    req: ApiRequest,
    endpoint: typeof ENDPOINT_DELETE,
    body: RequestBodyDelete,
    query: CredentialsQuery,
  ): Promise<Response>
  (
    req: ApiRequest,
    endpoint: typeof ENDPOINT_WRAP,
    body: RequestBodyWrap,
    query: CredentialsQuery,
  ): Promise<Response>
}

const makeBackendRequest: BackendRequest = (
  req: ApiRequest,
  endpoint: string,
  body: {},
  query?: {},
): Promise<Response> =>
  req<Response>({
    endpoint: `${endpoint}${query ? mkSearch(query) : ''}`,
    method: 'POST',
    body,
  })

const getMetaValue = (value: unknown, optSchema?: JsonSchema) =>
  value
    ? pipeThru(value || {})(
        makeSchemaDefaultsSetter(optSchema),
        R.toPairs,
        R.filter(([k]) => !!k.trim()),
        R.fromPairs,
        R.when(R.isEmpty, () => undefined),
      )
    : undefined

const getWorkflowApiParam = R.cond([
  [R.equals(workflows.notAvailable), R.always(undefined)],
  [R.equals(workflows.notSelected), R.always(null)],
  [R.T, R.identity],
]) as (
  slug: typeof workflows.notAvailable | typeof workflows.notSelected | string,
) => string | null | undefined

interface CreatePackageDependencies {
  s3: S3
  credentials: AWSCredentials
  req: ApiRequest
  serviceBucket: string
}

<<<<<<< HEAD
const mkCreatePackage =
  ({ s3, credentials, req, serviceBucket }: CreatePackageDependencies) =>
  async (
    { contents, message, meta, target, workflow }: CreatePackageParams,
    schema: JsonSchema, // TODO: should be already inside workflow
  ) => {
    await credentials.getPromise()
    const header = {
      name: target.name,
      registry: `s3://${target.bucket}`,
      message,
      meta: getMetaValue(meta, schema),
      workflow: getWorkflowApiParam(workflow.slug),
    }
    const payload = [header, ...contents].map((x) => JSON.stringify(x)).join('\n')
    const upload = s3.upload({
      Bucket: serviceBucket,
      Key: CREATE_PACKAGE_PAYLOAD_KEY,
      Body: payload,
    })
    const res = await upload.promise()
    return makeBackendRequest(
      req,
      ENDPOINT_CREATE,
      JSON.stringify((res as any).VersionId as string),
      getCredentialsQuery(credentials),
    )
=======
const mkCreatePackage = ({
  s3,
  credentials,
  req,
  serviceBucket,
}: CreatePackageDependencies) => async (
  { contents, message, meta, target, workflow }: CreatePackageParams,
  schema?: JsonSchema, // TODO: should be already inside workflow
) => {
  await credentials.getPromise()
  const header = {
    name: target.name,
    registry: `s3://${target.bucket}`,
    message,
    meta: getMetaValue(meta, schema),
    workflow: getWorkflowApiParam(workflow.slug),
>>>>>>> 1ade499f
  }

export function useCreatePackage() {
  const req: ApiRequest = APIConnector.use()
  const { serviceBucket } = Config.use()
  const credentials = AWS.Credentials.use()
  const s3 = AWS.S3.use()
  return React.useMemo(
    () => mkCreatePackage({ s3, credentials, req, serviceBucket }),
    [s3, credentials, req, serviceBucket],
  )
}

const copyPackage = async (
  req: ApiRequest,
  credentials: AWSCredentials,
  { message, meta, source, target, workflow }: CopyPackageParams,
  schema?: JsonSchema, // TODO: should be already inside workflow
) => {
  // refresh credentials and load if they are not loaded
  await credentials.getPromise()

  return makeBackendRequest(
    req,
    ENDPOINT_COPY,
    {
      message,
      meta: getMetaValue(meta, schema),
      name: target.name,
      parent: {
        top_hash: source.revision,
        registry: `s3://${source.bucket}`,
        name: source.name,
      },
      registry: `s3://${target.bucket}`,
      workflow: getWorkflowApiParam(workflow.slug),
    },
    getCredentialsQuery(credentials),
  )
}

export function useCopyPackage() {
  const credentials = AWS.Credentials.use()
  const req: ApiRequest = APIConnector.use()
  return React.useCallback(
    (params: CopyPackageParams, schema?: JsonSchema) =>
      copyPackage(req, credentials, params, schema),
    [credentials, req],
  )
}

const deleteRevision = async (
  req: ApiRequest,
  credentials: AWSCredentials,
  { source }: DeleteRevisionParams,
) => {
  // refresh credentials and load if they are not loaded
  await credentials.getPromise()

  return makeBackendRequest(
    req,
    ENDPOINT_DELETE,
    {
      name: source.name,
      registry: `s3://${source.bucket}`,
      top_hash: source.hash,
    },
    getCredentialsQuery(credentials),
  )
}

export function useDeleteRevision() {
  const credentials = AWS.Credentials.use()
  const req: ApiRequest = APIConnector.use()
  return React.useCallback(
    (params: DeleteRevisionParams) => deleteRevision(req, credentials, params),
    [credentials, req],
  )
}

const wrapPackage = async (
  req: ApiRequest,
  credentials: AWSCredentials,
  { message, meta, source, target, workflow, entries }: WrapPackageParams,
  schema?: JsonSchema, // TODO: should be already inside workflow
) => {
  // refresh credentials and load if they are not loaded
  await credentials.getPromise()

  return makeBackendRequest(
    req,
    ENDPOINT_WRAP,
    {
      dst: {
        registry: `s3://${target.bucket}`,
        name: target.name,
      },
      entries,
      message,
      meta: getMetaValue(meta, schema),
      registry: `s3://${source}`,
      workflow: getWorkflowApiParam(workflow.slug),
    },
    getCredentialsQuery(credentials),
  )
}

export function useWrapPackage() {
  const credentials = AWS.Credentials.use()
  const req: ApiRequest = APIConnector.use()
  return React.useCallback(
    (params: WrapPackageParams, schema?: JsonSchema) =>
      wrapPackage(req, credentials, params, schema),
    [credentials, req],
  )
}<|MERGE_RESOLUTION|>--- conflicted
+++ resolved
@@ -212,12 +212,11 @@
   serviceBucket: string
 }
 
-<<<<<<< HEAD
 const mkCreatePackage =
   ({ s3, credentials, req, serviceBucket }: CreatePackageDependencies) =>
   async (
     { contents, message, meta, target, workflow }: CreatePackageParams,
-    schema: JsonSchema, // TODO: should be already inside workflow
+    schema?: JsonSchema, // TODO: should be already inside workflow
   ) => {
     await credentials.getPromise()
     const header = {
@@ -240,24 +239,6 @@
       JSON.stringify((res as any).VersionId as string),
       getCredentialsQuery(credentials),
     )
-=======
-const mkCreatePackage = ({
-  s3,
-  credentials,
-  req,
-  serviceBucket,
-}: CreatePackageDependencies) => async (
-  { contents, message, meta, target, workflow }: CreatePackageParams,
-  schema?: JsonSchema, // TODO: should be already inside workflow
-) => {
-  await credentials.getPromise()
-  const header = {
-    name: target.name,
-    registry: `s3://${target.bucket}`,
-    message,
-    meta: getMetaValue(meta, schema),
-    workflow: getWorkflowApiParam(workflow.slug),
->>>>>>> 1ade499f
   }
 
 export function useCreatePackage() {
