--- conflicted
+++ resolved
@@ -1,7 +1,3 @@
 export * from './requestsUntyped'
 export * from './bucketListing'
-<<<<<<< HEAD
-export * from './packageUpload'
-=======
-export * from './package'
->>>>>>> 58cba896
+export * from './package'