--- conflicted
+++ resolved
@@ -289,13 +289,7 @@
 function Dir({ bucket, path, prefix }: DirParams) {
   const classes = useStyles()
   const s3 = AWS.S3.use()
-<<<<<<< HEAD
-  const { preferences } = BucketPreferences.use()
-=======
   const prefs = BucketPreferences.use()
-  const { prefix } = parseSearch(l.search)
-  const path = s3paths.decode(encodedPath)
->>>>>>> d1df293c
   const dest = path ? basename(path) : bucket
 
   const code = React.useMemo(
