--- conflicted
+++ resolved
@@ -399,11 +399,7 @@
                     Create package from directory
                   </Successors.Button>
                 ),
-<<<<<<< HEAD
-              Pending: () => null, // TODO: Buttons.Skeleton
-=======
               Pending: () => <Buttons.Skeleton className={classes.button} size="small" />,
->>>>>>> d1df293c
               Init: () => null,
             },
             prefs,
