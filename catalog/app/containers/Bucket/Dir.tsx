import { basename, join } from 'path'

import dedent from 'dedent'
import * as R from 'ramda'
import * as React from 'react'
import * as RRDom from 'react-router-dom'
import * as M from '@material-ui/core'

import * as BreadCrumbs from 'components/BreadCrumbs'
import type * as DG from 'components/DataGrid'
import * as FileEditor from 'components/FileEditor'
import cfg from 'constants/config'
import * as Bookmarks from 'containers/Bookmarks'
import type * as Model from 'model'
import AsyncResult from 'utils/AsyncResult'
import * as AWS from 'utils/AWS'
import { useData } from 'utils/Data'
import MetaTitle from 'utils/MetaTitle'
import * as NamedRoutes from 'utils/NamedRoutes'
import * as BucketPreferences from 'utils/BucketPreferences'
import parseSearch from 'utils/parseSearch'
import * as s3paths from 'utils/s3paths'
import type * as workflows from 'utils/workflows'

import Code from './Code'
import * as FileView from './FileView'
import { Item, Listing, PrefixFilter } from './Listing'
import Menu from './Menu'
import * as PD from './PackageDialog'
import * as Successors from './Successors'
import Summary from './Summary'
import { displayError } from './errors'
import * as requests from './requests'

interface DirectoryMenuProps {
  bucket: string
  className?: string
  path: string
}

function DirectoryMenu({ bucket, path, className }: DirectoryMenuProps) {
  const prompt = FileEditor.useCreateFileInBucket(bucket, path)
  const menuItems = React.useMemo(
    () => [
      {
        onClick: prompt.open,
        title: 'Create file',
      },
    ],
    [prompt.open],
  )

  return (
    <>
      {prompt.render()}
      <Menu className={className} items={menuItems} />
    </>
  )
}

const useAddToBookmarksStyles = M.makeStyles((t) => ({
  root: {
    alignItems: 'baseline',
    display: 'flex',
    marginLeft: t.spacing(2),
  },
  button: {
    fontSize: 11,
    lineHeight: '22px',
    margin: t.spacing(0, 1),
  },
}))

interface AddToBookmarksProps {
  bucket: string
  items: Item[]
  onClearSelection: () => void
  path: string
  selection?: DG.GridRowId[]
}

// TODO: rather then select and add list of selected entries to bookmarks
//       add bookmark button to each entry
function AddToBookmarks({
  bucket,
  items,
  onClearSelection,
  path,
  selection,
}: AddToBookmarksProps) {
  const classes = useAddToBookmarksStyles()
  const bookmarks = Bookmarks.use()
  const bookmarkItems: Model.S3.S3ObjectLocation[] = React.useMemo(() => {
    const handles: Model.S3.S3ObjectLocation[] = []
    if (selection?.includes('..')) {
      handles.push({
        bucket,
        key: s3paths.ensureSlash(join(path, '..')),
      })
    }
    items.some(({ name, handle, type }) => {
      if (!selection?.length) return true
      if (selection?.includes(name) && handle) {
        handles.push({
          ...handle,
          key: type === 'dir' ? s3paths.ensureSlash(handle.key) : handle.key,
        })
      }
      if (handles.length === selection?.length) return true
      return false
    })
    return handles
  }, [bucket, path, items, selection])
  const handleClick = React.useCallback(() => {
    bookmarks?.append('main', bookmarkItems)
    onClearSelection()
  }, [bookmarks, bookmarkItems, onClearSelection])
  return (
    <M.Slide direction="down" in={!!selection?.length}>
      <div className={classes.root}>
        <M.Button
          className={classes.button}
          color="primary"
          size="small"
          variant="outlined"
          onClick={handleClick}
        >
          Add selected items to bookmarks
        </M.Button>
      </div>
    </M.Slide>
  )
}

interface RouteMap {
  bucketDir: [bucket: string, path?: string, prefix?: string]
  bucketFile: [
    bucket: string,
    path: string,
    options?: {
      add?: boolean
      edit?: boolean
      mode?: string
      next?: string
      version?: string
    },
  ]
}

function useFormattedListing(r: requests.BucketListingResult) {
  const { urls } = NamedRoutes.use<RouteMap>()
  return React.useMemo(() => {
    const dirs = r.dirs.map((name) => ({
      type: 'dir' as const,
      name: s3paths.ensureNoSlash(s3paths.withoutPrefix(r.path, name)),
      to: urls.bucketDir(r.bucket, name),
      handle: {
        bucket: r.bucket,
        key: name,
      },
    }))
    const files = r.files.map(({ key, size, modified, archived }) => ({
      type: 'file' as const,
      name: s3paths.withoutPrefix(r.path, key),
      to: urls.bucketFile(r.bucket, key),
      size,
      modified,
      archived,
      handle: {
        bucket: r.bucket,
        key,
      },
    }))
    const items = [
      ...(r.path !== '' && !r.prefix
        ? [
            {
              type: 'dir' as const,
              name: '..',
              to: urls.bucketDir(r.bucket, s3paths.up(r.path)),
            },
          ]
        : []),
      ...dirs,
      ...files,
    ]
    // filter-out files with same name as one of dirs
    return R.uniqBy(R.prop('name'), items)
  }, [r, urls])
}

interface DirContentsProps {
  response: requests.BucketListingResult
  locked: boolean
  bucket: string
  path: string
  loadMore?: () => void
}

function DirContents({ response, locked, bucket, path, loadMore }: DirContentsProps) {
  const history = RRDom.useHistory()
  const { urls } = NamedRoutes.use<RouteMap>()

  const setPrefix = React.useCallback(
    (newPrefix) => {
      history.push(urls.bucketDir(bucket, path, newPrefix))
    },
    [history, urls, bucket, path],
  )

  const items = useFormattedListing(response)

  const [selection, setSelection] = React.useState([])
  const handleSelectionModelChange = React.useCallback((ids) => setSelection(ids), [])
  React.useEffect(() => setSelection([]), [bucket, path])

  // TODO: should prefix filtering affect summary?
  return (
    <>
      <Listing
        items={items}
        locked={locked}
        loadMore={loadMore}
        truncated={response.truncated}
        prefixFilter={response.prefix}
        onSelectionChange={handleSelectionModelChange}
        selection={selection}
        toolbarContents={
          <>
            <PrefixFilter
              key={`${response.bucket}/${response.path}`}
              prefix={response.prefix}
              setPrefix={setPrefix}
            />
            <AddToBookmarks
              bucket={bucket}
              items={items}
              onClearSelection={() => setSelection([])}
              path={path}
              selection={selection}
            />
          </>
        }
      />
      {/* Remove TS workaround when Summary will be converted to .tsx */}
      {/* @ts-expect-error */}
      <Summary files={response.files} mkUrl={null} path={path} />
    </>
  )
}

const useStyles = M.makeStyles((t) => ({
  crumbs: {
    ...t.typography.body1,
    maxWidth: '100%',
    overflowWrap: 'break-word',
  },
  button: {
    marginLeft: t.spacing(1),
  },
  topbar: {
    display: 'flex',
    alignItems: 'flex-start',
    marginBottom: t.spacing(2),
  },
  actions: {
    display: 'flex',
    flexShrink: 0,
    marginBottom: '-3px',
    marginLeft: 'auto',
    marginTop: '-3px',
  },
}))

interface DirParams {
  bucket: string
  path?: string
}

export default function Dir({
  match: {
    params: { bucket, path: encodedPath = '' },
  },
  location: l,
}: RRDom.RouteComponentProps<DirParams>) {
  const classes = useStyles()
  const s3 = AWS.S3.use()
<<<<<<< HEAD
  const { result: prefsResult } = BucketPreferences.use()
=======
  const prefs = BucketPreferences.use()
>>>>>>> 291c6cc2
  const { prefix } = parseSearch(l.search)
  const path = s3paths.decode(encodedPath)
  const dest = path ? basename(path) : bucket

  const code = React.useMemo(
    () => [
      {
        label: 'Python',
        hl: 'python',
        contents: dedent`
          import quilt3 as q3
          b = q3.Bucket("s3://${bucket}")
          # list files
          b.ls("${path}")
          # download
          b.fetch("${path}", "./${dest}")
        `,
      },
      {
        label: 'CLI',
        hl: 'bash',
        contents: dedent`
          # list files
          aws s3 ls "s3://${bucket}/${path}"
          # download
          aws s3 cp --recursive "s3://${bucket}/${path}" "./${dest}"
        `,
      },
    ],
    [bucket, path, dest],
  )

  const [prev, setPrev] = React.useState<requests.BucketListingResult | null>(null)

  React.useLayoutEffect(() => {
    // reset accumulated results when path and / or prefix change
    setPrev(null)
  }, [path, prefix])

  const data = useData(requests.bucketListing, {
    s3,
    bucket,
    path,
    prefix,
    prev,
  })

  const loadMore = React.useCallback(() => {
    AsyncResult.case(
      {
        Ok: (res: requests.BucketListingResult) => {
          // this triggers a re-render and fetching of next page of results
          if (res.continuationToken) setPrev(res)
        },
        _: () => {},
      },
      data.result,
    )
  }, [data.result])

  const packageDirectoryDialog = PD.usePackageCreationDialog({
    bucket,
    delayHashing: true,
    disableStateDisplay: true,
  })

  const openPackageCreationDialog = React.useCallback(
    (successor: workflows.Successor) => {
      packageDirectoryDialog.open({
        path,
        successor,
      })
    },
    [packageDirectoryDialog, path],
  )

  const { urls } = NamedRoutes.use<RouteMap>()
  const getSegmentRoute = React.useCallback(
    (segPath: string) => urls.bucketDir(bucket, segPath),
    [bucket, urls],
  )
  const crumbs = BreadCrumbs.use(path, getSegmentRoute, bucket)

  return (
    <M.Box pt={2} pb={4}>
      <MetaTitle>{[path || 'Files', bucket]}</MetaTitle>

      {packageDirectoryDialog.render({
        successTitle: 'Package created',
        successRenderMessage: ({ packageLink }) => (
          <>Package {packageLink} successfully created</>
        ),
        title: 'Create package from directory',
      })}

      <div className={classes.topbar}>
        <div className={classes.crumbs} onCopy={BreadCrumbs.copyWithoutSpaces}>
          {BreadCrumbs.render(crumbs)}
        </div>
        <div className={classes.actions}>
<<<<<<< HEAD
          {BucketPreferences.Result.match(
            {
              Ok: ({ ui: { actions } }) =>
                actions.createPackage && (
                  <Successors.Button
                    bucket={bucket}
                    className={classes.button}
                    onChange={openPackageCreationDialog}
                  >
                    Create package from directory
                  </Successors.Button>
                ),
              Pending: () => null,
              Init: () => null,
            },
            prefsResult,
          )}
=======
          {BucketPreferences.Result.match({
            Ok: ({ ui: { actions } }) =>
              actions.createPackage && (
                <Successors.Button
                  bucket={bucket}
                  className={classes.button}
                  onChange={openPackageCreationDialog}
                >
                  Create package from directory
                </Successors.Button>
              ),
            Pending: () => null, // TODO: Buttons.Skeleton
            Init: () => null,
          }, prefs)}
>>>>>>> 291c6cc2
          {!cfg.noDownload && !cfg.desktop && (
            <FileView.ZipDownloadForm
              className={classes.button}
              suffix={`dir/${bucket}/${path}`}
              label="Download directory"
            />
          )}
          <DirectoryMenu className={classes.button} bucket={bucket} path={path} />
        </div>
      </div>
<<<<<<< HEAD
=======

>>>>>>> 291c6cc2
      {BucketPreferences.Result.match(
        {
          Ok: ({ ui: { blocks } }) => blocks.code && <Code gutterBottom>{code}</Code>,
          Pending: () => null,
          Init: () => null,
        },
<<<<<<< HEAD
        prefsResult,
=======
        prefs,
>>>>>>> 291c6cc2
      )}

      {data.case({
        Err: displayError(),
        Init: () => null,
        _: (x: $TSFixMe) => {
          const res: requests.BucketListingResult | null = AsyncResult.getPrevResult(x)
          return res ? (
            <DirContents
              response={res}
              locked={!AsyncResult.Ok.is(x)}
              bucket={bucket}
              path={path}
              loadMore={loadMore}
            />
          ) : (
            <M.CircularProgress />
          )
        },
      })}
    </M.Box>
  )
}<|MERGE_RESOLUTION|>--- conflicted
+++ resolved
@@ -285,11 +285,7 @@
 }: RRDom.RouteComponentProps<DirParams>) {
   const classes = useStyles()
   const s3 = AWS.S3.use()
-<<<<<<< HEAD
-  const { result: prefsResult } = BucketPreferences.use()
-=======
   const prefs = BucketPreferences.use()
->>>>>>> 291c6cc2
   const { prefix } = parseSearch(l.search)
   const path = s3paths.decode(encodedPath)
   const dest = path ? basename(path) : bucket
@@ -390,7 +386,6 @@
           {BreadCrumbs.render(crumbs)}
         </div>
         <div className={classes.actions}>
-<<<<<<< HEAD
           {BucketPreferences.Result.match(
             {
               Ok: ({ ui: { actions } }) =>
@@ -403,27 +398,11 @@
                     Create package from directory
                   </Successors.Button>
                 ),
-              Pending: () => null,
+              Pending: () => null, // TODO: Buttons.Skeleton
               Init: () => null,
             },
-            prefsResult,
+            prefs,
           )}
-=======
-          {BucketPreferences.Result.match({
-            Ok: ({ ui: { actions } }) =>
-              actions.createPackage && (
-                <Successors.Button
-                  bucket={bucket}
-                  className={classes.button}
-                  onChange={openPackageCreationDialog}
-                >
-                  Create package from directory
-                </Successors.Button>
-              ),
-            Pending: () => null, // TODO: Buttons.Skeleton
-            Init: () => null,
-          }, prefs)}
->>>>>>> 291c6cc2
           {!cfg.noDownload && !cfg.desktop && (
             <FileView.ZipDownloadForm
               className={classes.button}
@@ -434,21 +413,13 @@
           <DirectoryMenu className={classes.button} bucket={bucket} path={path} />
         </div>
       </div>
-<<<<<<< HEAD
-=======
-
->>>>>>> 291c6cc2
       {BucketPreferences.Result.match(
         {
           Ok: ({ ui: { blocks } }) => blocks.code && <Code gutterBottom>{code}</Code>,
           Pending: () => null,
           Init: () => null,
         },
-<<<<<<< HEAD
-        prefsResult,
-=======
         prefs,
->>>>>>> 291c6cc2
       )}
 
       {data.case({
