--- conflicted
+++ resolved
@@ -16,12 +16,8 @@
 import * as LogicalKeyResolver from 'utils/LogicalKeyResolver'
 import * as NamedRoutes from 'utils/NamedRoutes'
 import Link from 'utils/StyledLink'
-<<<<<<< HEAD
-import { getBasename, getBreadCrumbs } from 'utils/s3paths'
-=======
 import { PackageHandle } from 'utils/packageHandle'
 import * as s3paths from 'utils/s3paths'
->>>>>>> b62757f1
 
 import * as requests from './requests'
 import * as errors from './errors'
@@ -350,7 +346,7 @@
 )
 
 function useFilename(handle: S3Handle): string {
-  return getBasename(handle.logicalKey || handle.key)
+  return s3paths.getBasename(handle.logicalKey || handle.key)
 }
 
 function useFileRoute(handle: S3Handle, mkUrl?: MakeURL): LocationDescriptor {
@@ -368,18 +364,8 @@
 }
 
 function TitleCustom({ title, mkUrl, handle }: TitleCustomProps) {
-<<<<<<< HEAD
   const filename = useFilename(handle)
   const route = useFileRoute(handle, mkUrl)
-=======
-  const { urls } = NamedRoutes.use()
-
-  const filepath = s3paths.withoutPrefix(s3paths.getPrefix(handle.key), handle.key)
-  const route = React.useMemo(
-    () => (mkUrl ? mkUrl(handle) : urls.bucketFile(handle.bucket, handle.key)),
-    [handle, mkUrl, urls],
-  )
->>>>>>> b62757f1
 
   return (
     <Link title={filename} to={route}>
@@ -397,17 +383,7 @@
   const filename = useFilename(handle)
   const route = useFileRoute(handle, mkUrl)
 
-<<<<<<< HEAD
   return <Link to={route}>{filename}</Link>
-=======
-  // TODO: (@nl_0) make a reusable function to compute relative s3 paths or smth
-  const title = s3paths.withoutPrefix(s3paths.getPrefix(handle.key), handle.key)
-  const route = React.useMemo(
-    () => (mkUrl ? mkUrl(handle) : urls.bucketFile(handle.bucket, handle.key)),
-    [handle, mkUrl, urls],
-  )
-  return <Link to={route}>{title}</Link>
->>>>>>> b62757f1
 }
 
 function getHeadingOverride(file: SummarizeFile, mkUrl?: MakeURL) {
