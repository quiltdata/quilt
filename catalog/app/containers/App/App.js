import * as R from 'ramda'
import * as React from 'react'
import { Switch, Route, Redirect, useLocation, useParams } from 'react-router-dom'

import Placeholder from 'components/Placeholder'
import AbsRedirect from 'components/Redirect'
import cfg from 'constants/config'
import { isAdmin } from 'containers/Auth/selectors'
import requireAuth from 'containers/Auth/wrapper'
import { CatchNotFound, ThrowNotFound } from 'containers/NotFoundPage'
import * as NamedRoutes from 'utils/NamedRoutes'
import parseSearch from 'utils/parseSearch'
import * as RT from 'utils/reactTools'

const protect = cfg.alwaysRequiresAuth ? requireAuth() : R.identity

const ProtectedThrowNotFound = protect(ThrowNotFound)

function RedirectTo({ path }) {
  const { search } = useLocation()
  return <Redirect to={`${path}${search}`} />
}

const Activate = () => {
  const { token } = useParams()
  const { urls } = NamedRoutes.use()
  return <AbsRedirect url={urls.activate({ registryUrl: cfg.registryUrl, token })} />
}

const LegacyPackages = () => {
  const l = useLocation()
  const { urls } = NamedRoutes.use()
  return <AbsRedirect url={urls.legacyPackages(cfg.legacyPackagesRedirect, l)} />
}

function BucketSearchRedirect() {
  const { search } = useLocation()
  const { bucket } = useParams()
  const { urls } = NamedRoutes.use()
  const params = parseSearch(search, true)
  const url = urls.search({ buckets: bucket, ...params })
  return <Redirect to={url} />
}

const requireAdmin = requireAuth({ authorizedSelector: isAdmin })
const Admin = requireAdmin(RT.mkLazy(() => import('containers/Admin'), Placeholder))

const AuthActivationError = RT.mkLazy(
  () => import('containers/Auth/ActivationError'),
  Placeholder,
)
const AuthCode = requireAuth()(
  RT.mkLazy(() => import('containers/Auth/Code'), Placeholder),
)
const AuthPassChange = RT.mkLazy(() => import('containers/Auth/PassChange'), Placeholder)
const AuthPassReset = RT.mkLazy(() => import('containers/Auth/PassReset'), Placeholder)
const AuthSignIn = RT.mkLazy(() => import('containers/Auth/SignIn'), Placeholder)
const AuthSignOut = RT.mkLazy(() => import('containers/Auth/SignOut'), Placeholder)
const AuthSignUp = RT.mkLazy(() => import('containers/Auth/SignUp'), Placeholder)
const Bucket = protect(RT.mkLazy(() => import('containers/Bucket'), Placeholder))
const Search = protect(RT.mkLazy(() => import('containers/Search'), Placeholder))
const UriResolver = protect(
  RT.mkLazy(() => import('containers/UriResolver'), Placeholder),
)

const Landing = RT.mkLazy(() => import('website/pages/Landing'), Placeholder)
const OpenLanding = RT.mkLazy(() => import('website/pages/OpenLanding'), Placeholder)
const OpenProfile = requireAuth()(
  RT.mkLazy(() => import('website/pages/OpenProfile'), Placeholder),
)
const Install = RT.mkLazy(() => import('website/pages/Install'), Placeholder)

const Home = protect(cfg.mode === 'OPEN' ? OpenLanding : Landing)

export default function App() {
  const { paths, urls } = NamedRoutes.use()
  const l = useLocation()

  return (
    <CatchNotFound id={`${l.pathname}${l.search}${l.hash}`}>
      <Switch>
        <Route path={paths.home} exact>
          <Home />
        </Route>

        <Route path={paths.install} exact>
          <Install />
        </Route>

        {!!cfg.legacyPackagesRedirect && (
          <Route path={paths.legacyPackages}>
            <LegacyPackages />
          </Route>
        )}

        <Route path={paths.search} exact>
          <Search />
        </Route>

        <Route path={paths.activate} exact>
          <Activate />
        </Route>
        <Route path={paths.signIn} exact>
          <AuthSignIn />
        </Route>
        <Route path="/login" exact>
          <RedirectTo path={urls.signIn()} />
        </Route>
        <Route path={paths.signOut} exact>
          <AuthSignOut />
        </Route>

<<<<<<< HEAD
        {!cfg.disableNavigator && (
          <Route path={paths.signIn} exact>
            <AuthSignIn />
          </Route>
        )}
        {!cfg.disableNavigator && (
          <Route path="/login" exact>
            <RedirectTo path={urls.signIn()} />
          </Route>
        )}
        {!cfg.disableNavigator && (
          <Route path={paths.signOut} exact>
            <AuthSignOut />
          </Route>
        )}
        {!cfg.disableNavigator && cfg.mode === 'OPEN' && (
=======
        {(cfg.passwordAuth === true || cfg.ssoAuth === true) && (
>>>>>>> 67ab7a1a
          <Route path={paths.signUp} exact>
            <AuthSignUp />
          </Route>
        )}
        {!!cfg.passwordAuth && (
          <Route path={paths.passReset} exact>
            <AuthPassReset />
          </Route>
        )}
        {!!cfg.passwordAuth && (
          <Route path={paths.passChange} exact>
            <AuthPassChange />
          </Route>
        )}

        <Route path={paths.code} exact>
          <AuthCode />
        </Route>

        <Route path={paths.activationError} exact>
          <AuthActivationError />
        </Route>

        {cfg.mode === 'OPEN' && (
          // XXX: show profile in all modes?
          <Route path={paths.profile} exact>
            <OpenProfile />
          </Route>
        )}

        <Route path={paths.admin}>
          <Admin />
        </Route>

        <Route path={paths.uriResolver}>
          <UriResolver />
        </Route>

        <Route path={paths.bucketSearch} exact>
          <BucketSearchRedirect />
        </Route>

        <Route path={paths.bucketRoot}>
          <Bucket />
        </Route>

        <Route>
          <ProtectedThrowNotFound />
        </Route>
      </Switch>
    </CatchNotFound>
  )
}<|MERGE_RESOLUTION|>--- conflicted
+++ resolved
@@ -110,26 +110,7 @@
           <AuthSignOut />
         </Route>
 
-<<<<<<< HEAD
-        {!cfg.disableNavigator && (
-          <Route path={paths.signIn} exact>
-            <AuthSignIn />
-          </Route>
-        )}
-        {!cfg.disableNavigator && (
-          <Route path="/login" exact>
-            <RedirectTo path={urls.signIn()} />
-          </Route>
-        )}
-        {!cfg.disableNavigator && (
-          <Route path={paths.signOut} exact>
-            <AuthSignOut />
-          </Route>
-        )}
-        {!cfg.disableNavigator && cfg.mode === 'OPEN' && (
-=======
-        {(cfg.passwordAuth === true || cfg.ssoAuth === true) && (
->>>>>>> 67ab7a1a
+        {cfg.mode === 'OPEN' && (
           <Route path={paths.signUp} exact>
             <AuthSignUp />
           </Route>
