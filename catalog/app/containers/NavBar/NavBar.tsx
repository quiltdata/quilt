--- conflicted
+++ resolved
@@ -453,13 +453,6 @@
   R.pick(['error', 'waiting', 'authenticated'], authSelectors),
 )
 
-<<<<<<< HEAD
-const useNavBarStyles = M.makeStyles({
-  quiltLogo: {
-    margin: '0 0 3px 8px',
-  },
-})
-=======
 const useNavBarStyles = M.makeStyles((t) => ({
   nav: {
     alignItems: 'center',
@@ -472,14 +465,15 @@
       marginLeft: t.spacing(2),
     },
   },
+  quiltLogo: {
+    margin: '0 0 3px 8px',
+  },
   spacer: {
     flexGrow: 1,
   },
 }))
->>>>>>> 2e959570
 
 export function NavBar() {
-  const classes = useNavBarStyles()
   const cfg = Config.use()
   const settings = CatalogSettings.use()
   const bucket = BucketConfig.useCurrentBucket()
