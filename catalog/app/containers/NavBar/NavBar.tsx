--- conflicted
+++ resolved
@@ -201,70 +201,40 @@
 
 interface RolesSwitcherProps {
   user: Me
-  close: Dialogs.Close<never>
-}
-
-function RolesSwitcher({ /*close, */ user }: RolesSwitcherProps) {
+}
+
+function RolesSwitcher({ user }: RolesSwitcherProps) {
   const switchRole = GQL.useMutation(SWITCH_ROLE_MUTATION)
   const classes = useRolesSwitcherStyles()
   const textClasses = useListItemTextStyles()
-<<<<<<< HEAD
   const loading = true
   const [state, setState] = React.useState<Error | typeof loading | null>(null)
-  const switchRole = GQL.useMutation(SWITCH_ROLE_MUTATION)
   const handleClick = React.useCallback(
     async (roleName: string) => {
       setState(loading)
       try {
         const { switchRole: r } = await switchRole({ roleName })
         switch (r.__typename) {
-          case 'Me': {
-            close()
-            return window.location.reload()
-          }
+          case 'Me':
+            window.location.reload()
+            break
           case 'InvalidInput':
-          case 'OperationError': {
-            return setState(new Error('Failed to switch role. Try again'))
-          }
-          default: {
-            return assertNever(r)
-          }
-        }
-      } catch (e) {
-        // eslint-disable-next-line no-console
-        console.error(e)
-        if (e instanceof Error) {
-          setState(e)
-        } else {
-          setState(new Error('Unexpected'))
-        }
-      }
-    },
-    [close, loading, switchRole],
-=======
-  const [clicked, setClicked] = React.useState(false)
-  const handleClick = React.useCallback(
-    async (roleName: string) => {
-      setClicked(true)
-      try {
-        const { switchRole: r } = await switchRole({ roleName })
-        switch (r.__typename) {
-          case 'Me':
-            break
           case 'OperationError':
-          case 'InvalidInput':
-            throw new Error(JSON.stringify(r))
+            throw new Error('Failed to switch role. Try again')
           default:
             assertNever(r)
         }
-        window.location.reload()
       } catch (err) {
         // eslint-disable-next-line no-console
-        console.log('Error switching role', err)
+        console.error('Error switching role', err)
+        if (err instanceof Error) {
+          setState(err)
+        } else {
+          setState(new Error('Unexpected error switching role'))
+        }
       }
     },
-    [switchRole],
->>>>>>> ac59fe22
+    [loading, switchRole],
   )
   return (
     <>
@@ -278,6 +248,7 @@
             {user.roles.map((role) => (
               <M.ListItem
                 button
+                disabled={role.name === user.role.name}
                 key={role.name}
                 onClick={() => handleClick(role.name)}
                 selected={role.name === user.role.name}
@@ -291,23 +262,6 @@
         <div className={classes.progress}>
           <M.CircularProgress size={48} />
         </div>
-<<<<<<< HEAD
-=======
-      ) : (
-        <M.List>
-          {user.roles.map((role) => (
-            <M.ListItem
-              button
-              disabled={role.name === user.role.name}
-              key={role.name}
-              onClick={() => handleClick(role.name)}
-              selected={role.name === user.role.name}
-            >
-              <M.ListItemText classes={textClasses}>{role.name}</M.ListItemText>
-            </M.ListItem>
-          ))}
-        </M.List>
->>>>>>> ac59fe22
       )}
     </>
   )
@@ -346,11 +300,7 @@
   }, [bookmarks, closeDropdown])
 
   const showRolesSwitcher = React.useCallback(
-    () =>
-      openDialog(
-        ({ close }) => <RolesSwitcher {...{ user, close }} />,
-        SWITCH_ROLES_DIALOG_PROPS,
-      ),
+    () => openDialog(() => <RolesSwitcher user={user} />, SWITCH_ROLES_DIALOG_PROPS),
     [openDialog, user],
   )
 
