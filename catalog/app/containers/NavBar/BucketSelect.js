import { push } from 'connected-react-router/esm/immutable'
import deburr from 'lodash/deburr'
import PT from 'prop-types'
import * as R from 'ramda'
import * as React from 'react'
import * as RC from 'recompose'
import * as reduxHook from 'redux-react-hook'
<<<<<<< HEAD
import * as M from '@material-ui/core'
=======
import CircularProgress from '@material-ui/core/CircularProgress'
import Input from '@material-ui/core/Input'
import InputAdornment from '@material-ui/core/InputAdornment'
import ListItemText from '@material-ui/core/ListItemText'
import MenuItem from '@material-ui/core/MenuItem'
import MenuList from '@material-ui/core/MenuList'
import Paper from '@material-ui/core/Paper'
import Popper from '@material-ui/core/Popper'
import { ThemeProvider, makeStyles, withStyles } from '@material-ui/styles'
>>>>>>> 0a09891a

import * as style from 'constants/style'
import * as BucketConfig from 'utils/BucketConfig'
import Delay from 'utils/Delay'
import * as NamedRoutes from 'utils/NamedRoutes'
import * as RT from 'utils/reactTools'

const NavInput = RT.composeComponent(
  'NavBar.BucketSelect.NavInput',
  M.withStyles(({ palette }) => ({
    underline: {
      '&:after': {
        borderBottomColor: palette.primary.main,
      },
    },
    input: {
      textOverflow: 'ellipsis',
    },
  })),
  M.Input,
)

const normalizeBucket = R.pipe(
  deburr,
  R.toLower,
  R.replace(/^[^a-z0-9]/g, ''),
  R.replace(/[^a-z0-9-.]/g, '-'),
)

const getCycled = (getter = R.identity) => (arr, val, offset) => {
  const index =
    arr.findIndex(
      R.pipe(
        getter,
        R.equals(val),
      ),
    ) + offset
  const cycledIndex = ((index + 1 + arr.length + 1) % (arr.length + 1)) - 1
  return getter(arr[cycledIndex])
}

const getBucketCycled = getCycled()

const useStyles = M.makeStyles((t) => ({
  inputRoot: {
    width: '100%',
  },
  input: {
    fontSize: t.typography.button.fontSize,
    fontWeight: t.typography.button.fontWeight,
    height: 18,
    letterSpacing: t.typography.button.letterSpacing,
    lineHeight: 18,
    paddingBottom: 7,
    paddingTop: 7,
  },
  popper: {
    zIndex: t.zIndex.appBar + 1,
  },
  paper: {
    maxHeight: 'calc(100vh - 80px)',
    maxWidth: 'calc(100vw - 8px)',
    overflowY: 'auto',
  },
  item: {
    minHeight: 60,
  },
  description: {
    maxWidth: t.spacing(50),
  },
  icon: {
    flexShrink: 0,
    height: 40,
    width: 40,
  },
}))

// TODO: better placeholder styling
<<<<<<< HEAD
const Placeholder = () => <Delay>{() => <M.CircularProgress />}</Delay>

const Adornment = ({ children }) => {
  const t = M.useTheme()
  return (
    <M.InputAdornment disableTypography>
      <M.Box
        fontSize="button.fontSize"
        fontWeight="button.fontWeight"
        letterSpacing={t.typography.button.letterSpacing}
      >
        {children}
      </M.Box>
    </M.InputAdornment>
  )
}

const withForwardedRef = (prop = 'forwardedRef') => (Component) =>
  React.forwardRef((props, ref) => <Component {...props} {...{ [prop]: ref }} />)

export default withForwardedRef()(
  RT.composeComponent(
    'NavBar.BucketSelect',
    RC.setPropTypes({
      autoFocus: PT.bool,
      cancel: PT.func,
    }),
    RT.withSuspense(() => <Placeholder />),
    ({ autoFocus = false, cancel, forwardedRef, ...props }) => {
      const currentBucket = BucketConfig.useCurrentBucket()
      const bucketConfigs = BucketConfig.useBucketConfigs()
      const { suggestedBuckets } = Config.useConfig()
      const classes = useStyles()
      const dispatch = reduxHook.useDispatch()
      const { urls } = NamedRoutes.use()

      const [value, setValue] = React.useState('')
      const [popper, setPopper] = React.useState(false)
      const inputRef = React.useRef()
      const anchorRef = React.useRef()

      React.useImperativeHandle(forwardedRef, () => ({
        focus: () => {
          inputRef.current.focus()
        },
      }))

      const suggestions = React.useMemo(
        () => suggestedBuckets.filter((s) => s === DIVIDER || !!bucketConfigs[s]),
        [suggestedBuckets, bucketConfigs],
      )

      const buckets = React.useMemo(
        () => suggestedBuckets.filter((s) => !!bucketConfigs[s]),
        [suggestedBuckets, bucketConfigs],
      )

      const nextSuggestion = React.useCallback(() => {
        setValue(getBucketCycled(buckets, value, 1) || '')
      }, [buckets, value])

      const prevSuggestion = React.useCallback(() => {
        setValue(getBucketCycled(buckets, value, -1) || '')
      }, [buckets, value])

      const go = React.useCallback(
        (to) => {
          if (to && currentBucket !== to) {
            dispatch(push(urls.bucketRoot(to)))
          }
          if (cancel) cancel()
        },
        [currentBucket, urls, dispatch, cancel],
      )

      const handleChange = React.useCallback(
        (evt) => {
          setValue(normalizeBucket(evt.target.value))
        },
        [setValue],
      )

      const handleFocus = React.useCallback(() => {
        setValue('')
        setPopper(true)
      }, [setValue, setPopper])

      const handleBlur = React.useCallback(() => {
        // without timeout popover click gets ignored
        setTimeout(() => {
          setPopper(false)
          if (cancel) cancel()
        }, 100)
      }, [cancel])

      const handleKey = React.useCallback(
        (evt) => {
          // eslint-disable-next-line default-case
          switch (evt.key) {
            case 'Enter':
              go(value)
              break
            case 'Escape':
              if (inputRef.current) inputRef.current.blur()
              break
            case 'ArrowUp':
              prevSuggestion()
              break
            case 'ArrowDown':
            case 'Tab':
              // prevent Tab from switching focus
              evt.preventDefault()
              nextSuggestion()
              break
          }
        },
        [inputRef.current, go, value, nextSuggestion, prevSuggestion],
      )

      const handleSuggestion = (s) => {
        setValue(s)
        go(s)
      }

      return (
        <>
          <M.Box {...props} ref={anchorRef}>
            <NavInput
              startAdornment={<Adornment>s3://</Adornment>}
              value={value}
              className={classes.inputRoot}
              classes={{ input: classes.input }}
              autoFocus={autoFocus}
              onKeyDown={handleKey}
              onChange={handleChange}
              onFocus={handleFocus}
              onBlur={handleBlur}
              placeholder=" Enter bucket name"
              inputRef={inputRef}
            />
          </M.Box>
          <M.Popper
            open={popper}
            anchorEl={anchorRef.current}
            placement="bottom-start"
            className={classes.popper}
            transition
          >
            {({ TransitionProps }) => (
              <M.MuiThemeProvider theme={style.appTheme}>
                <M.Fade {...TransitionProps} timeout={350}>
                  <M.Paper className={classes.paper}>
                    <M.MenuList>
                      {suggestions.map((s, i) => {
                        if (s === DIVIDER) {
                          // eslint-disable-next-line react/no-array-index-key
                          return <M.Divider key={`${s}:${i}`} component="li" />
                        }
                        const b = bucketConfigs[s]
                        return (
                          <M.MenuItem
                            className={classes.item}
                            key={s}
                            onClick={() => handleSuggestion(s)}
                            selected={s === value}
                          >
                            <img src={b.icon} alt={b.title} className={classes.icon} />
                            <M.Box pr={2} />
                            <M.ListItemText
                              primary={b.title}
                              secondary={b.description}
                              secondaryTypographyProps={{
                                noWrap: true,
                                className: classes.description,
                              }}
                              title={b.description}
                            />
                          </M.MenuItem>
                        )
                      })}
                    </M.MenuList>
                  </M.Paper>
                </M.Fade>
              </M.MuiThemeProvider>
            )}
          </M.Popper>
        </>
      )
    },
  ),
=======
const Placeholder = () => <Delay>{() => <CircularProgress />}</Delay>

export default RT.composeComponent(
  'NavBar.BucketSelect',
  RC.setPropTypes({
    autoFocus: PT.bool,
    cancel: PT.func,
  }),
  RT.withSuspense(() => <Placeholder />),
  ({ autoFocus = false, cancel }) => {
    const currentBucket = BucketConfig.useCurrentBucket()
    const bucketConfigs = BucketConfig.useBucketConfigs()
    const classes = useStyles()
    const dispatch = reduxHook.useDispatch()
    const { urls } = NamedRoutes.use()

    const [value, setValue] = React.useState('')
    const [anchor, setAnchor] = React.useState()

    const buckets = Object.keys(bucketConfigs)

    const nextSuggestion = React.useCallback(() => {
      setValue(getBucketCycled(buckets, value, 1) || '')
    }, [buckets, value])

    const prevSuggestion = React.useCallback(() => {
      setValue(getBucketCycled(buckets, value, -1) || '')
    }, [buckets, value])

    const go = React.useCallback(
      (to) => {
        if (to && currentBucket !== to) {
          dispatch(push(urls.bucketRoot(to)))
        }
        if (cancel) cancel()
      },
      [currentBucket, urls, dispatch, cancel],
    )

    const handleChange = React.useCallback((evt) => {
      setValue(normalizeBucket(evt.target.value))
    }, [])

    const handleFocus = React.useCallback((evt) => {
      setAnchor(evt.target)
    }, [])

    const handleBlur = React.useCallback(() => {
      setTimeout(() => {
        setAnchor(null)
        if (cancel) cancel()
      }, 300)
    }, [cancel])

    const handleKey = React.useCallback(
      (evt) => {
        // eslint-disable-next-line default-case
        switch (evt.key) {
          case 'Enter':
            go(value)
            break
          case 'Escape':
            if (anchor) anchor.blur()
            break
          case 'ArrowUp':
            prevSuggestion()
            break
          case 'ArrowDown':
          case 'Tab':
            // prevent Tab from switching focus
            evt.preventDefault()
            nextSuggestion()
            break
        }
      },
      [anchor, go, value, nextSuggestion, prevSuggestion],
    )

    const handleSuggestion = (s) => {
      setValue(s)
      go(s)
    }

    return (
      <React.Fragment>
        <NavInput
          startAdornment={<InputAdornment>s3://</InputAdornment>}
          value={value}
          className={classes.input}
          autoFocus={autoFocus}
          onKeyDown={handleKey}
          onChange={handleChange}
          onFocus={handleFocus}
          onBlur={handleBlur}
          placeholder=" Enter bucket name"
        />
        <Popper
          open={!!anchor}
          anchorEl={anchor}
          placement="bottom-end"
          className={classes.popper}
        >
          <Paper>
            <MenuList>
              {buckets.map((s) => {
                const b = bucketConfigs[s]
                return (
                  <MenuItem
                    className={classes.item}
                    key={s}
                    onClick={() => handleSuggestion(s)}
                    selected={s === value}
                  >
                    <img src={b.icon} alt={b.title} className={classes.icon} />
                    <ListItemText
                      primary={b.title}
                      secondary={b.description}
                      secondaryTypographyProps={{
                        noWrap: true,
                        className: classes.description,
                      }}
                      title={b.description}
                    />
                  </MenuItem>
                )
              })}
            </MenuList>
          </Paper>
        </Popper>
      </React.Fragment>
    )
  },
>>>>>>> 0a09891a
)<|MERGE_RESOLUTION|>--- conflicted
+++ resolved
@@ -5,19 +5,7 @@
 import * as React from 'react'
 import * as RC from 'recompose'
 import * as reduxHook from 'redux-react-hook'
-<<<<<<< HEAD
 import * as M from '@material-ui/core'
-=======
-import CircularProgress from '@material-ui/core/CircularProgress'
-import Input from '@material-ui/core/Input'
-import InputAdornment from '@material-ui/core/InputAdornment'
-import ListItemText from '@material-ui/core/ListItemText'
-import MenuItem from '@material-ui/core/MenuItem'
-import MenuList from '@material-ui/core/MenuList'
-import Paper from '@material-ui/core/Paper'
-import Popper from '@material-ui/core/Popper'
-import { ThemeProvider, makeStyles, withStyles } from '@material-ui/styles'
->>>>>>> 0a09891a
 
 import * as style from 'constants/style'
 import * as BucketConfig from 'utils/BucketConfig'
@@ -96,7 +84,6 @@
 }))
 
 // TODO: better placeholder styling
-<<<<<<< HEAD
 const Placeholder = () => <Delay>{() => <M.CircularProgress />}</Delay>
 
 const Adornment = ({ children }) => {
@@ -128,7 +115,6 @@
     ({ autoFocus = false, cancel, forwardedRef, ...props }) => {
       const currentBucket = BucketConfig.useCurrentBucket()
       const bucketConfigs = BucketConfig.useBucketConfigs()
-      const { suggestedBuckets } = Config.useConfig()
       const classes = useStyles()
       const dispatch = reduxHook.useDispatch()
       const { urls } = NamedRoutes.use()
@@ -144,15 +130,7 @@
         },
       }))
 
-      const suggestions = React.useMemo(
-        () => suggestedBuckets.filter((s) => s === DIVIDER || !!bucketConfigs[s]),
-        [suggestedBuckets, bucketConfigs],
-      )
-
-      const buckets = React.useMemo(
-        () => suggestedBuckets.filter((s) => !!bucketConfigs[s]),
-        [suggestedBuckets, bucketConfigs],
-      )
+      const buckets = Object.keys(bucketConfigs)
 
       const nextSuggestion = React.useCallback(() => {
         setValue(getBucketCycled(buckets, value, 1) || '')
@@ -250,11 +228,7 @@
                 <M.Fade {...TransitionProps} timeout={350}>
                   <M.Paper className={classes.paper}>
                     <M.MenuList>
-                      {suggestions.map((s, i) => {
-                        if (s === DIVIDER) {
-                          // eslint-disable-next-line react/no-array-index-key
-                          return <M.Divider key={`${s}:${i}`} component="li" />
-                        }
+                      {buckets.map((s) => {
                         const b = bucketConfigs[s]
                         return (
                           <M.MenuItem
@@ -287,138 +261,4 @@
       )
     },
   ),
-=======
-const Placeholder = () => <Delay>{() => <CircularProgress />}</Delay>
-
-export default RT.composeComponent(
-  'NavBar.BucketSelect',
-  RC.setPropTypes({
-    autoFocus: PT.bool,
-    cancel: PT.func,
-  }),
-  RT.withSuspense(() => <Placeholder />),
-  ({ autoFocus = false, cancel }) => {
-    const currentBucket = BucketConfig.useCurrentBucket()
-    const bucketConfigs = BucketConfig.useBucketConfigs()
-    const classes = useStyles()
-    const dispatch = reduxHook.useDispatch()
-    const { urls } = NamedRoutes.use()
-
-    const [value, setValue] = React.useState('')
-    const [anchor, setAnchor] = React.useState()
-
-    const buckets = Object.keys(bucketConfigs)
-
-    const nextSuggestion = React.useCallback(() => {
-      setValue(getBucketCycled(buckets, value, 1) || '')
-    }, [buckets, value])
-
-    const prevSuggestion = React.useCallback(() => {
-      setValue(getBucketCycled(buckets, value, -1) || '')
-    }, [buckets, value])
-
-    const go = React.useCallback(
-      (to) => {
-        if (to && currentBucket !== to) {
-          dispatch(push(urls.bucketRoot(to)))
-        }
-        if (cancel) cancel()
-      },
-      [currentBucket, urls, dispatch, cancel],
-    )
-
-    const handleChange = React.useCallback((evt) => {
-      setValue(normalizeBucket(evt.target.value))
-    }, [])
-
-    const handleFocus = React.useCallback((evt) => {
-      setAnchor(evt.target)
-    }, [])
-
-    const handleBlur = React.useCallback(() => {
-      setTimeout(() => {
-        setAnchor(null)
-        if (cancel) cancel()
-      }, 300)
-    }, [cancel])
-
-    const handleKey = React.useCallback(
-      (evt) => {
-        // eslint-disable-next-line default-case
-        switch (evt.key) {
-          case 'Enter':
-            go(value)
-            break
-          case 'Escape':
-            if (anchor) anchor.blur()
-            break
-          case 'ArrowUp':
-            prevSuggestion()
-            break
-          case 'ArrowDown':
-          case 'Tab':
-            // prevent Tab from switching focus
-            evt.preventDefault()
-            nextSuggestion()
-            break
-        }
-      },
-      [anchor, go, value, nextSuggestion, prevSuggestion],
-    )
-
-    const handleSuggestion = (s) => {
-      setValue(s)
-      go(s)
-    }
-
-    return (
-      <React.Fragment>
-        <NavInput
-          startAdornment={<InputAdornment>s3://</InputAdornment>}
-          value={value}
-          className={classes.input}
-          autoFocus={autoFocus}
-          onKeyDown={handleKey}
-          onChange={handleChange}
-          onFocus={handleFocus}
-          onBlur={handleBlur}
-          placeholder=" Enter bucket name"
-        />
-        <Popper
-          open={!!anchor}
-          anchorEl={anchor}
-          placement="bottom-end"
-          className={classes.popper}
-        >
-          <Paper>
-            <MenuList>
-              {buckets.map((s) => {
-                const b = bucketConfigs[s]
-                return (
-                  <MenuItem
-                    className={classes.item}
-                    key={s}
-                    onClick={() => handleSuggestion(s)}
-                    selected={s === value}
-                  >
-                    <img src={b.icon} alt={b.title} className={classes.icon} />
-                    <ListItemText
-                      primary={b.title}
-                      secondary={b.description}
-                      secondaryTypographyProps={{
-                        noWrap: true,
-                        className: classes.description,
-                      }}
-                      title={b.description}
-                    />
-                  </MenuItem>
-                )
-              })}
-            </MenuList>
-          </Paper>
-        </Popper>
-      </React.Fragment>
-    )
-  },
->>>>>>> 0a09891a
 )