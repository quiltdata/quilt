/* Profile constants */
import config from 'constants/config';


export const GET_PROFILE = 'app/Profile/GET_PROFILE';
export const GET_PROFILE_ERROR = 'app/Profile/GET_PROFILE_ERROR';
export const GET_PROFILE_SUCCESS = 'app/Profile/GET_PROFILE_SUCCESS';

export const UPDATE_PAYMENT = 'app/Profile/UPDATE_PAYMENT';
export const UPDATE_PAYMENT_ERROR = 'app/Profile/UPDATE_PAYMENT_ERROR';
export const UPDATE_PAYMENT_SUCCESS = 'app/Profile/UPDATE_PAYMENT_SUCCESS';

export const UPDATE_PLAN = 'app/Profile/UPDATE_PLAN';
export const UPDATE_PLAN_ERROR = 'app/Profile/UPDATE_PLAN_ERROR';
export const UPDATE_PLAN_SUCCESS = 'app/Profile/UPDATE_PLAN_SUCCESS';

<<<<<<< HEAD

// public cloud plans
export const PLANS = config.team.name ? {
  // team plans
  team_unpaid: {
    confirmTitle: 'Cancel team account',
    confirmBody: 'Warning: Your team will lose access to all data.',
    cost: 0,
    menu: 'Free',
    rank: 0,
  },
  team_monthly_490: {
    cost: 49000,
    menu: 'Individual',
    rank: 1,
  },
} : {
  // public cloud plans
  free: {
=======
export const PLANS = {
  // free: {
  //   cost: 0,
  //   menu: 'Free',
  //   rank: 0,
  // },
  // individual_monthly_7: {
  //   cost: 700,
  //   menu: 'Individual',
  //   rank: 1,
  // },
  // business_monthly_490: {
  //   cost: 49000,
  //   menu: 'Business (Contact Us)',
  //   rank: 2,
  // },
  team_unpaid: {
>>>>>>> 0846d0c0
    cost: 0,
    menu: 'Team (Unpaid)',
    rank: 3,
  },
  team_monthly_490: {
    cost: 49000,
    menu: 'Team',
    rank: 4,
  },
};
Object.freeze(PLANS);<|MERGE_RESOLUTION|>--- conflicted
+++ resolved
@@ -14,7 +14,6 @@
 export const UPDATE_PLAN_ERROR = 'app/Profile/UPDATE_PLAN_ERROR';
 export const UPDATE_PLAN_SUCCESS = 'app/Profile/UPDATE_PLAN_SUCCESS';
 
-<<<<<<< HEAD
 
 // public cloud plans
 export const PLANS = config.team.name ? {
@@ -34,25 +33,6 @@
 } : {
   // public cloud plans
   free: {
-=======
-export const PLANS = {
-  // free: {
-  //   cost: 0,
-  //   menu: 'Free',
-  //   rank: 0,
-  // },
-  // individual_monthly_7: {
-  //   cost: 700,
-  //   menu: 'Individual',
-  //   rank: 1,
-  // },
-  // business_monthly_490: {
-  //   cost: 49000,
-  //   menu: 'Business (Contact Us)',
-  //   rank: 2,
-  // },
-  team_unpaid: {
->>>>>>> 0846d0c0
     cost: 0,
     menu: 'Team (Unpaid)',
     rank: 3,
