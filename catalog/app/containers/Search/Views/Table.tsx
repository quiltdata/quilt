import cx from 'classnames'
import jsonpath from 'jsonpath'
import * as React from 'react'
import * as RR from 'react-router-dom'
import * as M from '@material-ui/core'

import * as JSONPointer from 'utils/JSONPointer'
import * as NamedRoutes from 'utils/NamedRoutes'
import assertNever from 'utils/assertNever'
import * as Format from 'utils/format'
import { readableBytes } from 'utils/string'
import type { Json, JsonRecord } from 'utils/types'

import type {
  SearchHitPackageMatchingEntry,
  SearchHitPackageWithMatches,
} from '../fakeMatchingEntries'
import { PACKAGES_FILTERS_PRIMARY, PACKAGES_FILTERS_SECONDARY } from '../constants'
import { columnLabels, packageFilterLabels } from '../i18n'
import * as SearchUIModel from '../model'

const NoValue = () => (
  <M.Box display="inline-block" width={16}>
    <M.Divider />
  </M.Box>
)

const isJsonRecord = (obj: Json): obj is JsonRecord =>
  obj != null && typeof obj === 'object' && !Array.isArray(obj)

interface TableViewSystemMetaProps {
  hit: SearchUIModel.SearchHitPackage
  filter: SearchUIModel.FilterStateForResultType<SearchUIModel.ResultType.QuiltPackage>['order'][number]
}

function TableViewSystemMeta({ hit, filter }: TableViewSystemMetaProps) {
  switch (filter) {
    case 'workflow':
      return hit.workflow ? hit.workflow.id : <NoValue />
    case 'size':
      return readableBytes(hit.size)
    case 'modified':
      return <Format.Relative value={hit.modified} />
    default:
      return null
  }
}

interface TableViewUserMetaProps {
  meta: JsonRecord
  pointer: JSONPointer.Pointer
}

function TableViewUserMeta({ meta, pointer }: TableViewUserMetaProps) {
  if (!isJsonRecord(meta))
    return (
      <M.Tooltip title={`${meta}`}>
        <M.Icon color="disabled" fontSize="small" style={{ verticalAlign: 'middle' }}>
          error_outline
        </M.Icon>
      </M.Tooltip>
    )
  const value = jsonpath.value(meta, JSONPointer.toJsonPath(pointer))
  return value || <NoValue />
}

const useTableViewStyles = M.makeStyles((t) => ({
  root: {
    overflow: 'hidden',
    position: 'relative',
    '& th:last-child $head::after': {
      display: 'none',
    },
  },
  scrollArea: {
    paddingRight: t.spacing(4),
    overflowX: 'auto',
  },
  cell: {
    whiteSpace: 'nowrap',
  },
  head: {
    display: 'flex',
    alignItems: 'center',
    position: 'relative',
    '&::after': {
      content: '""',
      position: 'absolute',
      right: t.spacing(-3),
      top: t.spacing(1),
      bottom: t.spacing(1),
      background: t.palette.divider,
      width: '1px',
    },
    '&:hover $headActions': {
      opacity: 1,
    },
  },
  headActions: {
    opacity: 0.3,
    transition: t.transitions.create('opacity'),
    marginLeft: t.spacing(2),
  },
}))

<<<<<<< HEAD
const useMatchingEntriesTableStyles = M.makeStyles({
  cell: {
    whiteSpace: 'nowrap',
  },
  row: {
    '&:last-child $cell': {
      borderBottom: 'none',
    },
  },
=======
const useTableViewPackageStyles = M.makeStyles({
  cell: {
    whiteSpace: 'nowrap',
  },
>>>>>>> 3d6a4c9d
})

interface MatchingEntriesTableProps {
  entries: readonly SearchHitPackageMatchingEntry[]
}

function MatchingEntriesTable({ entries }: MatchingEntriesTableProps) {
  const classes = useMatchingEntriesTableStyles()

  return (
    <M.Table size="small">
      <M.TableHead>
        <M.TableRow>
          <M.TableCell className={classes.cell}>Logical Key</M.TableCell>
          <M.TableCell className={classes.cell}>Physical Key</M.TableCell>
          <M.TableCell className={classes.cell} align="right">
            Size
          </M.TableCell>
        </M.TableRow>
      </M.TableHead>
      <M.TableBody>
        {entries.map((e) => (
          <M.TableRow key={e.physicalKey} className={classes.row}>
            <M.TableCell className={classes.cell}>{e.logicalKey}</M.TableCell>
            <M.TableCell className={classes.cell}>{e.physicalKey}</M.TableCell>
            <M.TableCell className={classes.cell} align="right">
              {readableBytes(e.size)}
            </M.TableCell>
          </M.TableRow>
        ))}
      </M.TableBody>
    </M.Table>
  )
}

interface TableViewPackageProps {
  hit: SearchHitPackageWithMatches
}

function TableViewPackage({ hit }: TableViewPackageProps) {
  const { state } = SearchUIModel.use(SearchUIModel.ResultType.QuiltPackage)
  const meta = hit.meta ? JSON.parse(hit.meta) : {}
  const classes = useTableViewPackageStyles()
  const { urls } = NamedRoutes.use()
  const [open, setOpen] = React.useState(false)
  const toggle = React.useCallback(() => setOpen((x) => !x), [])
  const colSpan = 2 + state.filter.order.length + state.userMetaFilters.filters.size

  return (
    <>
      <M.TableRow hover>
        <M.TableCell padding="checkbox">
          {!!hit.matchingEntries?.length && (
            <M.IconButton size="small" onClick={toggle}>
              <M.Icon>{open ? 'expand_less' : 'expand_more'}</M.Icon>
            </M.IconButton>
          )}
        </M.TableCell>
        <M.TableCell className={classes.cell}>
          <RR.Link to={urls.bucketPackageTree(hit.bucket, hit.name, hit.hash)}>
            {hit.name}
          </RR.Link>
        </M.TableCell>
        {state.filter.order.map((filter) => (
          <M.TableCell
            className={classes.cell}
            data-search-hit-filter={filter}
            key={filter}
          >
            <TableViewSystemMeta hit={hit} filter={filter} />
          </M.TableCell>
        ))}
        {Array.from(state.userMetaFilters.filters.keys()).map((key) => (
          <M.TableCell className={classes.cell} data-search-hit-meta={key} key={key}>
            <TableViewUserMeta meta={meta} pointer={key} />
          </M.TableCell>
        ))}
      </M.TableRow>
      {!!hit.matchingEntries?.length && (
        <M.TableRow>
          <M.TableCell style={{ paddingBottom: 0, paddingTop: 0 }} colSpan={colSpan}>
            <M.Collapse in={open} timeout="auto" unmountOnExit>
              <M.Box margin={1}>
                <MatchingEntriesTable entries={hit.matchingEntries} />
              </M.Box>
            </M.Collapse>
          </M.TableCell>
        </M.TableRow>
      )}
    </>
  )
}

interface TableViewObjectProps {
  hit: SearchUIModel.SearchHitObject
}

function TableViewObject({ hit }: TableViewObjectProps) {
  return (
    <>
      <M.TableRow hover>
        <M.TableCell padding="checkbox" />
        <M.TableCell>{hit.key}</M.TableCell>
      </M.TableRow>
    </>
  )
}

interface TableViewHitProps {
  hit: SearchUIModel.SearchHit
}

function TableViewHit({ hit }: TableViewHitProps) {
  switch (hit.__typename) {
    case 'SearchHitObject':
      return <TableViewObject hit={hit} />
    case 'SearchHitPackage':
      return <TableViewPackage hit={hit as SearchHitPackageWithMatches} />
    default:
      assertNever(hit)
  }
}

const useColumnActionStyles = M.makeStyles((t) => ({
  root: {
    width: t.spacing(4),
    height: t.spacing(4),
  },
  icon: {
    fontSize: '20px',
  },
}))

interface ColumnActionProps {
  className?: string
  icon: string
  onClick?: () => void
}

function ColumnAction({ className, icon, onClick }: ColumnActionProps) {
  const classes = useColumnActionStyles()
  return (
    <M.IconButton className={cx(classes.root, className)} size="small" onClick={onClick}>
      <M.Icon className={classes.icon}>{icon}</M.Icon>
    </M.IconButton>
  )
}

const useColumnActionsStyles = M.makeStyles((t) => ({
  root: {
    display: 'grid',
    gridAutoFlow: 'column',
    gridColumnGap: t.spacing(1),
  },
}))

interface ColumnActionsProps {
  className: string
  onSearch: () => void
  onSort: () => void
  onClose?: () => void
}

function ColumnActions({ className, onSearch, onSort, onClose }: ColumnActionsProps) {
  const classes = useColumnActionsStyles()
  return (
    <div className={cx(classes.root, className)}>
      <ColumnAction onClick={onSearch} icon="search" />
      <ColumnAction onClick={onSort} icon="sort" />
      {onClose && <ColumnAction onClick={onClose} icon="close" />}
    </div>
  )
}

const useFilterGroupStyles = M.makeStyles((t) => ({
  root: {
    background: 'inherit',
  },
  auxList: {
    background: 'inherit',
    listStyle: 'none',
    padding: 0,
  },
  nested: {
    paddingLeft: t.spacing(3),
  },
  iconWrapper: {
    minWidth: t.spacing(4),
  },
  icon: {
    transition: 'ease .15s transform',
  },
}))

interface FilterGroupProps {
  disabled?: boolean
  path?: string
  items: SearchUIModel.FacetTree['children']
}

function FilterGroup({ disabled, path, items }: FilterGroupProps) {
  const classes = useFilterGroupStyles()

  function getLabel(key: string) {
    const [type, rest] = key.split(':')
    switch (type) {
      case 'path':
        return { primary: rest }
      case 'type':
        return { primary: rest, secondary: 'Type' }
      default:
        return { primary: key }
    }
  }

  const [expanded, setExpanded] = React.useState(false)
  const toggleExpanded = React.useCallback(() => setExpanded((x) => !x), [])

  return (
    <li className={cx(classes.root)}>
      <ul className={classes.auxList}>
        {!!path && (
          <M.ListItem disabled={disabled} button onClick={toggleExpanded}>
            <M.ListItemText primary={getLabel(path).primary} />
            <M.ListItemIcon className={classes.iconWrapper}>
              <M.Icon className={cx(classes.icon)}>
                {expanded ? 'expand_less' : 'expand_more'}
              </M.Icon>
            </M.ListItemIcon>
          </M.ListItem>
        )}
        <div className={cx({ [classes.nested]: !!path })}>
          <M.Collapse in={expanded || !path}>
            {Array.from(items).map(([p, node]) =>
              node._tag === 'Tree' ? (
                <FilterGroup
                  disabled={disabled}
                  items={node.children}
                  key={path + p}
                  path={p}
                />
              ) : (
                <M.MenuItem key={path + p}>
                  <M.ListItemText {...getLabel(p)} />
                </M.MenuItem>
              ),
            )}
          </M.Collapse>
        </div>
      </ul>
    </li>
  )
}

const useAddColumnStyles = M.makeStyles((t) => ({
  root: {
    background: t.palette.background.default,
    bottom: 0,
    boxShadow: t.shadows[4],
    cursor: 'pointer',
    display: 'flex',
    flexDirection: 'column',
    position: 'absolute',
    right: 0,
    top: 0,
    transition: t.transitions.create('width'),
    width: t.spacing(4),
    '&:hover': {
      width: t.spacing(5),
      boxShadow: t.shadows[1],
    },
    '&:hover $button': {
      opacity: 1,
    },
  },
  add: {
    lineHeight: `${t.spacing(4)}px`,
    padding: t.spacing(0, 2),
  },
  head: {
    display: 'flex',
    justifyContent: 'center',
    padding: t.spacing(0.75, 0),
    borderBottom: `1px solid ${t.palette.divider}`,
  },
  button: {
    transition: t.transitions.create('opacity'),
    opacity: 0.3,
  },
  opened: {
    width: 'auto',
    '&:hover': {
      width: 'auto',
    },
    '& $head': {
      justifyContent: 'flex-start',
    },
  },
  list: {
    animation: t.transitions.create('$appear'),
    background: t.palette.background.paper,
    overflowY: 'auto',
  },
  listInner: {
    background: 'inherit',
  },
  '@keyframes appear': {
    '0%': {
      opacity: 0.7,
      transform: 'translateX(8px)',
    },
    '100%': {
      opacity: 1,
      transform: 'translateX(0)',
    },
  },
}))

interface AddColumnProps {}

function AddColumn({}: AddColumnProps) {
  const ref = React.useRef<HTMLDivElement>(null)
  const [open, setOpen] = React.useState(false)
  const classes = useAddColumnStyles()
  const model = SearchUIModel.use(SearchUIModel.ResultType.QuiltPackage)
  const { predicates } = model.state.filter
  const { activatePackagesFilter } = model.actions

  const availableFilters = [...PACKAGES_FILTERS_PRIMARY, ...PACKAGES_FILTERS_SECONDARY]
    .filter((f) => !predicates[f])
    .filter((f) => f !== 'name')

  const handleFilter = React.useCallback(
    (filter: (typeof availableFilters)[number]) => {
      setOpen(false)
      activatePackagesFilter(filter)
    },
    [activatePackagesFilter],
  )

  return (
    <M.ClickAwayListener onClickAway={() => setOpen(false)}>
      <div
        className={cx(classes.root, { [classes.opened]: open })}
        onClick={() => setOpen(true)}
      >
        <div className={classes.head} ref={ref}>
          {open ? (
            <M.Typography variant="subtitle2" className={classes.add}>
              Add column:
            </M.Typography>
          ) : (
            <ColumnAction className={classes.button} icon="add" />
          )}
        </div>
        {open && (
          <div className={classes.list}>
            <M.List className={classes.listInner}>
              <M.ListSubheader>System metadata</M.ListSubheader>
              {availableFilters.map((filter) => (
                <M.MenuItem key={filter} onClick={() => handleFilter(filter)}>
                  <M.ListItemText primary={packageFilterLabels[filter]} />
                </M.MenuItem>
              ))}
              <M.ListSubheader>User metadata</M.ListSubheader>
              <SearchUIModel.AvailablePackagesMetaFilters>
                {SearchUIModel.AvailableFiltersState.match({
                  Loading: () => <M.Typography>Analyzing metadata&hellip;</M.Typography>,
                  Empty: () => null,
                  Ready: ({ facets }) => (
                    <>
                      <FilterGroup items={facets.visible.children} />
                      <FilterGroup items={facets.hidden.children} />
                    </>
                  ),
                })}
              </SearchUIModel.AvailablePackagesMetaFilters>
            </M.List>
          </div>
        )}
      </div>
    </M.ClickAwayListener>
  )
}

const noopFixme = () => {}

export interface TableViewProps {
  hits: readonly SearchUIModel.SearchHit[]
}

export default function TableView({ hits }: TableViewProps) {
  const { actions, state } = SearchUIModel.use(SearchUIModel.ResultType.QuiltPackage)
  const classes = useTableViewStyles()
  return (
    <M.Paper className={classes.root}>
      <div className={classes.scrollArea}>
        <M.Table size="small">
          <M.TableHead>
            <M.TableRow>
              <M.TableCell padding="checkbox" />
              <M.TableCell className={classes.cell}>
                <div className={classes.head}>
                  Name
                  <ColumnActions
                    className={classes.headActions}
                    onSearch={noopFixme}
                    onSort={noopFixme}
                  />
                </div>
              </M.TableCell>
              {state.filter.order.map((filter) => (
                <M.TableCell key={filter} className={classes.cell}>
                  <div className={classes.head}>
                    <M.Tooltip title={packageFilterLabels[filter]}>
                      <span>{columnLabels[filter]}</span>
                    </M.Tooltip>
                    <ColumnActions
                      className={classes.headActions}
                      onSearch={noopFixme}
                      onSort={noopFixme}
                      onClose={() => actions.deactivatePackagesFilter(filter)}
                    />
                  </div>
                </M.TableCell>
              ))}
              {Array.from(state.userMetaFilters.filters.keys()).map((key) => (
                <M.TableCell key={key} className={classes.cell}>
                  <div className={classes.head}>
                    {key}
                    <ColumnActions
                      className={classes.headActions}
                      onSearch={noopFixme}
                      onSort={noopFixme}
                      onClose={() => actions.deactivatePackagesMetaFilter(key)}
                    />
                  </div>
                </M.TableCell>
              ))}
            </M.TableRow>
          </M.TableHead>
          <M.TableBody>
            {hits.map((hit) => (
              <TableViewHit key={hit.id} hit={hit} />
            ))}
          </M.TableBody>
        </M.Table>
      </div>
      <AddColumn />
    </M.Paper>
  )
}<|MERGE_RESOLUTION|>--- conflicted
+++ resolved
@@ -103,7 +103,6 @@
   },
 }))
 
-<<<<<<< HEAD
 const useMatchingEntriesTableStyles = M.makeStyles({
   cell: {
     whiteSpace: 'nowrap',
@@ -113,12 +112,6 @@
       borderBottom: 'none',
     },
   },
-=======
-const useTableViewPackageStyles = M.makeStyles({
-  cell: {
-    whiteSpace: 'nowrap',
-  },
->>>>>>> 3d6a4c9d
 })
 
 interface MatchingEntriesTableProps {
@@ -153,6 +146,12 @@
     </M.Table>
   )
 }
+
+const useTableViewPackageStyles = M.makeStyles({
+  cell: {
+    whiteSpace: 'nowrap',
+  },
+})
 
 interface TableViewPackageProps {
   hit: SearchHitPackageWithMatches
