import { join } from 'path'

import cx from 'classnames'
import * as React from 'react'
import * as M from '@material-ui/core'

import type { RouteMap } from 'containers/Bucket/Routes'
import PreviewValue from 'components/JsonEditor/PreviewValue'
import * as Format from 'utils/format'
import * as JSONPointer from 'utils/JSONPointer'
import * as NamedRoutes from 'utils/NamedRoutes'
import StyledLink from 'utils/StyledLink'
import assertNever from 'utils/assertNever'
import { readableBytes } from 'utils/string'

import { ColumnTag } from './useColumns'
import type { Column, FilterType } from './useColumns'
import type { Hit } from './useResults'

const useNoValueStyles = M.makeStyles((t) => ({
  root: {
    display: 'inline-block',
    width: t.spacing(2),
    verticalAlign: 'middle',
  },
}))

function NoValue() {
  const classes = useNoValueStyles()
  return (
    <div className={classes.root}>
      <M.Divider />
    </div>
  )
}

const useMatchStyles = M.makeStyles((t) => ({
  root: {
    background: M.fade(t.palette.warning.light, 0.7),
    padding: t.spacing(0, 0.5),
    margin: t.spacing(0, -0.5),
  },
}))

interface MatchProps extends React.HTMLProps<HTMLSpanElement> {
  on: boolean
}

export const Match = React.forwardRef<HTMLSpanElement, MatchProps>(function Match(
  { className, children, on, ...rest },
  ref,
) {
  const classes = useMatchStyles()
  return (
    <span className={cx(on && classes.root, className)} {...rest} ref={ref}>
      {children}
    </span>
  )
})

const useOverflowTextTooltipStyles = M.makeStyles((t) => ({
  arrow: {
    // `left` is set by inline styles, so we need `!important`
    left: `${t.spacing(2)}px !important`,
  },
}))

function OverflowTextTooltip({ title, children, ...props }: M.TooltipProps) {
  const classes = useOverflowTextTooltipStyles()
  return (
    <M.Tooltip arrow classes={classes} placement="bottom-start" title={title} {...props}>
      {children}
    </M.Tooltip>
  )
}

const useUserMetaValueStyles = M.makeStyles((t) => ({
  root: {
    verticalAlign: 'middle',
  },
  number: {
    fontFamily: t.typography.monospace.fontFamily,
  },
}))

interface UserMetaValueProps {
  hit: Hit
  pointer: JSONPointer.Pointer
}

function UserMetaValue({ hit, pointer }: UserMetaValueProps) {
  const classes = useUserMetaValueStyles()
  const value = React.useMemo(() => {
    if (hit.meta instanceof Error) return hit.meta
    if (!hit.meta) return undefined
    return JSONPointer.getValue(hit.meta, pointer)
  }, [hit.meta, pointer])

  if (value instanceof Error) {
    return (
      <M.Tooltip arrow title={value.message}>
        <M.Icon className={classes.root} color="disabled" fontSize="small">
          error_outline
        </M.Icon>
      </M.Tooltip>
    )
  }

  return (
    <OverflowTextTooltip
      title={typeof value === 'string' && value.length > 50 ? value : ''}
    >
      <span className={cx(typeof value === 'number' && classes.number)}>
        <PreviewValue value={value} fallback={<NoValue />} strQuot="" />
      </span>
    </OverflowTextTooltip>
  )
}

interface SystemMetaValueProps {
  hit: Hit
  filter: FilterType | 'bucket'
}

function SystemMetaValue({ hit, filter }: SystemMetaValueProps) {
  const { urls } = NamedRoutes.use<RouteMap>()
  switch (filter) {
    case 'workflow':
      return hit.workflow ? (
        <Match on={hit.matchLocations.workflow}>{hit.workflow.id}</Match>
      ) : (
        <NoValue />
      )
    case 'hash':
      return (
        <StyledLink to={urls.bucketFile(hit.bucket, join('.quilt/packages', hit.hash))}>
          {hit.hash}
        </StyledLink>
      )
    case 'size':
      return readableBytes(hit.size)
    case 'name':
      return (
        <StyledLink to={urls.bucketPackageTree(hit.bucket, hit.name, hit.hash)}>
          <Match on={hit.matchLocations.name}>{hit.name}</Match>
        </StyledLink>
      )
    case 'comment':
<<<<<<< HEAD
      return hit.comment &&
        hit.comment !== 'None' /* FIXME: remove it when backend fixed */ ? (
        <M.Tooltip arrow title={hit.comment} placement="bottom-start">
=======
      return hit.comment ? (
        <OverflowTextTooltip title={hit.comment}>
>>>>>>> a445ad53
          <Match on={hit.matchLocations.comment}>{hit.comment}</Match>
        </OverflowTextTooltip>
      ) : (
        <NoValue />
      )
    case 'modified':
      return <Format.Relative value={hit.modified} />
    case 'entries':
      return hit.totalEntriesCount
    case 'bucket':
      return <StyledLink to={urls.bucketPackageList(hit.bucket)}>{hit.bucket}</StyledLink>
    default:
      assertNever(filter)
  }
}

interface CellValueProps {
  column: Column
  hit: Hit
}

export default function CellValue({ column, hit }: CellValueProps) {
  switch (column.tag) {
    case ColumnTag.Bucket:
    case ColumnTag.SystemMeta:
      return <SystemMetaValue hit={hit} filter={column.filter} />
    case ColumnTag.UserMeta:
      return <UserMetaValue hit={hit} pointer={column.filter} />
    default:
      assertNever(column)
  }
}<|MERGE_RESOLUTION|>--- conflicted
+++ resolved
@@ -146,14 +146,9 @@
         </StyledLink>
       )
     case 'comment':
-<<<<<<< HEAD
       return hit.comment &&
         hit.comment !== 'None' /* FIXME: remove it when backend fixed */ ? (
-        <M.Tooltip arrow title={hit.comment} placement="bottom-start">
-=======
-      return hit.comment ? (
         <OverflowTextTooltip title={hit.comment}>
->>>>>>> a445ad53
           <Match on={hit.matchLocations.comment}>{hit.comment}</Match>
         </OverflowTextTooltip>
       ) : (
