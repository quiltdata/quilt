import * as React from 'react'
import * as M from '@material-ui/core'

import * as Layout from 'components/Layout'
import assertNever from 'utils/assertNever'

import LoadNextPage from '../Layout/LoadNextPage'
import * as NoResults from '../NoResults'
import * as SearchUIModel from '../model'

import Table from './Table'
import { useResults, Results } from './useResults'

const useStyles = M.makeStyles((t) => ({
  next: {
    justifyContent: 'center',
    marginTop: t.spacing(1),
  },
}))

interface ResultsInnerProps {
  className?: string
  results: Extract<Results, { _tag: 'ok' }>
  bucket?: string
  loadMore?: () => void
}

function ResultsInner({ className, results, loadMore, bucket }: ResultsInnerProps) {
  const classes = useStyles()
  return (
    <div className={className}>
      <Table hits={results.hits} bucket={bucket} />
      {loadMore && (
        <LoadNextPage
          className={classes.next}
          loading={results._tag === 'ok' && results.next?._tag === 'in-progress'}
          onClick={loadMore}
          determinate={!!results.determinate}
        />
      )}
    </div>
  )
}

interface TablePageProps {
  className?: string
  bucket?: string
  emptyFallback?: JSX.Element
  onRefine: (action: NoResults.Refine) => void
}

export default function TablePage({
  className,
  bucket,
  emptyFallback,
  onRefine,
}: TablePageProps) {
  Layout.useSetFullWidth()
  const model = SearchUIModel.use(SearchUIModel.ResultType.QuiltPackage)
  const [results, loadMore] = useResults()
  switch (results._tag) {
    case 'idle':
      return null
    case 'in-progress':
      return <NoResults.Skeleton className={className} state={model.state} />
    case 'fail':
<<<<<<< HEAD
      const { error, _tag: tag } = results.error
      const ErrorMessage =
        error.name === 'QuerySyntaxError'
          ? NoResults.SyntaxError
          : NoResults.UnexpectedError
      switch (tag) {
        case 'general':
        case 'page':
          return (
            <ErrorMessage className={className} onRefine={onRefine}>
              {error.message}
            </ErrorMessage>
          )
        case 'data':
          return (
            <ErrorMessage className={className} onRefine={onRefine}>
              <>
                Invalid input at <code>{error.path}</code>: {error.name}
                <pre style={{ whiteSpace: 'pre-wrap' }}>{error.message}</pre>
              </>
            </ErrorMessage>
          )
=======
      const { error } = results
      switch (error._tag) {
        case 'general':
        case 'page':
          return (
            <NoResults.Error className={className} onRefine={onRefine}>
              {error.error.message}
            </NoResults.Error>
          )
        case 'data':
          const err = error.error
          switch (err.__typename) {
            case 'InputError':
              const kind = err.name === 'QuerySyntaxError' ? 'syntax' : undefined
              return (
                <NoResults.Error className={className} kind={kind} onRefine={onRefine}>
                  Invalid input at <code>{err.path}</code>: {err.name}
                  <pre style={{ whiteSpace: 'pre-wrap' }}>{err.message}</pre>
                </NoResults.Error>
              )
            case 'OperationError':
              if (err.name === 'Timeout') {
                return (
                  <NoResults.Error
                    className={className}
                    kind="timeout"
                    onRefine={onRefine}
                  />
                )
              }
              return (
                <NoResults.Error className={className} onRefine={onRefine}>
                  Operation error: {err.message}
                </NoResults.Error>
              )
            default:
              assertNever(err)
          }
>>>>>>> a445ad53
        default:
          assertNever(error)
      }
    case 'empty':
      return (
        emptyFallback || <NoResults.Empty className={className} onRefine={onRefine} />
      )
    case 'ok':
      return (
        <ResultsInner
          bucket={bucket}
          className={className}
          loadMore={loadMore}
          results={results}
        />
      )
    default:
      assertNever(results)
  }
}<|MERGE_RESOLUTION|>--- conflicted
+++ resolved
@@ -64,69 +64,36 @@
     case 'in-progress':
       return <NoResults.Skeleton className={className} state={model.state} />
     case 'fail':
-<<<<<<< HEAD
       const { error, _tag: tag } = results.error
-      const ErrorMessage =
-        error.name === 'QuerySyntaxError'
-          ? NoResults.SyntaxError
-          : NoResults.UnexpectedError
       switch (tag) {
         case 'general':
         case 'page':
           return (
-            <ErrorMessage className={className} onRefine={onRefine}>
+            <NoResults.UnexpectedError className={className} onRefine={onRefine}>
               {error.message}
-            </ErrorMessage>
+            </NoResults.UnexpectedError>
           )
         case 'data':
-          return (
-            <ErrorMessage className={className} onRefine={onRefine}>
-              <>
-                Invalid input at <code>{error.path}</code>: {error.name}
-                <pre style={{ whiteSpace: 'pre-wrap' }}>{error.message}</pre>
-              </>
-            </ErrorMessage>
-          )
-=======
-      const { error } = results
-      switch (error._tag) {
-        case 'general':
-        case 'page':
-          return (
-            <NoResults.Error className={className} onRefine={onRefine}>
-              {error.error.message}
-            </NoResults.Error>
-          )
-        case 'data':
-          const err = error.error
-          switch (err.__typename) {
-            case 'InputError':
-              const kind = err.name === 'QuerySyntaxError' ? 'syntax' : undefined
+          switch (error.name) {
+            case 'QuerySyntaxError':
               return (
-                <NoResults.Error className={className} kind={kind} onRefine={onRefine}>
-                  Invalid input at <code>{err.path}</code>: {err.name}
-                  <pre style={{ whiteSpace: 'pre-wrap' }}>{err.message}</pre>
-                </NoResults.Error>
+                <NoResults.SyntaxError className={className} onRefine={onRefine}>
+                  <>
+                    {/* @ts-expect-error */}
+                    Invalid input at <code>{error.path}</code>: {error.name}
+                    <pre style={{ whiteSpace: 'pre-wrap' }}>{error.message}</pre>
+                  </>
+                </NoResults.SyntaxError>
               )
-            case 'OperationError':
-              if (err.name === 'Timeout') {
-                return (
-                  <NoResults.Error
-                    className={className}
-                    kind="timeout"
-                    onRefine={onRefine}
-                  />
-                )
-              }
+            case 'Timeout':
+              return <NoResults.TimeoutError className={className} onRefine={onRefine} />
+            default:
               return (
-                <NoResults.Error className={className} onRefine={onRefine}>
-                  Operation error: {err.message}
-                </NoResults.Error>
+                <NoResults.UnexpectedError className={className} onRefine={onRefine}>
+                  {error.message}
+                </NoResults.UnexpectedError>
               )
-            default:
-              assertNever(err)
           }
->>>>>>> a445ad53
         default:
           assertNever(error)
       }
