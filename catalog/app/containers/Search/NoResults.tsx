import cx from 'classnames'
import * as React from 'react'
import * as M from '@material-ui/core'

import Empty from 'components/Empty'
import { ES_REF_SYNTAX } from 'components/SearchResults'
import { docs } from 'constants/urls'
import * as GQL from 'utils/GraphQL'
import StyledLink from 'utils/StyledLink'

import * as Hit from './List/Hit'
import { Table as TableSkeleton } from './Table/Skeleton'
import * as SearchUIModel from './model'

interface SkeletonProps {
  className?: string
  state: SearchUIModel.SearchUrlState
}

export function Skeleton({ className, state }: SkeletonProps) {
  if (state.view === SearchUIModel.View.Table) {
    return <TableSkeleton className={className} />
  }

  const Component =
    state.resultType === SearchUIModel.ResultType.QuiltPackage
      ? Hit.PackageSkeleton
      : Hit.ObjectSkeleton
  return (
    <div className={className}>
      <Component />
      <Component />
      <Component />
      <Component />
      <Component />
    </div>
  )
}

const LABELS = {
  [SearchUIModel.ResultType.QuiltPackage]: 'packages',
  [SearchUIModel.ResultType.S3Object]: 'objects',
}

export enum Refine {
  Buckets,
  ResultType,
  Filters,
  Search,
  New,
  Network,
}

interface EmptyWrapperProps {
  className?: string
  onRefine: (action: Refine) => void
}

function EmptyWrapper({ className, onRefine }: EmptyWrapperProps) {
  const { baseSearchQuery, state } = SearchUIModel.use()

  const otherResultType =
    state.resultType === SearchUIModel.ResultType.QuiltPackage
      ? SearchUIModel.ResultType.S3Object
      : SearchUIModel.ResultType.QuiltPackage

  const getTotalResults = (resultType: SearchUIModel.ResultType) =>
    GQL.fold(baseSearchQuery, {
      data: (data) => {
        const r =
          resultType === SearchUIModel.ResultType.QuiltPackage
            ? data.searchPackages
            : data.searchObjects
        switch (r.__typename) {
          case 'EmptySearchResultSet':
            return 0
          case 'ObjectsSearchResultSet':
          case 'PackagesSearchResultSet':
            return r.total >= 0 ? r.total : null
          default:
            return null
        }
      },
      fetching: () => null,
      error: () => null,
    })

  const totalOtherResults = getTotalResults(otherResultType)

  let numFilters = state.filter.order.length
  if (state.resultType === SearchUIModel.ResultType.QuiltPackage) {
    numFilters += state.userMetaFilters.filters.size
  }

  return (
    <Empty className={className} title={`No matching ${LABELS[state.resultType]}`}>
      <p>
        Search for{' '}
        <StyledLink onClick={() => onRefine(Refine.ResultType)}>
          {LABELS[otherResultType]}
        </StyledLink>{' '}
        instead{totalOtherResults != null && ` (${totalOtherResults} found)`} or adjust
        your search:
      </p>
      <ul>
        {state.buckets.length > 0 && (
          <li>
            Search in{' '}
            <StyledLink onClick={() => onRefine(Refine.Buckets)}>all buckets</StyledLink>
          </li>
        )}
        {numFilters > 0 && (
          <li>
            Reset the{' '}
            <StyledLink onClick={() => onRefine(Refine.Filters)}>
              search filters
            </StyledLink>
          </li>
        )}
        <li>
          Edit your{' '}
          <StyledLink onClick={() => onRefine(Refine.Search)}>search query</StyledLink>
        </li>
        <li>
          Start <StyledLink onClick={() => onRefine(Refine.New)}>from scratch</StyledLink>
        </li>
      </ul>
    </Empty>
  )
}

<<<<<<< HEAD
export { EmptyWrapper as Empty }

const useErrorStyles = M.makeStyles((t) => ({
  root: {
    alignItems: 'center',
    display: 'flex',
    flexDirection: 'column',
  },
  body: {
    maxWidth: '30rem',
    marginTop: t.spacing(3),
  },
}))
=======
interface SecureSearchProps extends EmptyProps {
  onLoadMore: () => void
}

export function SecureSearch({ className, onLoadMore, onRefine }: SecureSearchProps) {
  return (
    <div className={className}>
      <Hit.PackagePlaceholder>
        The initial batch of results was filtered out due to{' '}
        <StyledLink
          href={`${docs}/quilt-platform-catalog-user/search#secure-search`}
          target="_blank"
        >
          secure search
        </StyledLink>
        .
        <br />
        <StyledLink onClick={onLoadMore}>Load more</StyledLink> to try additional results,
        or{' '}
        <StyledLink onClick={() => onRefine(Refine.New)}>
          enter a different search
        </StyledLink>
        .
      </Hit.PackagePlaceholder>
    </div>
  )
}
>>>>>>> 1174a41c

interface ErrorProps {
  className?: string
  kind?: 'unexpected' | 'syntax'
  children: React.ReactNode
  onRefine: (action: Refine) => void
}

export function Error({
  className,
  kind = 'unexpected',
  children,
  onRefine,
}: ErrorProps) {
  const classes = useErrorStyles()
  return (
    <div className={cx(classes.root, className)}>
      <M.Typography variant="h4">
        {kind === 'syntax' ? 'Query syntax error' : 'Unexpected error'}
      </M.Typography>
      <M.Box mt={3} />
      <M.Typography variant="body1" align="center" className={classes.body}>
        {kind === 'syntax' ? (
          <>
            Oops, couldn&apos;t parse that search.
            <br />
            Try quoting{' '}
            <StyledLink onClick={() => onRefine(Refine.Search)}>your query</StyledLink> or
            read about{' '}
            <StyledLink href={ES_REF_SYNTAX} target="_blank">
              supported query syntax
            </StyledLink>
            .
          </>
        ) : (
          <>
            Oops, something went wrong.
            <br />
            <StyledLink onClick={() => onRefine(Refine.Network)}>Try again</StyledLink> or
            start a{' '}
            <StyledLink onClick={() => onRefine(Refine.New)}>new search</StyledLink>.
          </>
        )}
      </M.Typography>

      <M.Box mt={3} />
      <M.Typography variant="h6">Error details</M.Typography>
      <M.Box mt={1} />
      <M.Typography variant="body2" className={classes.body} component="div">
        {children}
      </M.Typography>
    </div>
  )
}<|MERGE_RESOLUTION|>--- conflicted
+++ resolved
@@ -129,7 +129,6 @@
   )
 }
 
-<<<<<<< HEAD
 export { EmptyWrapper as Empty }
 
 const useErrorStyles = M.makeStyles((t) => ({
@@ -143,8 +142,8 @@
     marginTop: t.spacing(3),
   },
 }))
-=======
-interface SecureSearchProps extends EmptyProps {
+
+interface SecureSearchProps extends EmptyWrapperProps {
   onLoadMore: () => void
 }
 
@@ -171,7 +170,6 @@
     </div>
   )
 }
->>>>>>> 1174a41c
 
 interface ErrorProps {
   className?: string
