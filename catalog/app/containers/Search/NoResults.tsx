--- conflicted
+++ resolved
@@ -7,7 +7,6 @@
 import { docs } from 'constants/urls'
 import * as GQL from 'utils/GraphQL'
 import StyledLink from 'utils/StyledLink'
-import assertNever from 'utils/assertNever'
 
 import * as Hit from './List/Hit'
 import { Table as TableSkeleton } from './Table/Skeleton'
@@ -43,7 +42,6 @@
   [SearchUIModel.ResultType.S3Object]: 'objects',
 }
 
-<<<<<<< HEAD
 const useEmptyStyles = M.makeStyles((t) => ({
   root: {
     alignItems: 'center',
@@ -69,8 +67,6 @@
   },
 }))
 
-=======
->>>>>>> a445ad53
 export enum Refine {
   Buckets,
   ResultType,
@@ -159,14 +155,10 @@
   )
 }
 
-<<<<<<< HEAD
+export { EmptyWrapper as Empty }
+
 interface SecureSearchProps {
   className?: string
-=======
-export { EmptyWrapper as Empty }
-
-interface SecureSearchProps extends EmptyWrapperProps {
->>>>>>> a445ad53
   onLoadMore: () => void
   onRefine: (action: Refine.New) => void
 }
@@ -195,11 +187,7 @@
   )
 }
 
-<<<<<<< HEAD
 const useErrorDetailsStyles = M.makeStyles((t) => ({
-=======
-const useErrorStyles = M.makeStyles((t) => ({
->>>>>>> a445ad53
   root: {
     alignItems: 'center',
     display: 'flex',
@@ -207,7 +195,6 @@
   },
   body: {
     maxWidth: '30rem',
-<<<<<<< HEAD
     marginTop: t.spacing(4),
   },
 }))
@@ -278,96 +265,27 @@
       </M.Typography>
 
       <ErrorDetails className={classes.details}>{children}</ErrorDetails>
-=======
-    marginTop: t.spacing(3),
-  },
-}))
-
-interface ErrorProps {
-  className?: string
-  kind?: 'unexpected' | 'syntax' | 'timeout'
-  children?: React.ReactNode
-  onRefine: (action: Refine) => void
-}
-
-export function Error({
-  className,
-  kind = 'unexpected',
-  children,
-  onRefine,
-}: ErrorProps) {
-  const classes = useErrorStyles()
-  const heading = React.useMemo(() => {
-    switch (kind) {
-      case 'syntax':
-        return 'Query syntax error'
-      case 'timeout':
-        return 'Search timed out'
-      case 'unexpected':
-        return 'Unexpected error'
-      default:
-        assertNever(kind)
-    }
-  }, [kind])
-
-  const body = React.useMemo(() => {
-    switch (kind) {
-      case 'syntax':
-        return (
-          <>
-            Oops, couldn&apos;t parse that search.
-            <br />
-            Try quoting{' '}
-            <StyledLink onClick={() => onRefine(Refine.Search)}>your query</StyledLink> or
-            read about{' '}
-            <StyledLink href={ES_REF_SYNTAX} target="_blank">
-              supported query syntax
-            </StyledLink>
-            .
-          </>
-        )
-      case 'timeout':
-        return (
-          <>
-            Oops, the search cluster seems stressed.
-            <br />
-            <StyledLink onClick={() => onRefine(Refine.Network)}>Try again</StyledLink> or
-            start a{' '}
-            <StyledLink onClick={() => onRefine(Refine.New)}>new search</StyledLink>.
-          </>
-        )
-      case 'unexpected':
-        return (
-          <>
-            Oops, something went wrong.
-            <br />
-            <StyledLink onClick={() => onRefine(Refine.Network)}>Try again</StyledLink> or
-            start a{' '}
-            <StyledLink onClick={() => onRefine(Refine.New)}>new search</StyledLink>.
-          </>
-        )
-      default:
-        assertNever(kind)
-    }
-  }, [kind, onRefine])
-
-  return (
-    <div className={cx(classes.root, className)}>
-      <M.Typography variant="h4">{heading}</M.Typography>
+    </div>
+  )
+}
+
+export interface TimeoutErrorProps {
+  className?: string
+  onRefine: (action: Refine.Network | Refine.New) => void
+}
+
+export function TimeoutError({ className, onRefine }: TimeoutErrorProps) {
+  const classes = useEmptyStyles()
+  return (
+    <div className={cx(classes.root, className)}>
+      <M.Typography variant="h4">Query syntax error</M.Typography>
+      <M.Box mt={3} />
       <M.Typography variant="body1" align="center" className={classes.body}>
-        {body}
-      </M.Typography>
-
-      {!!children && (
-        <>
-          <M.Box mt={3} />
-          <M.Typography variant="h6">Error details</M.Typography>
-          <M.Typography variant="body2" className={classes.body} component="div">
-            {children}
-          </M.Typography>
-        </>
-      )}
->>>>>>> a445ad53
+        Oops, the search cluster seems stressed.
+        <br />
+        <StyledLink onClick={() => onRefine(Refine.Network)}>Try again</StyledLink> or
+        start a <StyledLink onClick={() => onRefine(Refine.New)}>new search</StyledLink>.
+      </M.Typography>
     </div>
   )
 }