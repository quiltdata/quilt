import * as React from 'react'
import * as M from '@material-ui/core'

import assertNever from 'utils/assertNever'

import LoadNextPage from '../Layout/LoadNextPage'
import * as NoResults from '../NoResults'
import * as SearchUIModel from '../model'

import * as Hit from './Hit'

interface SearchHitProps {
  hit: SearchUIModel.SearchHit
  showBucket: boolean
  showRevision: boolean
}

function SearchHit({ hit, showBucket, showRevision }: SearchHitProps) {
  switch (hit.__typename) {
    case 'SearchHitObject':
      return (
        <Hit.Object
          showBucket={showBucket}
          hit={hit}
          data-testid="search-hit"
          data-search-hit-type="file"
          data-search-hit-bucket={hit.bucket}
          data-search-hit-path={hit.key}
        />
      )

    case 'SearchHitPackage':
      return (
        <Hit.Package
          showBucket={showBucket}
          showRevision={showRevision}
          hit={hit}
          data-testid="search-hit"
          data-search-hit-type="package"
          data-search-hit-bucket={hit.bucket}
          data-search-hit-package-name={hit.name}
          data-search-hit-package-hash={hit.hash}
        />
      )

    default:
      assertNever(hit)
  }
}

interface NextPageProps {
  after: string
  resultType: SearchUIModel.ResultType
  className: string
  singleBucket: boolean
  latestOnly: boolean
  onRefine: (action: NoResults.Refine) => void
  determinate: boolean
}

function NextPage({
  after,
  className,
  resultType,
  singleBucket,
  latestOnly,
  onRefine,
  determinate,
}: NextPageProps) {
  const NextPageQuery =
    resultType === SearchUIModel.ResultType.S3Object
      ? SearchUIModel.NextPageObjectsQuery
      : SearchUIModel.NextPagePackagesQuery
  return (
    <NextPageQuery after={after}>
      {(r) => {
        switch (r._tag) {
          case 'fetching':
            return (
              <LoadNextPage className={className} loading determinate={determinate} />
            )
          case 'error':
            return (
              <NoResults.UnexpectedError className={className} onRefine={onRefine}>
                {r.error.message}
              </NoResults.UnexpectedError>
            )
          case 'data':
            switch (r.data.__typename) {
              case 'OperationError':
                if (r.data.name === 'Timeout') {
                  return (
                    <NoResults.TimeoutError className={className} onRefine={onRefine} />
                  )
                }
                return (
                  <NoResults.UnexpectedError className={className} onRefine={onRefine}>
                    Operation error: {r.data.message}
                  </NoResults.UnexpectedError>
                )
              case 'InvalidInput':
                // should not happen
                const [err] = r.data.errors
                return (
                  <NoResults.UnexpectedError className={className} onRefine={onRefine}>
                    Invalid input at <code>{err.path}</code>: {err.name}
                    <br />
                    {err.message}
                  </NoResults.UnexpectedError>
                )
              case 'PackagesSearchResultSetPage':
              case 'ObjectsSearchResultSetPage':
                return (
                  <ResultsPage
                    className={className}
                    hits={r.data.hits}
                    cursor={r.data.cursor}
                    resultType={resultType}
                    singleBucket={singleBucket}
                    latestOnly={latestOnly}
                    onRefine={onRefine}
                    determinate={determinate}
                  />
                )
              default:
                assertNever(r.data)
            }
          default:
            assertNever(r)
        }
      }}
    </NextPageQuery>
  )
}

const useResultsPageStyles = M.makeStyles((t) => ({
  emptyPage: {
    marginBottom: t.spacing(1),
  },
  next: {
    marginTop: t.spacing(1),
  },
}))

interface ResultsPageProps {
  className?: string
  cursor: string | null
  hits: readonly SearchUIModel.SearchHit[]
  resultType: SearchUIModel.ResultType
  singleBucket: boolean
  latestOnly: boolean
  onRefine: (action: NoResults.Refine) => void
  determinate: boolean
}

function ResultsPage({
  className,
  hits,
  cursor,
  resultType,
  singleBucket,
  latestOnly,
  onRefine,
  determinate,
}: ResultsPageProps) {
  const classes = useResultsPageStyles()
  const [more, setMore] = React.useState(false)
  const loadMore = React.useCallback(() => {
    setMore(true)
  }, [])

  return (
    <div className={className}>
      {hits.map((hit) => (
        <SearchHit
          key={hit.id}
          hit={hit}
          showBucket={!singleBucket}
          showRevision={!latestOnly}
        />
      ))}
      {!hits.length && (
        <NoResults.SecureSearch
          className={classes.emptyPage}
          onRefine={onRefine}
          onLoadMore={loadMore}
        />
      )}
      {!!cursor &&
        (more ? (
          <NextPage
            after={cursor}
            className={classes.next}
            resultType={resultType}
            singleBucket={singleBucket}
            latestOnly={latestOnly}
            onRefine={onRefine}
            determinate={determinate}
          />
        ) : (
          <LoadNextPage
            className={classes.next}
            onClick={loadMore}
            determinate={determinate}
          />
        ))}
    </div>
  )
}

interface ListResultsProps {
  className?: string
<<<<<<< HEAD
  emptyFallback?: JSX.Element
=======
  emptySlot: JSX.Element
>>>>>>> 58f6b25e
  onRefine: (action: NoResults.Refine) => void
}

export default function ListResults({
  className,
<<<<<<< HEAD
  emptyFallback,
=======
  emptySlot,
>>>>>>> 58f6b25e
  onRefine,
}: ListResultsProps) {
  const model = SearchUIModel.use()
  const r = model.firstPageQuery

  switch (r._tag) {
    case 'fetching':
      return <NoResults.Skeleton className={className} state={model.state} />
    case 'error':
      return (
        <NoResults.UnexpectedError className={className} onRefine={onRefine}>
          {r.error.message}
        </NoResults.UnexpectedError>
      )
    case 'data':
      switch (r.data.__typename) {
        case 'EmptySearchResultSet':
<<<<<<< HEAD
          return (
            emptyFallback || <NoResults.Empty className={className} onRefine={onRefine} />
          )
=======
          return emptySlot
>>>>>>> 58f6b25e
        case 'InvalidInput':
          const [err] = r.data.errors
          if (err.name === 'QuerySyntaxError') {
            return (
              <NoResults.SyntaxError className={className} onRefine={onRefine}>
                {err.message}
              </NoResults.SyntaxError>
            )
          }
          return (
            <NoResults.UnexpectedError className={className} onRefine={onRefine}>
              Invalid input at <code>{err.path}</code>: {err.name}
              <br />
              {err.message}
            </NoResults.UnexpectedError>
          )
        case 'OperationError':
          if (r.data.name === 'Timeout') {
            return <NoResults.TimeoutError className={className} onRefine={onRefine} />
          }
          return (
            <NoResults.UnexpectedError className={className} onRefine={onRefine}>
              Operation error: {r.data.message}
            </NoResults.UnexpectedError>
          )
        case 'ObjectsSearchResultSet':
        case 'PackagesSearchResultSet':
          const latestOnly =
            model.state.resultType === SearchUIModel.ResultType.QuiltPackage
              ? model.state.latestOnly
              : true

          return (
            <ResultsPage
              className={className}
              key={`${model.state.resultType}:${r.data.firstPage.cursor}`}
              resultType={model.state.resultType}
              hits={r.data.firstPage.hits}
              cursor={r.data.firstPage.cursor}
              singleBucket={model.state.buckets.length === 1}
              latestOnly={latestOnly}
              onRefine={onRefine}
              determinate={r.data.total > -1 /* `-1` == secure search */}
            />
          )
        default:
          assertNever(r.data)
      }
    default:
      assertNever(r)
  }
}<|MERGE_RESOLUTION|>--- conflicted
+++ resolved
@@ -210,21 +210,13 @@
 
 interface ListResultsProps {
   className?: string
-<<<<<<< HEAD
-  emptyFallback?: JSX.Element
-=======
   emptySlot: JSX.Element
->>>>>>> 58f6b25e
   onRefine: (action: NoResults.Refine) => void
 }
 
 export default function ListResults({
   className,
-<<<<<<< HEAD
-  emptyFallback,
-=======
   emptySlot,
->>>>>>> 58f6b25e
   onRefine,
 }: ListResultsProps) {
   const model = SearchUIModel.use()
@@ -242,13 +234,7 @@
     case 'data':
       switch (r.data.__typename) {
         case 'EmptySearchResultSet':
-<<<<<<< HEAD
-          return (
-            emptyFallback || <NoResults.Empty className={className} onRefine={onRefine} />
-          )
-=======
           return emptySlot
->>>>>>> 58f6b25e
         case 'InvalidInput':
           const [err] = r.data.errors
           if (err.name === 'QuerySyntaxError') {
