--- conflicted
+++ resolved
@@ -94,8 +94,7 @@
   extents,
   onChange,
   onDeactivate,
-<<<<<<< HEAD
-}: FilterWidgetProps<typeof SearchUIModel.FacetTypes.Number> & { path: string[] }) {
+}: FilterWidgetProps<typeof SearchUIModel.FacetTypes.Number>) {
   const unit = React.useMemo(() => {
     switch (JSONPointer.stringify(path)) {
       case '/pkg/total_entries':
@@ -105,34 +104,6 @@
       // no-default
     }
   }, [path])
-=======
-}: FilterWidgetProps<typeof SearchUIModel.FacetTypes.Number>) {
-  const valueList = React.useMemo(
-    () =>
-      value.min === null || value.min === null
-        ? null
-        : ([value.min, value.max] as [number, number]),
-    [value],
-  )
-
-  const extentsList = React.useMemo(
-    () =>
-      extents.min === null || extents.min === null
-        ? null
-        : ([extents.min, extents.max] as [number, number]),
-    [extents],
-  )
-  const handleChange = React.useCallback(
-    (newValues) => {
-      onChange(
-        newValues === null
-          ? { min: null, max: null }
-          : { min: newValues[0], max: newValues[1] },
-      )
-    },
-    [onChange],
-  )
->>>>>>> 98524da6
   if (extents.min === extents.max) {
     return (
       <FiltersUI.Container
