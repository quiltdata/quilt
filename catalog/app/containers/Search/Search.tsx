--- conflicted
+++ resolved
@@ -139,7 +139,6 @@
     )
   }
   return (
-<<<<<<< HEAD
     <Component
       onDeactivate={onDeactivate}
       value={valueList}
@@ -202,25 +201,36 @@
 
 function KeywordFilterWidget({
   path,
+  value,
+  onChange,
   onDeactivate,
-  onChange,
-  value, // @ts-expect-error
-  extents,
-}: FilterWidgetProps<typeof SearchUIModel.FacetTypes.Keyword> & {
-  path: string[]
-}) {
+}: FilterWidgetProps<typeof SearchUIModel.FacetTypes.Keyword>) {
+  const facetQ = SearchUIModel.useFacetQuery(path)
   return (
     <FiltersUI.Container
       defaultExpanded
       onDeactivate={onDeactivate}
       title={pathToFilterTitle(path)}
     >
-      <FiltersUI.Enum
-        extents={extents.values}
-        onChange={onChange}
-        placeholder="Select enum value(s)"
-        value={value}
-      />
+      {GQL.fold(facetQ, {
+        fetching: () => null,
+        data: (d) => {
+          if (d.search.__typename !== 'BoundedSearch') {
+            return <div>bad response</div>
+          }
+          const { facet } = d.search
+          if (!facet) {
+            return <div>facet not found</div>
+          }
+          if (facet.__typename !== 'KeywordSearchFacet') {
+            return <div>bad facet type</div>
+          }
+          const availableValues = facet.keywordValues.filter((v) => !value.includes(v))
+          return (
+            <FiltersUI.Enum extents={availableValues} onChange={onChange} value={value} />
+          )
+        },
+      })}
     </FiltersUI.Container>
   )
 }
@@ -229,76 +239,6 @@
   path,
   onDeactivate,
   onChange,
-=======
-    <div>
-      <button onClick={onDeactivate}>deactivate x</button>
-      <div>
-        value:
-        {value.min} ... {value.max}
-      </div>
-      <div>
-        extents:
-        {extents.min} ... {extents.max}
-      </div>
-    </div>
-  )
-}
-
-function KeywordFilterWidget({
-  path,
-  value,
-  onChange,
-  onDeactivate,
-}: FilterWidgetProps<typeof SearchUIModel.FacetTypes.Keyword>) {
-  const facetQ = SearchUIModel.useFacetQuery(path)
-  const select = React.useCallback(
-    (v: string) => onChange([...value, v]),
-    [onChange, value],
-  )
-  const deselect = React.useCallback(
-    (v: string) => onChange(value.filter((x) => x !== v)),
-    [onChange, value],
-  )
-  return (
-    <div>
-      <button onClick={onDeactivate}>deactivate x</button>
-      <div>
-        <div>values:</div>
-        {value.map((v) => (
-          <label key={v}>
-            <input type="checkbox" checked={true} onChange={() => deselect(v)} />
-            {v}
-          </label>
-        ))}
-        {GQL.fold(facetQ, {
-          fetching: () => <div>fetching values</div>,
-          data: (d) => {
-            if (d.search.__typename !== 'BoundedSearch') {
-              return <div>bad response</div>
-            }
-            const { facet } = d.search
-            if (!facet) {
-              return <div>facet not found</div>
-            }
-            if (facet.__typename !== 'KeywordSearchFacet') {
-              return <div>bad facet type</div>
-            }
-            const availableValues = facet.keywordValues.filter((v) => !value.includes(v))
-            return availableValues.map((v) => (
-              <label key={v}>
-                <input type="checkbox" checked={false} onChange={() => select(v)} />
-                {v}
-              </label>
-            ))
-          },
-        })}
-      </div>
-    </div>
-  )
-}
-
-function GenericFilterWidget({
->>>>>>> 5aff5263
   value,
 }: FilterWidgetProps<typeof SearchUIModel.FacetTypes.Text> & {
   path: string[]
@@ -321,16 +261,11 @@
 function BooleanFilterWidget({
   path,
   onDeactivate,
-<<<<<<< HEAD
   onChange,
   value,
 }: FilterWidgetProps<typeof SearchUIModel.FacetTypes.Boolean> & {
   path: string[]
 }) {
-=======
-  ...rest
-}: FilterWidgetProps<SearchUIModel.FacetType<any, any, any, any>>) {
->>>>>>> 5aff5263
   return (
     <FiltersUI.Container
       defaultExpanded
@@ -347,18 +282,11 @@
 }
 
 const FILTER_WIDGETS = {
-  Number: NumberFilterWidget,
-<<<<<<< HEAD
+  Boolean: BooleanFilterWidget,
   Date: DateFilterWidget,
   Keyword: KeywordFilterWidget,
+  Number: NumberFilterWidget,
   Text: TextFilterWidget,
-  Boolean: BooleanFilterWidget,
-=======
-  Date: GenericFilterWidget,
-  Keyword: KeywordFilterWidget,
-  Text: GenericFilterWidget,
-  Boolean: GenericFilterWidget,
->>>>>>> 5aff5263
 }
 
 function renderFilterWidget<F extends SearchUIModel.KnownFacetDescriptor>(
@@ -368,11 +296,7 @@
   // eslint-disable-next-line no-underscore-dangle
   const FilterWidget = FILTER_WIDGETS[facet.type._tag]
   // @ts-expect-error
-<<<<<<< HEAD
-  return <FilterWidget path={facet.path} {...facet.state} {...actions} />
-=======
   return <FilterWidget {...facet.state} {...actions} path={facet.path} />
->>>>>>> 5aff5263
 }
 
 interface FacetWidgetProps<F extends SearchUIModel.KnownFacetDescriptor> {
