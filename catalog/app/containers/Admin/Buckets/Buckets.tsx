import cx from 'classnames'
<<<<<<< HEAD
import * as dateFns from 'date-fns'
=======
>>>>>>> 34743cb6
import * as FF from 'final-form'
import * as FP from 'fp-ts'
import * as IO from 'io-ts'
import * as R from 'ramda'
import * as React from 'react'
import * as RF from 'react-final-form'
import * as RRDom from 'react-router-dom'
import { useDebounce } from 'use-debounce'
import useResizeObserver from 'use-resize-observer'
import * as M from '@material-ui/core'
import * as Lab from '@material-ui/lab'

import * as Buttons from 'components/Buttons'
import * as Dialog from 'components/Dialog'
import JsonDisplay from 'components/JsonDisplay'
<<<<<<< HEAD
import * as Pagination from 'components/Pagination'
=======
>>>>>>> 34743cb6
import Skeleton from 'components/Skeleton'
import * as Notifications from 'containers/Notifications'
import type * as Model from 'model'
import * as APIConnector from 'utils/APIConnector'
import Delay from 'utils/Delay'
import type FormSpec from 'utils/FormSpec'
import * as GQL from 'utils/GraphQL'
import MetaTitle from 'utils/MetaTitle'
import * as NamedRoutes from 'utils/NamedRoutes'
import StyledLink from 'utils/StyledLink'
import StyledTooltip from 'utils/StyledTooltip'
import assertNever from 'utils/assertNever'
<<<<<<< HEAD
import parseSearch from 'utils/parseSearch'
=======
>>>>>>> 34743cb6
import { formatQuantity } from 'utils/string'
import { useTracker } from 'utils/tracking'
import * as Types from 'utils/types'
import * as validators from 'utils/validators'

import * as Form from '../Form'
<<<<<<< HEAD
import * as Table from '../Table'
import LongQueryConfigForm from './LongQueryConfig'
=======

import ListPage, { ListSkeleton as ListPageSkeleton } from './List'
>>>>>>> 34743cb6

import BUCKET_CONFIGS_QUERY from './gql/BucketConfigs.generated'
import ADD_MUTATION from './gql/BucketsAdd.generated'
import UPDATE_MUTATION from './gql/BucketsUpdate.generated'
import { BucketConfigSelectionFragment as BucketConfig } from './gql/BucketConfigSelection.generated'
import CONTENT_INDEXING_SETTINGS_QUERY from './gql/ContentIndexingSettings.generated'

// TODO: organize skeletons

const noop = () => {}

const bucketToFormValues = (bucket: BucketConfig) => ({
  title: bucket.title,
  iconUrl: bucket.iconUrl || '',
  description: bucket.description || '',
  relevanceScore: bucket.relevanceScore.toString(),
  overviewUrl: bucket.overviewUrl || '',
  tags: (bucket.tags || []).join(', '),
  linkedData: bucket.linkedData ? JSON.stringify(bucket.linkedData) : '',
  enableDeepIndexing:
    !R.equals(bucket.fileExtensionsToIndex, []) && bucket.indexContentBytes !== 0,
  fileExtensionsToIndex: (bucket.fileExtensionsToIndex || []).join(', '),
  indexContentBytes: bucket.indexContentBytes,
  scannerParallelShardsDepth: bucket.scannerParallelShardsDepth?.toString() || '',
  snsNotificationArn:
    bucket.snsNotificationArn === DO_NOT_SUBSCRIBE_STR
      ? DO_NOT_SUBSCRIBE_SYM
      : bucket.snsNotificationArn,
  skipMetaDataIndexing: bucket.skipMetaDataIndexing ?? false,
  browsable: bucket.browsable ?? false,
<<<<<<< HEAD
  tabulatorTables: bucket.tabulatorTables,
=======
>>>>>>> 34743cb6
})

interface CardAvatarProps {
  className?: string
  src: string
}

function CardAvatar({ className, src }: CardAvatarProps) {
  if (src.startsWith('http')) return <M.Avatar className={className} src={src} />
  return <M.Icon className={className}>{src}</M.Icon>
}

const useCardStyles = M.makeStyles((t) => ({
  avatar: {
    display: 'block',
  },
  header: {
    paddingBottom: t.spacing(1),
  },
  content: {
    paddingTop: 0,
    '& > * + *': {
      marginTop: t.spacing(1),
    },
  },
}))

interface CardProps {
  children?: React.ReactNode
  className?: string
  disabled?: boolean
  icon?: string | null
<<<<<<< HEAD
  onEdit: () => void
  subTitle?: string
  title: string
=======
  onEdit?: () => void
  subTitle?: string
  title: React.ReactNode
>>>>>>> 34743cb6
}

function Card({
  children,
  className,
  disabled,
  icon,
  onEdit,
  subTitle,
  title,
}: CardProps) {
  const classes = useCardStyles()
  return (
    <M.Card className={className}>
      <M.CardHeader
        action={
<<<<<<< HEAD
          <M.IconButton onClick={onEdit} disabled={disabled}>
            <M.Icon>edit</M.Icon>
          </M.IconButton>
=======
          onEdit && (
            <M.IconButton onClick={onEdit} disabled={disabled}>
              <M.Icon>edit</M.Icon>
            </M.IconButton>
          )
>>>>>>> 34743cb6
        }
        avatar={icon && <CardAvatar className={classes.avatar} src={icon} />}
        className={classes.header}
        subheader={subTitle}
        title={title}
      />
      {children && <M.CardContent className={classes.content}>{children}</M.CardContent>}
    </M.Card>
  )
}

const useFormActionsStyles = M.makeStyles((t) => ({
  actions: {
    animation: `$show 150ms ease-out`,
    display: 'flex',
    justifyContent: 'flex-end',
    padding: t.spacing(2, 1),
    '& > * + *': {
      // Spacing between direct children
      marginLeft: t.spacing(2),
    },
  },
  placeholder: {
    height: t.spacing(8),
  },
  sticky: {
    animation: `$sticking 150ms ease-out`,
    bottom: 0,
    left: '50%',
    position: 'fixed',
    transform: `translateX(-50%)`,
  },
  '@keyframes show': {
    '0%': {
      opacity: 0.3,
    },
    '100%': {
      opacity: '1',
    },
  },
  '@keyframes sticking': {
    '0%': {
      transform: 'translate(-50%, 10%)',
    },
    '100%': {
      transform: 'translate(-50%, 0)',
    },
  },
}))

interface FormActionsProps {
  children: React.ReactNode
  siblingRef: React.RefObject<HTMLElement>
}

// 1. Listen scroll and sibling element resize
// 2. Get the bottom of `<FormActions />` and debounce the value
// 3. If the bottom is below the viewport, make the element `position: "fixed"`
function FormActions({ children, siblingRef }: FormActionsProps) {
  const classes = useFormActionsStyles()

  const [bottom, setBottom] = React.useState(0)
  const ref = React.useRef<HTMLDivElement>(null)
  const handleScroll = React.useCallback(() => {
    const rect = ref.current?.getBoundingClientRect()
    if (!rect || !rect.height) return
    setBottom(rect.bottom)
  }, [])
  React.useEffect(() => {
    window.addEventListener('scroll', handleScroll)
    return () => window.removeEventListener('scroll', handleScroll)
  }, [handleScroll])
  const { height: siblingHeight } = useResizeObserver({ ref: siblingRef })
  React.useEffect(() => handleScroll(), [handleScroll, siblingHeight])

  const DEBOUNCE_TIMEOUT = 150
  const [debouncedBottom] = useDebounce(bottom, DEBOUNCE_TIMEOUT)
  const sticky = React.useMemo(
    () =>
      debouncedBottom >= (window.innerHeight || document.documentElement.clientHeight),
    [debouncedBottom],
  )

  return (
    <div ref={ref}>
      {sticky ? (
        <>
          <M.Container className={classes.sticky} maxWidth="lg">
            <M.Paper className={classes.actions} elevation={8}>
              {children}
            </M.Paper>
          </M.Container>
          <div className={classes.placeholder} />
        </>
      ) : (
        <div className={classes.actions}>{children}</div>
      )}
    </div>
  )
}

const useSubPageHeaderStyles = M.makeStyles({
  root: {
    display: 'flex',
  },
  back: {
    marginLeft: 'auto',
  },
})

interface SubPageHeaderProps {
  back: () => void
  children?: React.ReactNode
  dirty?: boolean
  disabled?: boolean
  submit: () => void
}

function SubPageHeader({ disabled, back, children, dirty, submit }: SubPageHeaderProps) {
  const classes = useSubPageHeaderStyles()
  const handleConfirm = React.useCallback(
    (confirmed: boolean) => (confirmed ? submit() : back()),
    [back, submit],
  )
  const confirm = Dialog.useConfirm({
    cancelTitle: 'Discard',
    onSubmit: handleConfirm,
    submitTitle: 'Save',
    title: 'You have unsaved changes',
  })
  const handleBack = React.useCallback(
    () => (dirty ? confirm.open() : back()),
    [back, confirm, dirty],
  )
  return (
    <div className={classes.root}>
      {confirm.render(<></>)}
      {children && (
        <M.Typography variant="h6" color="textPrimary">
          {children}
        </M.Typography>
      )}
      <M.Button
        className={classes.back}
        disabled={disabled}
        onClick={handleBack}
        size="small"
        startIcon={<M.Icon>arrow_back</M.Icon>}
      >
        Back to buckets
      </M.Button>
    </div>
  )
}

const SNS_ARN_RE = /^arn:aws(-|\w)*:sns:(-|\w)*:\d*:\S+$/

const DO_NOT_SUBSCRIBE_STR = 'DO_NOT_SUBSCRIBE'
const DO_NOT_SUBSCRIBE_SYM = Symbol(DO_NOT_SUBSCRIBE_STR)

type SnsFormValue = string | typeof DO_NOT_SUBSCRIBE_SYM
// eslint-disable-next-line @typescript-eslint/no-redeclare
const SnsFormValue = new IO.Type<SnsFormValue>(
  'SnsFormValue',
  (i): i is SnsFormValue => i === DO_NOT_SUBSCRIBE_SYM || IO.string.is(i),
  (u, c) =>
    u === DO_NOT_SUBSCRIBE_SYM || typeof u === 'string'
      ? IO.success(u)
      : IO.failure(u, c),
  R.identity,
)

const normalizeExtensions = FP.function.flow(
  Types.decode(Types.fromNullable(IO.string, '')),
  R.replace(/['"]/g, ''),
  R.split(','),
  R.map(R.pipe(R.trim, R.toLower)),
  R.reject((t) => !t),
  R.uniq,
  R.sortBy(R.identity),
  (exts) =>
    exts.length ? (exts as FP.nonEmptyArray.NonEmptyArray<Types.NonEmptyString>) : null,
)

const EXT_RE = /\.[0-9a-z_]+/

const validateExtensions = FP.function.flow(normalizeExtensions, (exts) =>
  exts && !exts.every(R.test(EXT_RE)) ? 'validExtensions' : undefined,
)

const integerInRange = (min: number, max: number) => (v: string | null | undefined) => {
  if (!v) return undefined
  const n = Number(v)
  if (!Number.isInteger(n) || n < min || n > max) return 'integerInRange'
  return undefined
}

const usePFSCheckboxStyles = M.makeStyles({
  root: {
    marginBottom: -9,
    marginTop: -9,
  },
})

function PFSCheckbox({ input, meta }: Form.CheckboxProps & M.CheckboxProps) {
  const classes = usePFSCheckboxStyles()
  const confirm = React.useCallback((checked) => input?.onChange(checked), [input])
  const dialog = Dialog.useConfirm({
    submitTitle: 'I agree',
    title:
      'You are about to enable JavaScript execution and data access in iframe previews of HTML files',
    onSubmit: confirm,
  })
  const handleCheckbox = React.useCallback(
    (event, checked: boolean) => {
      if (checked) {
        dialog.open()
      } else {
        input?.onChange(checked)
      }
    },
    [dialog, input],
  )
  return (
    <>
      {dialog.render(
        <M.Typography>
          Warning: you must only enable this feature for buckets with trusted contents.
          Failure to heed this warning may result in breach of sensitive data.
        </M.Typography>,
      )}
      <M.FormControlLabel
        control={
          <M.Checkbox
            classes={classes}
            disabled={meta.submitting || meta.submitSucceeded}
            checked={!!input?.checked}
            onChange={handleCheckbox}
          />
        }
        label={
          <>
            Enable permissive HTML rendering
            <Hint>
              This allows execution of any linked JavaScript code and fetching network
              resources relative to the HTML file in the context of an enclosing package
              or a bucket.
              <br />
              Enable only on trusted AWS S3 buckets.
            </Hint>
          </>
        }
      />
    </>
  )
}

const editFormSpec: FormSpec<Model.GQLTypes.BucketUpdateInput> = {
  title: R.pipe(
    R.prop('title'),
    Types.decode(IO.string),
    R.trim,
    Types.decode(Types.NonEmptyString),
  ),
  iconUrl: R.pipe(
    R.prop('iconUrl'),
    Types.decode(Types.fromNullable(IO.string, '')),
    R.trim,
    (s) => (s ? (s as Types.NonEmptyString) : null),
  ),
  description: R.pipe(
    R.prop('description'),
    Types.decode(Types.fromNullable(IO.string, '')),
    R.trim,
    (s) => (s ? (s as Types.NonEmptyString) : null),
  ),
  relevanceScore: R.pipe(
    R.prop('relevanceScore'),
    Types.decode(Types.fromNullable(IO.string, '')),
    (s) => s || null,
    Types.decode(Types.nullable(Types.IntFromString)),
  ),
  overviewUrl: R.pipe(
    R.prop('overviewUrl'),
    Types.decode(Types.fromNullable(IO.string, '')),
    R.trim,
    (s) => (s ? (s as Types.NonEmptyString) : null),
  ),
  tags: R.pipe(
    R.prop('tags'),
    Types.decode(Types.fromNullable(IO.string, '')),
    R.split(','),
    R.map(R.trim),
    R.reject((t) => !t),
    R.uniq,
    (tags) =>
      tags.length ? (tags as FP.nonEmptyArray.NonEmptyArray<Types.NonEmptyString>) : null,
  ),
  linkedData: R.pipe(
    R.prop('linkedData'),
    Types.decode(Types.fromNullable(IO.string, '')),
    (s) => s.trim() || 'null',
    Types.decode(Types.withFallback(Types.JsonFromString, null)),
  ),
  fileExtensionsToIndex: (values) =>
    !values.enableDeepIndexing
      ? []
      : FP.function.pipe(values.fileExtensionsToIndex, normalizeExtensions),
  indexContentBytes: (values) =>
    !values.enableDeepIndexing
      ? 0
      : FP.function.pipe(
          values.indexContentBytes,
          Types.decode(Types.fromNullable(IO.string, '')),
          R.trim,
          R.ifElse(R.equals(''), R.always(null), Types.decode(Types.IntFromString)),
        ),
  scannerParallelShardsDepth: R.pipe(
    R.prop('scannerParallelShardsDepth'),
    Types.decode(Types.fromNullable(IO.string, '')),
    (s) => s || null,
    Types.decode(Types.nullable(Types.IntFromString)),
  ),
  snsNotificationArn: R.pipe(
    R.prop('snsNotificationArn'),
    Types.decode(Types.nullable(SnsFormValue)),
    (v) => {
      if (v === DO_NOT_SUBSCRIBE_SYM) return DO_NOT_SUBSCRIBE_STR as Types.NonEmptyString
      const trimmed = v?.trim()
      if (trimmed) return trimmed as Types.NonEmptyString
      return null
    },
  ),
  skipMetaDataIndexing: R.pipe(
    R.prop('skipMetaDataIndexing'),
    Types.decode(Types.fromNullable(IO.boolean, false)),
  ),
  browsable: R.pipe(
    R.prop('browsable'),
    Types.decode(Types.fromNullable(IO.boolean, false)),
  ),
}

const addFormSpec: FormSpec<Model.GQLTypes.BucketAddInput> = {
  ...editFormSpec,
  name: R.pipe(
    R.prop('name'),
    Types.decode(IO.string),
    R.trim,
    Types.decode(Types.NonEmptyString),
  ),
  delayScan: R.pipe(
    R.prop('delayScan'),
    Types.decode(Types.fromNullable(IO.boolean, false)),
  ),
}

function validateSns(v: SnsFormValue) {
  if (!v) return undefined
  if (v === DO_NOT_SUBSCRIBE_SYM) return undefined
  return SNS_ARN_RE.test(v) ? undefined : 'invalidArn'
}

const snsErrors = {
  invalidArn: 'Enter a valid SNS topic ARN or leave blank',
  topicNotFound: 'No such topic, enter a valid SNS topic ARN or leave blank',
  configurationError: 'Notification configuration error',
}

function SnsField({
  input: { onChange, value = '' },
  meta,
}: RF.FieldRenderProps<SnsFormValue>) {
  const error = meta.submitFailed && (meta.error || meta.submitError)

  const handleSkipChange = React.useCallback(
    (_e, checked) => {
      onChange(checked ? DO_NOT_SUBSCRIBE_SYM : '')
    },
    [onChange],
  )

  const handleArnChange = React.useCallback(
    (e) => {
      onChange(e.target.value)
    },
    [onChange],
  )

  return (
    <M.Box mt={2}>
      <Form.Checkbox
        meta={meta}
        checked={value === DO_NOT_SUBSCRIBE_SYM}
        onChange={handleSkipChange}
        label="Skip S3 notifications (not recommended)"
      />
      <M.TextField
        error={!!error}
        helperText={error ? (snsErrors as $TSFixMe)[error] || error : undefined}
        label="SNS Topic ARN"
        placeholder="Enter ARN (leave blank to auto-fill)"
        fullWidth
        margin="normal"
        disabled={
          value === DO_NOT_SUBSCRIBE_SYM || meta.submitting || meta.submitSucceeded
        }
        onChange={handleArnChange}
        value={value === DO_NOT_SUBSCRIBE_SYM ? DO_NOT_SUBSCRIBE_STR : value}
        InputLabelProps={{ shrink: true }}
      />
    </M.Box>
  )
}

const useHintStyles = M.makeStyles((t) => ({
  icon: {
    fontSize: '1.125em',
    marginLeft: t.spacing(0.5),
    marginTop: -1,
    opacity: 0.5,
    verticalAlign: -4,
    '&:hover': {
      opacity: 1,
    },
  },
  tooltip: {
    '& ul': {
      marginBottom: 0,
      marginTop: t.spacing(0.5),
      paddingLeft: t.spacing(2),
    },
  },
}))

interface HintProps {
  children: M.TooltipProps['title']
}

function Hint({ children }: HintProps) {
  const classes = useHintStyles()
  const tooltipClasses = React.useMemo(() => ({ tooltip: classes.tooltip }), [classes])
  return (
    <StyledTooltip arrow title={children} classes={tooltipClasses}>
      <M.Icon fontSize="small" className={classes.icon}>
        help
      </M.Icon>
    </StyledTooltip>
  )
}

const useInlineActionsStyles = M.makeStyles((t) => ({
  actions: {
    display: 'flex',
    justifyContent: 'flex-end',
    padding: t.spacing(2, 0, 0),
    '& > * + *': {
      // Spacing between direct children
      marginLeft: t.spacing(2),
    },
<<<<<<< HEAD
  },
  error: {
    flexGrow: 1,
  },
}))

interface InlineActionsProps {
  form: FF.FormApi
  onCancel: () => void
}

function InlineActions({ form, onCancel }: InlineActionsProps) {
  const classes = useInlineActionsStyles()
  const state = form.getState()
  const handleCancel = React.useCallback(() => {
    form.reset()
    onCancel()
  }, [form, onCancel])
  return (
    <div className={classes.actions}>
      {state.submitFailed && (
        <Form.FormError
          className={classes.error}
          error={state.error || state.submitError}
          errors={{
            unexpected: 'Something went wrong',
            notificationConfigurationError: 'Notification configuration error',
            bucketNotFound: 'Bucket not found',
          }}
          margin="none"
        />
      )}
      {state.submitting && (
        <Delay>
          {() => (
            <M.Box flexGrow={1} display="flex" pl={2}>
              <M.CircularProgress size={24} />
            </M.Box>
          )}
        </Delay>
      )}
      <M.Button
        onClick={() => form.reset()}
        color="primary"
        disabled={state.pristine || state.submitting}
      >
        Reset
      </M.Button>
      <M.Button onClick={handleCancel} color="primary" disabled={state.submitting}>
        Cancel
      </M.Button>
      <M.Button
        onClick={form.submit}
        color="primary"
        disabled={
          state.pristine ||
          state.submitting ||
          (state.submitFailed && state.hasValidationErrors)
        }
        variant="contained"
      >
        Save
      </M.Button>
    </div>
  )
}

const useInlineFormStyles = M.makeStyles((t) => ({
  root: {
    padding: t.spacing(2),
  },
  title: {
    marginBottom: t.spacing(1),
  },
}))

interface InlineFormProps {
  className?: string
  title?: string
  children: React.ReactNode
}

function InlineForm({ className, children, title }: InlineFormProps) {
  const classes = useInlineFormStyles()
  return (
    <M.Paper className={cx(classes.root, className)}>
      {title && (
        <M.Typography className={classes.title} variant="h6">
          {title}
        </M.Typography>
      )}
      {children}
    </M.Paper>
  )
}

interface PrimaryOptionsProps {
  bucket?: BucketConfig
  className?: string
  form: FF.FormApi
  initialEditing: boolean
}

function PrimaryOptions({
  className,
  bucket,
  initialEditing,
  form,
}: PrimaryOptionsProps) {
  const [editing, setEditing] = React.useState(initialEditing)
  if (!editing && bucket) {
    return (
      <Card
        className={className}
        disabled={form.getState().submitting}
        icon={bucket.iconUrl || undefined}
        onEdit={() => setEditing(true)}
        subTitle={`s3://${bucket.name}`}
        title={bucket.title}
      >
        {bucket.description && (
          <M.Typography variant="body2">{bucket.description}</M.Typography>
        )}
      </Card>
    )
  }
  return (
    <InlineForm className={className}>
      {bucket ? (
        <M.TextField
          label="Name"
          value={bucket.name}
          fullWidth
          margin="normal"
          disabled
        />
      ) : (
        <RF.Field
          component={Form.Field}
          name="name"
          label="Name"
          placeholder="Enter an S3 bucket name"
          parse={R.pipe(
            R.toLower,
            R.replace(/[^a-z0-9-.]/g, ''),
            R.take(63) as (s: string) => string,
          )}
          validate={validators.required as FF.FieldValidator<any>}
          errors={{
            required: 'Enter a bucket name',
            conflict: 'Bucket already added',
            noSuchBucket: 'No such bucket',
          }}
          fullWidth
          margin="normal"
        />
      )}
      <RF.Field
        component={Form.Field}
        name="title"
        label="Title"
        placeholder='e.g. "Production analytics data"'
        parse={R.pipe(R.replace(/^\s+/g, ''), R.take(256) as (s: string) => string)}
        validate={validators.required as FF.FieldValidator<any>}
        errors={{
          required: 'Enter a bucket title',
        }}
        fullWidth
        margin="normal"
      />
      <RF.Field
        component={Form.Field}
        name="iconUrl"
        label="Icon URL (optional)"
        placeholder="e.g. https://some-cdn.com/icon.png"
        helperText="Recommended size: 80x80px"
        parse={R.pipe(R.trim, R.take(1024) as (s: string) => string)}
        fullWidth
        margin="normal"
      />
      <RF.Field
        component={Form.Field}
        name="description"
        label="Description (optional)"
        placeholder="Enter description if required"
        parse={R.pipe(R.replace(/^\s+/g, ''), R.take(1024) as (s: string) => string)}
        multiline
        rows={1}
        rowsMax={3}
        fullWidth
        margin="normal"
      />
      {bucket && <InlineActions form={form} onCancel={() => setEditing(false)} />}
    </InlineForm>
  )
}

const useMetadataOptionsStyles = M.makeStyles((t) => ({
  tagsList: {
    marginBottoM: t.spacing(-1),
  },
  tag: {
    marginBottom: t.spacing(1),
    verticalAlign: 'baseline',
    '& + &': {
      marginLeft: t.spacing(0.5),
    },
  },
}))

interface MetadataOptionsProps {
  bucket?: BucketConfig
  className: string
  form: FF.FormApi
  initialEditing: boolean
}

function MetadataOptions({
  bucket,
  className,
  form,
  initialEditing,
}: MetadataOptionsProps) {
  const classes = useMetadataOptionsStyles()
  const [editing, setEditing] = React.useState(initialEditing)
  if (!editing && bucket) {
    return (
      <Card
        className={className}
        disabled={form.getState().submitting}
        icon="toc"
        onEdit={() => setEditing(true)}
        title="Metadata"
      >
        {bucket.description && (
          <M.Typography variant="body2">{bucket.description}</M.Typography>
        )}
        <M.Typography variant="body2">
          Relevance score: {bucket.relevanceScore.toString()}
        </M.Typography>
        {bucket.tags && (
          <M.Typography variant="body2" className={classes.tagsList}>
            Tags:{' '}
            {bucket.tags.map((tag) => (
              <M.Chip
                className={classes.tag}
                label={tag}
                key={tag}
                component="span"
                size="small"
              />
            ))}
          </M.Typography>
        )}
        {bucket.overviewUrl && (
          <M.Typography variant="body2">
            Overview URL:{' '}
            <StyledLink href={bucket.overviewUrl} target="_blank">
              {bucket.overviewUrl}
            </StyledLink>
          </M.Typography>
        )}
        {bucket.linkedData && (
          // @ts-expect-error
          <JsonDisplay
            name="Structured data (JSON-LD)"
            topLevel
            value={bucket.linkedData}
          />
        )}
      </Card>
    )
  }
  return (
    <InlineForm className={className} title="Metadata">
      <RF.Field
        component={Form.Field}
        name="relevanceScore"
        label="Relevance score"
        placeholder="Higher numbers appear first, -1 to hide"
        parse={R.pipe(
          R.replace(/[^0-9-]/g, ''),
          R.replace(/(.+)-+$/g, '$1'),
          R.take(16) as (s: string) => string,
        )}
        validate={validators.integer as FF.FieldValidator<any>}
        errors={{
          integer: 'Enter a valid integer',
        }}
        fullWidth
        margin="normal"
      />
      <RF.Field
        component={Form.Field}
        name="tags"
        label="Tags (comma-separated)"
        placeholder='e.g. "geospatial", for bucket discovery'
        fullWidth
        margin="normal"
        multiline
        rows={1}
        rowsMax={3}
      />
      <RF.Field
        component={Form.Field}
        name="overviewUrl"
        label="Overview URL"
        parse={R.trim}
        fullWidth
        margin="normal"
      />
      <RF.Field
        component={Form.Field}
        name="linkedData"
        label="Structured data (JSON-LD)"
        validate={validators.jsonObject as FF.FieldValidator<any>}
        errors={{
          jsonObject: 'Must be a valid JSON object',
        }}
        fullWidth
        multiline
        rows={1}
        rowsMax={10}
        margin="normal"
      />
      {bucket && <InlineActions form={form} onCancel={() => setEditing(false)} />}
    </InlineForm>
  )
}

const useIndexingAndNotificationsStyles = M.makeStyles((t) => ({
  warning: {
    background: t.palette.warning.main,
=======
  },
  error: {
    flexGrow: 1,
  },
}))

interface InlineActionsProps {
  form: FF.FormApi
  onCancel: () => void
}

function InlineActions({ form, onCancel }: InlineActionsProps) {
  const classes = useInlineActionsStyles()
  const state = form.getState()
  const handleCancel = React.useCallback(() => {
    form.reset()
    onCancel()
  }, [form, onCancel])
  return (
    <div className={classes.actions}>
      {state.submitFailed && (
        <Form.FormError
          className={classes.error}
          error={state.error || state.submitError}
          errors={{
            unexpected: 'Something went wrong',
            notificationConfigurationError: 'Notification configuration error',
            bucketNotFound: 'Bucket not found',
          }}
          margin="none"
        />
      )}
      {state.submitting && (
        <Delay>
          {() => (
            <M.Box flexGrow={1} display="flex" pl={2}>
              <M.CircularProgress size={24} />
            </M.Box>
          )}
        </Delay>
      )}
      <M.Button
        onClick={() => form.reset()}
        color="primary"
        disabled={state.pristine || state.submitting}
      >
        Reset
      </M.Button>
      <M.Button onClick={handleCancel} color="primary" disabled={state.submitting}>
        Cancel
      </M.Button>
      <M.Button
        onClick={form.submit}
        color="primary"
        disabled={
          state.pristine ||
          state.submitting ||
          (state.submitFailed && state.hasValidationErrors)
        }
        variant="contained"
      >
        Save
      </M.Button>
    </div>
  )
}

const useInlineFormStyles = M.makeStyles((t) => ({
  root: {
    padding: t.spacing(2),
  },
  title: {
>>>>>>> 34743cb6
    marginBottom: t.spacing(1),
  },
}))

<<<<<<< HEAD
interface IndexingAndNotificationsProps {
  bucket?: BucketConfig
  className?: string
  form: FF.FormApi
  initialEditing: boolean
  reindex?: () => void
}

function IndexingAndNotifications({
  bucket,
  className,
  form,
  initialEditing,
  reindex,
}: IndexingAndNotificationsProps) {
  const classes = useIndexingAndNotificationsStyles()
  const [editing, setEditing] = React.useState(initialEditing)
=======
interface InlineFormProps {
  className?: string
  title?: string
  children: React.ReactNode
}

function InlineForm({ className, children, title }: InlineFormProps) {
  const classes = useInlineFormStyles()
  return (
    <M.Paper className={cx(classes.root, className)}>
      {title && (
        <M.Typography className={classes.title} variant="h6">
          {title}
        </M.Typography>
      )}
      {children}
    </M.Paper>
  )
}
>>>>>>> 34743cb6

interface PrimaryFormProps {
  bucket?: BucketConfig
  className?: string
  children?: React.ReactNode
}

<<<<<<< HEAD
  if (!editing && bucket) {
    const { enableDeepIndexing, snsNotificationArn } = bucketToFormValues(bucket)
    return (
      <Card
        className={className}
        disabled={form.getState().submitting}
        onEdit={() => setEditing(true)}
        icon="find_in_page"
        title="Indexing and notifications"
      >
        {!!reindex && (
          <M.Button
            variant="outlined"
            onClick={reindex}
            size="small"
            disabled={form.getState().submitting}
          >
            Re-index and repair
          </M.Button>
        )}
        {enableDeepIndexing ? (
          <>
            {bucket.fileExtensionsToIndex ? (
              <M.Typography variant="body2">
                File extensions to deep index:
                {bucket.fileExtensionsToIndex.join(', ')}
              </M.Typography>
            ) : (
              <M.Typography variant="body2">
                Default file extensions to deep index:
                {settings.extensions.join(', ')}
              </M.Typography>
            )}
            {bucket.indexContentBytes ? (
              <M.Typography variant="body2">
                Content bytes to deep index is {formatQuantity(bucket.indexContentBytes)}{' '}
                bytes
              </M.Typography>
            ) : (
              <M.Typography variant="body2">
                Default content bytes to deep index is{' '}
                {formatQuantity(settings.bytesDefault)} bytes
              </M.Typography>
            )}
          </>
        ) : (
          <M.Typography variant="body2">Deep indexing is disabled</M.Typography>
        )}
        {bucket.scannerParallelShardsDepth && (
          <M.Typography variant="body2">
            Scanner parallel shards depth: {bucket.scannerParallelShardsDepth}
          </M.Typography>
        )}
        {bucket.skipMetaDataIndexing && (
          <M.Typography variant="body2">Metadata indexing is disabled</M.Typography>
        )}
        {typeof snsNotificationArn === 'string' && (
          <M.Typography variant="body2">
            SNS Topic ARN:{' '}
            <StyledLink
              href={`https://console.aws.amazon.com/sns/v3/home?#/topic/${bucket.snsNotificationArn}`}
              target="_blank"
            >
              {bucket.snsNotificationArn}
            </StyledLink>
          </M.Typography>
        )}
      </Card>
    )
  }
  return (
    <InlineForm className={className} title="Indexing and notifications">
      {!!reindex && (
        <M.Box pb={2.5}>
          <M.Button variant="outlined" fullWidth onClick={reindex}>
            Re-index and repair
          </M.Button>
        </M.Box>
      )}

      <RF.Field
        component={Form.Checkbox}
        type="checkbox"
        name="enableDeepIndexing"
        label={
          <>
            Enable deep indexing
            <Hint>
              Deep indexing adds the <em>contents</em> of an object to your search index,
              while shallow indexing only covers object metadata. Deep indexing may
              require more disk in ElasticSearch. Enable deep indexing when you want your
              users to find files by their contents.
            </Hint>
          </>
        }
      />

      <RF.FormSpy subscription={{ modified: true, values: true }}>
        {({ modified, values }) => {
          // don't need this while adding a bucket
          if (!bucket) return null
          if (
            !modified?.enableDeepIndexing &&
            !modified?.fileExtensionsToIndex &&
            !modified?.indexContentBytes
          )
            return null
          try {
            if (
              R.equals(
                bucket.fileExtensionsToIndex,
                editFormSpec.fileExtensionsToIndex(values),
              ) &&
              R.equals(bucket.indexContentBytes, editFormSpec.indexContentBytes(values))
            )
              return null
          } catch {
            return null
          }

          return (
            <Lab.Alert
              className={classes.warning}
              icon={
                <M.Icon fontSize="inherit" className={classes.warningIcon}>
                  error
                </M.Icon>
              }
              severity="warning"
            >
              Changing these settings affects files that are indexed after the change. If
              you wish to deep index existing files, click{' '}
              <strong>&quot;Re-index and repair&quot;</strong>.
            </Lab.Alert>
          )
        }}
      </RF.FormSpy>

      <RF.FormSpy subscription={{ values: true }}>
        {({ values }) => {
          if (!values.enableDeepIndexing) return null
          return (
            <>
              <RF.Field
                component={Form.Field}
                name="fileExtensionsToIndex"
                label={
                  <>
                    File extensions to deep index (comma-separated)
                    <Hint>
                      Default extensions:
                      <ul>
                        {settings.extensions.map((ext) => (
                          <li key={ext}>{ext}</li>
                        ))}
                      </ul>
                    </Hint>
                  </>
                }
                placeholder='e.g. ".txt, .md", leave blank to use default settings'
                validate={validateExtensions}
                errors={{
                  validExtensions: (
                    <>
                      Enter a comma-separated list of{' '}
                      <abbr title="Must start with the dot and contain only alphanumeric characters thereafter">
                        valid
                      </abbr>{' '}
                      file extensions
                    </>
                  ),
                }}
                fullWidth
                margin="normal"
                multiline
                rows={1}
                rowsMax={3}
              />
              <RF.Field
                component={Form.Field}
                name="indexContentBytes"
                label={
                  <>
                    Content bytes to deep index
                    <Hint>Defaults to {settings.bytesDefault}</Hint>
                  </>
                }
                placeholder='e.g. "1024", leave blank to use default settings'
                parse={R.replace(/[^0-9]/g, '')}
                validate={integerInRange(settings.bytesMin, settings.bytesMax)}
                errors={{
                  integerInRange: (
                    <>
                      Enter an integer from {settings.bytesMin} to {settings.bytesMax}
                    </>
                  ),
                }}
                fullWidth
                margin="normal"
              />
            </>
          )
        }}
      </RF.FormSpy>
      <RF.Field
        component={Form.Field}
        name="scannerParallelShardsDepth"
        label="Scanner parallel shards depth"
        placeholder="Leave blank to use default settings"
=======
function PrimaryForm({ bucket, children, className }: PrimaryFormProps) {
  return (
    <InlineForm className={className}>
      {bucket ? (
        <M.TextField
          label="Name"
          value={bucket.name}
          fullWidth
          margin="normal"
          disabled
        />
      ) : (
        <RF.Field
          component={Form.Field}
          name="name"
          label="Name"
          placeholder="Enter an S3 bucket name"
          parse={R.pipe(
            R.toLower,
            R.replace(/[^a-z0-9-.]/g, ''),
            R.take(63) as (s: string) => string,
          )}
          validate={validators.required as FF.FieldValidator<any>}
          errors={{
            required: 'Enter a bucket name',
            conflict: 'Bucket already added',
            noSuchBucket: 'No such bucket',
          }}
          fullWidth
          margin="normal"
        />
      )}
      <RF.Field
        component={Form.Field}
        name="title"
        label="Title"
        placeholder='e.g. "Production analytics data"'
        parse={R.pipe(R.replace(/^\s+/g, ''), R.take(256) as (s: string) => string)}
        validate={validators.required as FF.FieldValidator<any>}
        errors={{
          required: 'Enter a bucket title',
        }}
        fullWidth
        margin="normal"
      />
      <RF.Field
        component={Form.Field}
        name="iconUrl"
        label="Icon URL (optional)"
        placeholder="e.g. https://some-cdn.com/icon.png"
        helperText="Recommended size: 80x80px"
        parse={R.pipe(R.trim, R.take(1024) as (s: string) => string)}
        fullWidth
        margin="normal"
      />
      <RF.Field
        component={Form.Field}
        name="description"
        label="Description (optional)"
        placeholder="Enter description if required"
        parse={R.pipe(R.replace(/^\s+/g, ''), R.take(1024) as (s: string) => string)}
        multiline
        rows={1}
        rowsMax={3}
        fullWidth
        margin="normal"
      />
      {children}
    </InlineForm>
  )
}

interface PrimaryCardProps {
  bucket: BucketConfig
  className: string
  form: FF.FormApi
}

function PrimaryCard({ className, bucket, form }: PrimaryCardProps) {
  const [editing, setEditing] = React.useState(false)
  if (editing) {
    return (
      <PrimaryForm className={className} bucket={bucket}>
        <InlineActions form={form} onCancel={() => setEditing(false)} />
      </PrimaryForm>
    )
  }
  return (
    <Card
      className={className}
      disabled={form.getState().submitting}
      icon={bucket.iconUrl || undefined}
      onEdit={() => setEditing(true)}
      subTitle={`s3://${bucket.name}`}
      title={bucket.title}
    >
      {bucket.description && (
        <M.Typography variant="body2">{bucket.description}</M.Typography>
      )}
    </Card>
  )
}

interface MetadataFormProps {
  children?: React.ReactNode
  className: string
}

function MetadataForm({ children, className }: MetadataFormProps) {
  return (
    <InlineForm className={className} title="Metadata">
      <RF.Field
        component={Form.Field}
        name="relevanceScore"
        label="Relevance score"
        placeholder="Higher numbers appear first, -1 to hide"
        parse={R.pipe(
          R.replace(/[^0-9-]/g, ''),
          R.replace(/(.+)-+$/g, '$1'),
          R.take(16) as (s: string) => string,
        )}
>>>>>>> 34743cb6
        validate={validators.integer as FF.FieldValidator<any>}
        errors={{
          integer: 'Enter a valid integer',
        }}
<<<<<<< HEAD
        parse={R.pipe(R.replace(/[^0-9]/g, ''), R.take(16) as (s: string) => string)}
        fullWidth
        margin="normal"
      />
      <RF.Field component={SnsField} name="snsNotificationArn" validate={validateSns} />
      <M.Box mt={2}>
        <RF.Field
          component={Form.Checkbox}
          type="checkbox"
          name="skipMetaDataIndexing"
          label="Skip metadata indexing"
        />
      </M.Box>
      {!bucket && (
        <M.Box mt={1}>
          <RF.Field
            component={Form.Checkbox}
            type="checkbox"
            name="delayScan"
            label="Delay scan"
          />
        </M.Box>
      )}
      {bucket && <InlineActions form={form} onCancel={() => setEditing(false)} />}
    </InlineForm>
  )
}

interface LongQueryConfigProps {
  bucket?: BucketConfig
  className?: string
  form: FF.FormApi
  initialEditing: boolean
}

function LongQueryConfig({
  bucket,
  className,
  form,
  initialEditing,
}: LongQueryConfigProps) {
  const [editing, setEditing] = React.useState(initialEditing)
  if (!editing) {
    return (
      <Card
        className={className}
        disabled={form.getState().submitting}
        icon="query_builder"
        onEdit={() => setEditing(true)}
        title="Longitudinal Query Configuration"
      >
        {bucket.tabulatorTables.map(({ name }) => (
          <M.Typography key={name}>{name}</M.Typography>
        ))}
      </Card>
    )
  }
  return (
    <InlineForm className={className} title="Longitudinal Query Configuration">
      <LongQueryConfigForm data={data} />
      {bucket && <InlineActions form={form} onCancel={() => setEditing(false)} />}
    </InlineForm>
  )
}

interface PreviewOptionsProps {
  className?: string
  bucket?: BucketConfig
  form: FF.FormApi
  initialEditing: boolean
}

function PreviewOptions({
  bucket,
  className,
  form,
  initialEditing,
}: PreviewOptionsProps) {
  const [editing, setEditing] = React.useState(initialEditing)
  if (!editing && bucket) {
    return (
      <Card
        className={className}
        disabled={form.getState().submitting}
        onEdit={() => setEditing(true)}
        icon="code"
        title={`Permissive HTML rendering is ${
          bucket.browsable ? 'enabled' : 'disabled'
        }`}
      />
    )
  }
  return (
    <InlineForm className={className}>
      <RF.Field component={PFSCheckbox} name="browsable" type="checkbox" />
      {bucket && <InlineActions form={form} onCancel={() => setEditing(false)} />}
=======
        fullWidth
        margin="normal"
      />
      <RF.Field
        component={Form.Field}
        name="tags"
        label="Tags (comma-separated)"
        placeholder='e.g. "geospatial", for bucket discovery'
        fullWidth
        margin="normal"
        multiline
        rows={1}
        rowsMax={3}
      />
      <RF.Field
        component={Form.Field}
        name="overviewUrl"
        label="Overview URL"
        parse={R.trim}
        fullWidth
        margin="normal"
      />
      <RF.Field
        component={Form.Field}
        name="linkedData"
        label="Structured data (JSON-LD)"
        validate={validators.jsonObject as FF.FieldValidator<any>}
        errors={{
          jsonObject: 'Must be a valid JSON object',
        }}
        fullWidth
        multiline
        rows={1}
        rowsMax={10}
        margin="normal"
      />
      {children}
>>>>>>> 34743cb6
    </InlineForm>
  )
}

<<<<<<< HEAD
const useBucketFieldsStyles = M.makeStyles((t) => ({
  card: {
    '& + &': {
      marginTop: t.spacing(2),
    },
  },
  primary: {
    padding: t.spacing(2),
  },
  secondary: {
    marginTop: t.spacing(2),
  },
  section: {
    flexDirection: 'column',
  },
  warning: {
    background: t.palette.warning.main,
    marginBottom: t.spacing(1),
    marginTop: t.spacing(2),
  },
  warningIcon: {
    color: t.palette.warning.dark,
  },
}))

interface BucketFieldsProps {
  bucket?: BucketConfig
  className: string
  form: FF.FormApi
  initialEditing?: boolean
  reindex?: () => void
}

function BucketFields({
  bucket,
  className,
  form,
  initialEditing,
  reindex,
}: BucketFieldsProps) {
  const classes = useBucketFieldsStyles()

  return (
    <div className={className}>
      <PrimaryOptions
        bucket={bucket}
        className={classes.card}
        form={form}
        initialEditing={!!initialEditing}
      />
      <MetadataOptions
        bucket={bucket}
        className={classes.card}
        form={form}
        initialEditing={!!initialEditing}
      />
      <IndexingAndNotifications
        bucket={bucket}
        className={classes.card}
        form={form}
        initialEditing={!!initialEditing}
        reindex={reindex}
      />
      <LongQueryConfig
        bucket={bucket}
        className={classes.card}
        form={form}
        initialEditing={!!initialEditing}
      />
      <PreviewOptions
        bucket={bucket}
        className={classes.card}
        form={form}
        initialEditing={!!initialEditing}
      />
    </div>
=======
const useMetadataCardStyles = M.makeStyles((t) => ({
  tagsList: {
    marginBottoM: t.spacing(-1),
  },
  tag: {
    marginBottom: t.spacing(1),
    verticalAlign: 'baseline',
    '& + &': {
      marginLeft: t.spacing(0.5),
    },
  },
}))

interface MetadataCardProps {
  bucket: BucketConfig
  className: string
  form: FF.FormApi
}

function MetadataCard({ bucket, className, form }: MetadataCardProps) {
  const classes = useMetadataCardStyles()
  const [editing, setEditing] = React.useState(false)
  if (editing) {
    return (
      <MetadataForm className={className}>
        <InlineActions form={form} onCancel={() => setEditing(false)} />
      </MetadataForm>
    )
  }
  return (
    <Card
      className={className}
      disabled={form.getState().submitting}
      icon="toc"
      onEdit={() => setEditing(true)}
      title="Metadata"
    >
      {bucket.description && (
        <M.Typography variant="body2">{bucket.description}</M.Typography>
      )}
      <M.Typography variant="body2">
        Relevance score: {bucket.relevanceScore.toString()}
      </M.Typography>
      {bucket.tags && (
        <M.Typography variant="body2" className={classes.tagsList}>
          Tags:{' '}
          {bucket.tags.map((tag) => (
            <M.Chip
              className={classes.tag}
              label={tag}
              key={tag}
              component="span"
              size="small"
            />
          ))}
        </M.Typography>
      )}
      {bucket.overviewUrl && (
        <M.Typography variant="body2">
          Overview URL:{' '}
          <StyledLink href={bucket.overviewUrl} target="_blank">
            {bucket.overviewUrl}
          </StyledLink>
        </M.Typography>
      )}
      {bucket.linkedData && (
        // @ts-expect-error
        <JsonDisplay
          name="Structured data (JSON-LD)"
          topLevel
          value={bucket.linkedData}
        />
      )}
    </Card>
>>>>>>> 34743cb6
  )
}

interface IndexingAndNotificationsFormProps {
  bucket?: BucketConfig
  children?: React.ReactNode
  className: string
  reindex?: () => void
  settings: Model.GQLTypes.ContentIndexingSettings
}

function IndexingAndNotificationsForm({
  bucket,
  children,
  className,
  reindex,
  settings,
}: IndexingAndNotificationsFormProps) {
  const classes = useIndexingAndNotificationsFormStyles()
  return (
    <InlineForm className={className} title="Indexing and notifications">
      {!!reindex && (
        <M.Box pb={2.5}>
          <M.Button variant="outlined" fullWidth onClick={reindex}>
            Re-index and repair
          </M.Button>
        </M.Box>
      )}

      <RF.Field
        component={Form.Checkbox}
        type="checkbox"
        name="enableDeepIndexing"
        label={
          <>
            Enable deep indexing
            <Hint>
              Deep indexing adds the <em>contents</em> of an object to your search index,
              while shallow indexing only covers object metadata. Deep indexing may
              require more disk in ElasticSearch. Enable deep indexing when you want your
              users to find files by their contents.
            </Hint>
          </>
        }
      />

      <RF.FormSpy subscription={{ modified: true, values: true }}>
        {({ modified, values }) => {
          // don't need this while adding a bucket
          if (!bucket) return null
          if (
            !modified?.enableDeepIndexing &&
            !modified?.fileExtensionsToIndex &&
            !modified?.indexContentBytes
          )
            return null
          try {
            if (
              R.equals(
                bucket.fileExtensionsToIndex,
                editFormSpec.fileExtensionsToIndex(values),
              ) &&
              R.equals(bucket.indexContentBytes, editFormSpec.indexContentBytes(values))
            )
              return null
          } catch {
            return null
          }

          return (
            <Lab.Alert
              className={classes.warning}
              icon={
                <M.Icon fontSize="inherit" className={classes.warningIcon}>
                  error
                </M.Icon>
              }
              severity="warning"
            >
              Changing these settings affects files that are indexed after the change. If
              you wish to deep index existing files, click{' '}
              <strong>&quot;Re-index and repair&quot;</strong>.
            </Lab.Alert>
          )
        }}
      </RF.FormSpy>

      <RF.FormSpy subscription={{ values: true }}>
        {({ values }) => {
          if (!values.enableDeepIndexing) return null
          return (
            <>
              <RF.Field
                component={Form.Field}
                name="fileExtensionsToIndex"
                label={
                  <>
                    File extensions to deep index (comma-separated)
                    <Hint>
                      Default extensions:
                      <ul>
                        {settings.extensions.map((ext) => (
                          <li key={ext}>{ext}</li>
                        ))}
                      </ul>
                    </Hint>
                  </>
                }
                placeholder='e.g. ".txt, .md", leave blank to use default settings'
                validate={validateExtensions}
                errors={{
                  validExtensions: (
                    <>
                      Enter a comma-separated list of{' '}
                      <abbr title="Must start with the dot and contain only alphanumeric characters thereafter">
                        valid
                      </abbr>{' '}
                      file extensions
                    </>
                  ),
                }}
                fullWidth
                margin="normal"
                multiline
                rows={1}
                rowsMax={3}
              />
              <RF.Field
                component={Form.Field}
                name="indexContentBytes"
                label={
                  <>
                    Content bytes to deep index
                    <Hint>Defaults to {settings.bytesDefault}</Hint>
                  </>
                }
                placeholder='e.g. "1024", leave blank to use default settings'
                parse={R.replace(/[^0-9]/g, '')}
                validate={integerInRange(settings.bytesMin, settings.bytesMax)}
                errors={{
                  integerInRange: (
                    <>
                      Enter an integer from {settings.bytesMin} to {settings.bytesMax}
                    </>
                  ),
                }}
                fullWidth
                margin="normal"
              />
            </>
          )
        }}
      </RF.FormSpy>
      <RF.Field
        component={Form.Field}
        name="scannerParallelShardsDepth"
        label="Scanner parallel shards depth"
        placeholder="Leave blank to use default settings"
        validate={validators.integer as FF.FieldValidator<any>}
        errors={{
          integer: 'Enter a valid integer',
        }}
        parse={R.pipe(R.replace(/[^0-9]/g, ''), R.take(16) as (s: string) => string)}
        fullWidth
        margin="normal"
      />
      <RF.Field component={SnsField} name="snsNotificationArn" validate={validateSns} />
      <M.Box mt={2}>
<<<<<<< HEAD
        <M.Paper>
          <Skeleton height={32} width={100} />
        </M.Paper>
      </M.Box>
      <M.Box mt={2}>
        <M.Paper>
          <Skeleton height={32} width={240} />
        </M.Paper>
      </M.Box>
      <M.Box mt={2}>
        <M.Paper>
          <Skeleton height={32} width={180} />
        </M.Paper>
=======
        <RF.Field
          component={Form.Checkbox}
          type="checkbox"
          name="skipMetaDataIndexing"
          label="Skip metadata indexing"
        />
>>>>>>> 34743cb6
      </M.Box>
      {!bucket && (
        <M.Box mt={1}>
          <RF.Field
            component={Form.Checkbox}
            type="checkbox"
            name="delayScan"
            label="Delay scan"
          />
        </M.Box>
      )}
      {children}
    </InlineForm>
  )
}

const useIndexingAndNotificationsFormStyles = M.makeStyles((t) => ({
  warning: {
    background: t.palette.warning.main,
    marginBottom: t.spacing(1),
    marginTop: t.spacing(2),
  },
  warningIcon: {
    color: t.palette.warning.dark,
  },
}))

interface IndexingAndNotificationsCardProps {
  bucket: BucketConfig
  className: string
  form: FF.FormApi
  reindex?: () => void
}

function IndexingAndNotificationsCard({
  bucket,
  className,
  form,
  reindex,
}: IndexingAndNotificationsCardProps) {
  const [editing, setEditing] = React.useState(false)

  const data = GQL.useQueryS(CONTENT_INDEXING_SETTINGS_QUERY)
  const settings = data.config.contentIndexingSettings

  if (editing) {
    return (
      <IndexingAndNotificationsForm
        bucket={bucket}
        className={className}
        reindex={reindex}
        settings={settings}
      >
        <InlineActions form={form} onCancel={() => setEditing(false)} />
      </IndexingAndNotificationsForm>
    )
  }

  const { enableDeepIndexing, snsNotificationArn } = bucketToFormValues(bucket)
  return (
    <Card
      className={className}
      disabled={form.getState().submitting}
      onEdit={() => setEditing(true)}
      icon="find_in_page"
      title="Indexing and notifications"
    >
      {!!reindex && (
        <M.Button
          variant="outlined"
          onClick={reindex}
          size="small"
          disabled={form.getState().submitting}
        >
          Re-index and repair
        </M.Button>
      )}
      {enableDeepIndexing ? (
        <>
          {bucket.fileExtensionsToIndex ? (
            <M.Typography variant="body2">
              File extensions to deep index:
              {bucket.fileExtensionsToIndex.join(', ')}
            </M.Typography>
          ) : (
            <M.Typography variant="body2">
              Default file extensions to deep index:
              {settings.extensions.join(', ')}
            </M.Typography>
          )}
          {bucket.indexContentBytes ? (
            <M.Typography variant="body2">
              Content bytes to deep index is {formatQuantity(bucket.indexContentBytes)}{' '}
              bytes
            </M.Typography>
          ) : (
            <M.Typography variant="body2">
              Default content bytes to deep index is{' '}
              {formatQuantity(settings.bytesDefault)} bytes
            </M.Typography>
          )}
        </>
      ) : (
        <M.Typography variant="body2">Deep indexing is disabled</M.Typography>
      )}
      {bucket.scannerParallelShardsDepth && (
        <M.Typography variant="body2">
          Scanner parallel shards depth: {bucket.scannerParallelShardsDepth}
        </M.Typography>
      )}
      {bucket.skipMetaDataIndexing && (
        <M.Typography variant="body2">Metadata indexing is disabled</M.Typography>
      )}
      {typeof snsNotificationArn === 'string' && (
        <M.Typography variant="body2">
          SNS Topic ARN:{' '}
          <StyledLink
            href={`https://console.aws.amazon.com/sns/v3/home?#/topic/${bucket.snsNotificationArn}`}
            target="_blank"
          >
            {bucket.snsNotificationArn}
          </StyledLink>
        </M.Typography>
      )}
    </Card>
  )
}

interface PreviewFormProps {
  children?: React.ReactNode
  className: string
}

function PreviewForm({ children, className }: PreviewFormProps) {
  return (
    <InlineForm className={className}>
      <RF.Field component={PFSCheckbox} name="browsable" type="checkbox" />
      {children}
    </InlineForm>
  )
}

interface PreviewCardProps {
  className: string
  bucket: BucketConfig
  form: FF.FormApi
}

function PreviewCard({ bucket, className, form }: PreviewCardProps) {
  const [editing, setEditing] = React.useState(false)
  if (editing) {
    return (
      <PreviewForm className={className}>
        <InlineActions form={form} onCancel={() => setEditing(false)} />
      </PreviewForm>
    )
  }
  return (
    <Card
      className={className}
      disabled={form.getState().submitting}
      onEdit={() => setEditing(true)}
      icon="code"
      title={`Permissive HTML rendering is ${bucket.browsable ? 'enabled' : 'disabled'}`}
    />
  )
}

const useStyles = M.makeStyles((t) => ({
  card: {
    '& + &': {
      marginTop: t.spacing(2),
    },
  },
  error: {
    flexGrow: 1,
  },
  fields: {
    marginTop: t.spacing(2),
  },
}))

interface AddPageSkeletonProps {
  back: () => void
}

function AddPageSkeleton({ back }: AddPageSkeletonProps) {
  const classes = useStyles()
  const formRef = React.useRef<HTMLDivElement>(null)
  return (
    <>
      <SubPageHeader back={back} submit={noop}>
        Add a bucket
      </SubPageHeader>
      <div className={classes.fields} ref={formRef}>
        <InlineForm className={classes.card}>
          <Skeleton height={54} />
          <Skeleton height={54} mt={4} />
          <Skeleton height={54} mt={4} />
        </InlineForm>
        <InlineForm className={classes.card}>
          <Skeleton height={54} />
          <Skeleton height={54} mt={4} />
          <Skeleton height={54} mt={4} />
        </InlineForm>
        <InlineForm className={classes.card}>
          <Skeleton height={54} />
          <Skeleton height={54} mt={4} />
          <Skeleton height={54} mt={4} />
        </InlineForm>
        <InlineForm className={classes.card}>
          <Skeleton height={54} />
        </InlineForm>
        <FormActions siblingRef={formRef}>
          <Buttons.Skeleton />
          <Buttons.Skeleton />
        </FormActions>
      </div>
    </>
  )
}

function parseResponseError(
  r:
    | Exclude<Model.GQLTypes.BucketAddResult, Model.GQLTypes.BucketAddSuccess>
    | Exclude<Model.GQLTypes.BucketUpdateResult, Model.GQLTypes.BucketUpdateSuccess>,
): FF.SubmissionErrors | undefined {
  switch (r.__typename) {
    case 'BucketAlreadyAdded':
      return { name: 'conflict' }
    case 'BucketDoesNotExist':
      return { name: 'noSuchBucket' }
    case 'SnsInvalid':
      // shouldnt happen since we're validating it
      return { snsNotificationArn: 'invalidArn' }
    case 'NotificationTopicNotFound':
      return { snsNotificationArn: 'topicNotFound' }
    case 'NotificationConfigurationError':
      return {
        snsNotificationArn: 'configurationError',
        [FF.FORM_ERROR]: 'notificationConfigurationError',
      }
    case 'InsufficientPermissions':
      return { [FF.FORM_ERROR]: 'insufficientPermissions' }
    case 'SubscriptionInvalid':
      return { [FF.FORM_ERROR]: 'subscriptionInvalid' }
    case 'BucketIndexContentBytesInvalid':
      // shouldnt happen since we valide input
      return { indexContentBytes: 'integerInRange' }
    case 'BucketFileExtensionsToIndexInvalid':
      // shouldnt happen since we valide input
      return { fileExtensionsToIndex: 'validExtensions' }
    case 'BucketNotFound':
      return { [FF.FORM_ERROR]: 'bucketNotFound' }
    default:
      return assertNever(r)
  }
}

interface AddProps {
  back: (reason?: string) => void
  settings: Model.GQLTypes.ContentIndexingSettings
  submit: (
    input: Model.GQLTypes.BucketAddInput,
  ) => Promise<
    | Exclude<Model.GQLTypes.BucketAddResult, Model.GQLTypes.BucketAddSuccess>
    | Error
    | undefined
  >
}

function Add({ back, settings, submit }: AddProps) {
  const classes = useStyles()
  const onSubmit = React.useCallback(
    async (values) => {
      try {
        const input = R.applySpec(addFormSpec)(values)
        const error = await submit(input)
        if (!error) return
        if (error instanceof Error) throw error
        return parseResponseError(error)
      } catch (e) {
        // eslint-disable-next-line no-console
        console.error('Error adding bucket')
        // eslint-disable-next-line no-console
        console.error(e)
        return { [FF.FORM_ERROR]: 'unexpected' }
      }
    },
    [submit],
  )
  const formRef = React.useRef<HTMLFormElement>(null)
  return (
    <RF.Form onSubmit={onSubmit} initialValues={{ enableDeepIndexing: true }}>
      {({
        dirty,
        handleSubmit,
        submitting,
        submitFailed,
        error,
        submitError,
        hasValidationErrors,
        form,
      }) => (
        <>
          <SubPageHeader
            back={back}
            dirty={dirty}
            disabled={submitting}
            submit={handleSubmit}
          >
            Add a bucket
          </SubPageHeader>
<<<<<<< HEAD
          <React.Suspense
            fallback={<BucketFieldsPlaceholder className={classes.fields} />}
          >
            <form onSubmit={handleSubmit} ref={formRef}>
              <BucketFields initialEditing form={form} className={classes.fields} />
              <input type="submit" style={{ display: 'none' }} />
            </form>
          </React.Suspense>
=======
          <form onSubmit={handleSubmit} ref={formRef} className={classes.fields}>
            <PrimaryForm className={classes.card} />
            <MetadataForm className={classes.card} />
            <IndexingAndNotificationsForm className={classes.card} settings={settings} />
            <PreviewForm className={classes.card} />
            <input type="submit" style={{ display: 'none' }} />
          </form>
>>>>>>> 34743cb6
          <FormActions siblingRef={formRef}>
            {submitFailed && (
              <Form.FormError
                className={classes.error}
                error={error || submitError}
                errors={{
                  unexpected: 'Something went wrong',
                  notificationConfigurationError: 'Notification configuration error',
                  insufficientPermissions: 'Insufficient permissions',
                  subscriptionInvalid: 'Subscription invalid',
                }}
                margin="none"
              />
            )}
            {submitting && (
              <Delay>
                {() => (
                  <M.Box flexGrow={1} display="flex" pl={2}>
                    <M.CircularProgress size={24} />
                  </M.Box>
                )}
              </Delay>
            )}
            <M.Button
              onClick={() => back('cancel')}
              color="primary"
              disabled={submitting}
            >
              Cancel
            </M.Button>
            <M.Button
              onClick={handleSubmit}
              color="primary"
              disabled={submitting || (submitFailed && hasValidationErrors)}
              variant="contained"
            >
              Add
            </M.Button>
          </FormActions>
        </>
      )}
    </RF.Form>
  )
}

interface ReindexProps {
  bucket: string
  open: boolean
  close: () => void
}

function Reindex({ bucket, open, close }: ReindexProps) {
  const req = APIConnector.use()

  const [repair, setRepair] = React.useState(false)
  const [submitting, setSubmitting] = React.useState(false)
  const [submitSucceeded, setSubmitSucceeded] = React.useState(false)
  const [error, setError] = React.useState<string | false>(false)

  const reset = React.useCallback(() => {
    setSubmitting(false)
    setSubmitSucceeded(false)
    setRepair(false)
    setError(false)
  }, [])

  const handleRepairChange = React.useCallback((_e, v) => {
    setRepair(v)
  }, [])

  const reindex = React.useCallback(async () => {
    if (submitting) return
    setError(false)
    setSubmitting(true)
    try {
      // TODO: use graphql mutation
      await req({
        endpoint: `/admin/reindex/${bucket}`,
        method: 'POST',
        body: { repair: repair || undefined },
      })
      setSubmitSucceeded(true)
    } catch (e) {
      if (APIConnector.HTTPError.is(e, 404, 'Bucket not found')) {
        setError('Bucket not found')
      } else if (APIConnector.HTTPError.is(e, 409, /in progress/)) {
        setError('Indexing already in progress')
      } else {
        // eslint-disable-next-line no-console
        console.log('Error re-indexing bucket:')
        // eslint-disable-next-line no-console
        console.error(e)
        setError('Unexpected error')
      }
    }
    setSubmitting(false)
  }, [submitting, req, bucket, repair])

  const handleClose = React.useCallback(() => {
    if (submitting) return
    close()
  }, [submitting, close])

  return (
    <M.Dialog open={open} onClose={handleClose} onExited={reset} fullWidth>
      <M.DialogTitle>Re-index and repair a bucket</M.DialogTitle>
      {submitSucceeded ? (
        <M.DialogContent>
          <M.DialogContentText color="textPrimary">
            We have {repair && <>repaired S3 notifications and </>}
            started re-indexing the bucket.
          </M.DialogContentText>
        </M.DialogContent>
      ) : (
        <M.DialogContent>
          <M.DialogContentText color="textPrimary">
            You are about to start re-indexing the <b>&quot;{bucket}&quot;</b> bucket
          </M.DialogContentText>
          <Form.Checkbox
            meta={{ submitting, submitSucceeded }}
            // @ts-expect-error, FF.FieldInputProps misses second argument for onChange
            input={{ checked: repair, onChange: handleRepairChange }}
            label="Repair S3 notifications"
          />
          {repair && (
            <M.Box color="warning.dark" ml={4}>
              <M.Typography color="inherit" variant="caption">
                Bucket notifications will be overwritten
              </M.Typography>
            </M.Box>
          )}
        </M.DialogContent>
      )}
      <M.DialogActions>
        {submitting && (
          <Delay>
            {() => (
              <M.Box flexGrow={1} display="flex" pl={2}>
                <M.CircularProgress size={24} />
              </M.Box>
            )}
          </Delay>
        )}
        {!submitting && !!error && (
          <M.Box flexGrow={1} display="flex" alignItems="center" pl={2}>
            <M.Icon color="error">error_outline</M.Icon>
            <M.Box pl={1} />
            <M.Typography variant="body2" color="error">
              {error}
            </M.Typography>
          </M.Box>
        )}

        {submitSucceeded ? (
          <>
            <M.Button onClick={close} color="primary">
              Close
            </M.Button>
          </>
        ) : (
          <>
            <M.Button onClick={close} disabled={submitting} color="primary">
              Cancel
            </M.Button>
            <M.Button onClick={reindex} disabled={submitting} color="primary">
              Re-index
              {repair && <> and repair</>}
            </M.Button>
          </>
        )}
      </M.DialogActions>
    </M.Dialog>
  )
}

<<<<<<< HEAD
const useEditStyles = M.makeStyles((t) => ({
  fields: {
    marginTop: t.spacing(2),
  },
  error: {
    flexGrow: 1,
  },
}))
=======
interface BucketFieldSkeletonProps {
  className: string
  width: number
}

function BucketFieldSkeleton({ className, width }: BucketFieldSkeletonProps) {
  return <Card className={className} title={<Skeleton height={32} width={width} />} />
}

interface CardsPlaceholderProps {
  className: string
}

function CardsPlaceholder({ className }: CardsPlaceholderProps) {
  const classes = useStyles()
  return (
    <div className={className}>
      <BucketFieldSkeleton className={classes.card} width={300} />
      <BucketFieldSkeleton className={classes.card} width={100} />
      <BucketFieldSkeleton className={classes.card} width={240} />
      <BucketFieldSkeleton className={classes.card} width={180} />
    </div>
  )
}

interface EditPageSkeletonProps {
  back: () => void
}

function EditPageSkeleton({ back }: EditPageSkeletonProps) {
  const classes = useStyles()
  return (
    <>
      <SubPageHeader back={back} submit={noop} />
      <CardsPlaceholder className={classes.fields} />
    </>
  )
}
>>>>>>> 34743cb6

interface EditProps {
  bucket: BucketConfig
  back: (reason?: string) => void
  submit: (
    input: Model.GQLTypes.BucketUpdateInput,
  ) => Promise<
    | Exclude<Model.GQLTypes.BucketUpdateResult, Model.GQLTypes.BucketUpdateSuccess>
    | Error
    | undefined
  >
}

function Edit({ bucket, back, submit }: EditProps) {
  const [reindexOpen, setReindexOpen] = React.useState(false)
  const openReindex = React.useCallback(() => setReindexOpen(true), [])
  const closeReindex = React.useCallback(() => setReindexOpen(false), [])

  const classes = useStyles()

  const onSubmit = React.useCallback(
    async (values) => {
      try {
        const input = R.applySpec(editFormSpec)(values)
        const error = await submit(input)
        if (!error) return
        if (error instanceof Error) throw error
        return parseResponseError(error)
      } catch (e) {
        // eslint-disable-next-line no-console
        console.error('Error updating bucket')
        // eslint-disable-next-line no-console
        console.error(e)
        return { [FF.FORM_ERROR]: 'unexpected' }
      }
    },
    [submit],
  )

  const initialValues = bucketToFormValues(bucket)

  const formRef = React.useRef<HTMLFormElement>(null)

  return (
    <RF.Form onSubmit={onSubmit} initialValues={initialValues}>
      {({
        handleSubmit,
        submitting,
        submitFailed,
        error,
        submitError,
        hasValidationErrors,
        pristine,
        form,
      }) => (
        <>
          <Reindex bucket={bucket.name} open={reindexOpen} close={closeReindex} />
          <SubPageHeader
            back={back}
            dirty={!pristine}
            disabled={submitting}
            submit={handleSubmit}
          />
<<<<<<< HEAD
          <React.Suspense
            fallback={<BucketFieldsPlaceholder className={classes.fields} />}
          >
            <form onSubmit={handleSubmit} ref={formRef}>
              <BucketFields
                bucket={bucket}
                className={classes.fields}
=======
          <React.Suspense fallback={<CardsPlaceholder className={classes.fields} />}>
            <form className={classes.fields} onSubmit={handleSubmit} ref={formRef}>
              <PrimaryCard bucket={bucket} className={classes.card} form={form} />
              <MetadataCard bucket={bucket} className={classes.card} form={form} />
              <IndexingAndNotificationsCard
                bucket={bucket}
                className={classes.card}
>>>>>>> 34743cb6
                form={form}
                reindex={openReindex}
              />
              <PreviewCard bucket={bucket} className={classes.card} form={form} />
              <input type="submit" style={{ display: 'none' }} />
            </form>
          </React.Suspense>
          {!bucket && (
            <FormActions siblingRef={formRef}>
              {submitFailed && (
                <Form.FormError
                  className={classes.error}
                  error={error || submitError}
                  errors={{
                    unexpected: 'Something went wrong',
                    notificationConfigurationError: 'Notification configuration error',
                    bucketNotFound: 'Bucket not found',
                  }}
                  margin="none"
                />
              )}
              {submitting && (
                <Delay>
                  {() => (
                    <M.Box flexGrow={1} display="flex" pl={2}>
                      <M.CircularProgress size={24} />
                    </M.Box>
                  )}
                </Delay>
              )}
              <M.Button
                onClick={() => form.reset()}
                color="primary"
                disabled={pristine || submitting}
              >
                Reset
              </M.Button>
              <M.Button
                onClick={() => back('cancel')}
                color="primary"
                disabled={submitting}
              >
                Cancel
              </M.Button>
              <M.Button
                onClick={handleSubmit}
                color="primary"
                disabled={pristine || submitting || (submitFailed && hasValidationErrors)}
                variant="contained"
              >
                Save
              </M.Button>
            </FormActions>
          )}
        </>
      )}
    </RF.Form>
  )
}

interface EditRouteParams {
  bucketName: string
}

interface EditPageProps {
  back: () => void
}

<<<<<<< HEAD
function EditPageSkeleton({ back }: EditPageSkeletonProps) {
  const classes = useEditStyles()
  return (
    <>
      <SubPageHeader back={back} submit={noop} />
      <BucketFieldsPlaceholder className={classes.fields} />
    </>
=======
function EditPage({ back }: EditPageProps) {
  const { bucketName } = RRDom.useParams<EditRouteParams>()
  const { urls } = NamedRoutes.use()
  const update = GQL.useMutation(UPDATE_MUTATION)
  const { bucketConfigs: rows } = GQL.useQueryS(BUCKET_CONFIGS_QUERY)
  const bucket = React.useMemo(
    () => (bucketName ? rows.find(({ name }) => name === bucketName) : null),
    [bucketName, rows],
>>>>>>> 34743cb6
  )
  const submit = React.useCallback(
    async (input: Model.GQLTypes.BucketUpdateInput) => {
      if (!bucket) return new Error('Submit form without bucket')
      try {
        const { bucketUpdate: r } = await update({ name: bucket.name, input })
        if (r.__typename !== 'BucketUpdateSuccess') {
          // TS infered shape but not the actual type
          return r as Exclude<
            Model.GQLTypes.BucketUpdateResult,
            Model.GQLTypes.BucketUpdateSuccess
          >
        }
        back()
      } catch (e) {
        return e instanceof Error ? e : new Error('Error updating bucket')
      }
    },
    [back, bucket, update],
  )
  if (!bucket) return <RRDom.Redirect to={urls.adminBuckets()} />
  return <Edit bucket={bucket} back={back} submit={submit} />
}

interface AddPageProps {
  back: () => void
}

function AddPage({ back }: AddPageProps) {
  const data = GQL.useQueryS(CONTENT_INDEXING_SETTINGS_QUERY)
  const settings = data.config.contentIndexingSettings
  const add = GQL.useMutation(ADD_MUTATION)
  const { push } = Notifications.use()
  const { track } = useTracker()
  const submit = React.useCallback(
    async (input: Model.GQLTypes.BucketAddInput) => {
      try {
        const { bucketAdd: r } = await add({ input })
        if (r.__typename !== 'BucketAddSuccess')
          // TS infered shape but not the actual type
          return r as Exclude<
            Model.GQLTypes.BucketAddResult,
            Model.GQLTypes.BucketAddSuccess
          >
        push(`Bucket "${r.bucketConfig.name}" added`)
        track('WEB', {
          type: 'admin',
          action: 'bucket add',
          bucket: r.bucketConfig.name,
        })
        back()
      } catch (e) {
        return e instanceof Error ? e : new Error('Error adding bucket')
      }
    },
    [add, back, push, track],
  )
  return <Add settings={settings} back={back} submit={submit} />
}

export default function Buckets() {
  const history = RRDom.useHistory()
  const { paths, urls } = NamedRoutes.use()
  const back = React.useCallback(() => history.push(urls.adminBuckets()), [history, urls])
  return (
    <M.Box mt={2} mb={2}>
      <MetaTitle>{['Buckets', 'Admin']}</MetaTitle>
      <RRDom.Switch>
        <RRDom.Route path={paths.adminBucketAdd} exact strict>
          <React.Suspense fallback={<AddPageSkeleton back={back} />}>
            <AddPage back={back} />
          </React.Suspense>
        </RRDom.Route>
        <RRDom.Route path={paths.adminBucketEdit} exact strict>
          <React.Suspense fallback={<EditPageSkeleton back={back} />}>
            <EditPage back={back} />
          </React.Suspense>
        </RRDom.Route>
        <RRDom.Route>
          <React.Suspense fallback={<ListPageSkeleton />}>
            <ListPage />
          </React.Suspense>
        </RRDom.Route>
      </RRDom.Switch>
    </M.Box>
  )
}<|MERGE_RESOLUTION|>--- conflicted
+++ resolved
@@ -1,8 +1,4 @@
 import cx from 'classnames'
-<<<<<<< HEAD
-import * as dateFns from 'date-fns'
-=======
->>>>>>> 34743cb6
 import * as FF from 'final-form'
 import * as FP from 'fp-ts'
 import * as IO from 'io-ts'
@@ -18,10 +14,6 @@
 import * as Buttons from 'components/Buttons'
 import * as Dialog from 'components/Dialog'
 import JsonDisplay from 'components/JsonDisplay'
-<<<<<<< HEAD
-import * as Pagination from 'components/Pagination'
-=======
->>>>>>> 34743cb6
 import Skeleton from 'components/Skeleton'
 import * as Notifications from 'containers/Notifications'
 import type * as Model from 'model'
@@ -34,23 +26,15 @@
 import StyledLink from 'utils/StyledLink'
 import StyledTooltip from 'utils/StyledTooltip'
 import assertNever from 'utils/assertNever'
-<<<<<<< HEAD
-import parseSearch from 'utils/parseSearch'
-=======
->>>>>>> 34743cb6
 import { formatQuantity } from 'utils/string'
 import { useTracker } from 'utils/tracking'
 import * as Types from 'utils/types'
 import * as validators from 'utils/validators'
 
 import * as Form from '../Form'
-<<<<<<< HEAD
-import * as Table from '../Table'
 import LongQueryConfigForm from './LongQueryConfig'
-=======
 
 import ListPage, { ListSkeleton as ListPageSkeleton } from './List'
->>>>>>> 34743cb6
 
 import BUCKET_CONFIGS_QUERY from './gql/BucketConfigs.generated'
 import ADD_MUTATION from './gql/BucketsAdd.generated'
@@ -81,10 +65,6 @@
       : bucket.snsNotificationArn,
   skipMetaDataIndexing: bucket.skipMetaDataIndexing ?? false,
   browsable: bucket.browsable ?? false,
-<<<<<<< HEAD
-  tabulatorTables: bucket.tabulatorTables,
-=======
->>>>>>> 34743cb6
 })
 
 interface CardAvatarProps {
@@ -117,15 +97,9 @@
   className?: string
   disabled?: boolean
   icon?: string | null
-<<<<<<< HEAD
-  onEdit: () => void
-  subTitle?: string
-  title: string
-=======
   onEdit?: () => void
   subTitle?: string
   title: React.ReactNode
->>>>>>> 34743cb6
 }
 
 function Card({
@@ -142,17 +116,11 @@
     <M.Card className={className}>
       <M.CardHeader
         action={
-<<<<<<< HEAD
-          <M.IconButton onClick={onEdit} disabled={disabled}>
-            <M.Icon>edit</M.Icon>
-          </M.IconButton>
-=======
           onEdit && (
             <M.IconButton onClick={onEdit} disabled={disabled}>
               <M.Icon>edit</M.Icon>
             </M.IconButton>
           )
->>>>>>> 34743cb6
         }
         avatar={icon && <CardAvatar className={classes.avatar} src={icon} />}
         className={classes.header}
@@ -613,7 +581,6 @@
       // Spacing between direct children
       marginLeft: t.spacing(2),
     },
-<<<<<<< HEAD
   },
   error: {
     flexGrow: 1,
@@ -710,36 +677,13 @@
   )
 }
 
-interface PrimaryOptionsProps {
+interface PrimaryFormProps {
   bucket?: BucketConfig
   className?: string
-  form: FF.FormApi
-  initialEditing: boolean
-}
-
-function PrimaryOptions({
-  className,
-  bucket,
-  initialEditing,
-  form,
-}: PrimaryOptionsProps) {
-  const [editing, setEditing] = React.useState(initialEditing)
-  if (!editing && bucket) {
-    return (
-      <Card
-        className={className}
-        disabled={form.getState().submitting}
-        icon={bucket.iconUrl || undefined}
-        onEdit={() => setEditing(true)}
-        subTitle={`s3://${bucket.name}`}
-        title={bucket.title}
-      >
-        {bucket.description && (
-          <M.Typography variant="body2">{bucket.description}</M.Typography>
-        )}
-      </Card>
-    )
-  }
+  children?: React.ReactNode
+}
+
+function PrimaryForm({ bucket, children, className }: PrimaryFormProps) {
   return (
     <InlineForm className={className}>
       {bucket ? (
@@ -806,87 +750,48 @@
         fullWidth
         margin="normal"
       />
-      {bucket && <InlineActions form={form} onCancel={() => setEditing(false)} />}
+      {children}
     </InlineForm>
   )
 }
 
-const useMetadataOptionsStyles = M.makeStyles((t) => ({
-  tagsList: {
-    marginBottoM: t.spacing(-1),
-  },
-  tag: {
-    marginBottom: t.spacing(1),
-    verticalAlign: 'baseline',
-    '& + &': {
-      marginLeft: t.spacing(0.5),
-    },
-  },
-}))
-
-interface MetadataOptionsProps {
-  bucket?: BucketConfig
+interface PrimaryCardProps {
+  bucket: BucketConfig
   className: string
   form: FF.FormApi
-  initialEditing: boolean
-}
-
-function MetadataOptions({
-  bucket,
-  className,
-  form,
-  initialEditing,
-}: MetadataOptionsProps) {
-  const classes = useMetadataOptionsStyles()
-  const [editing, setEditing] = React.useState(initialEditing)
-  if (!editing && bucket) {
+}
+
+function PrimaryCard({ className, bucket, form }: PrimaryCardProps) {
+  const [editing, setEditing] = React.useState(false)
+  if (editing) {
     return (
-      <Card
-        className={className}
-        disabled={form.getState().submitting}
-        icon="toc"
-        onEdit={() => setEditing(true)}
-        title="Metadata"
-      >
-        {bucket.description && (
-          <M.Typography variant="body2">{bucket.description}</M.Typography>
-        )}
-        <M.Typography variant="body2">
-          Relevance score: {bucket.relevanceScore.toString()}
-        </M.Typography>
-        {bucket.tags && (
-          <M.Typography variant="body2" className={classes.tagsList}>
-            Tags:{' '}
-            {bucket.tags.map((tag) => (
-              <M.Chip
-                className={classes.tag}
-                label={tag}
-                key={tag}
-                component="span"
-                size="small"
-              />
-            ))}
-          </M.Typography>
-        )}
-        {bucket.overviewUrl && (
-          <M.Typography variant="body2">
-            Overview URL:{' '}
-            <StyledLink href={bucket.overviewUrl} target="_blank">
-              {bucket.overviewUrl}
-            </StyledLink>
-          </M.Typography>
-        )}
-        {bucket.linkedData && (
-          // @ts-expect-error
-          <JsonDisplay
-            name="Structured data (JSON-LD)"
-            topLevel
-            value={bucket.linkedData}
-          />
-        )}
-      </Card>
+      <PrimaryForm className={className} bucket={bucket}>
+        <InlineActions form={form} onCancel={() => setEditing(false)} />
+      </PrimaryForm>
     )
   }
+  return (
+    <Card
+      className={className}
+      disabled={form.getState().submitting}
+      icon={bucket.iconUrl || undefined}
+      onEdit={() => setEditing(true)}
+      subTitle={`s3://${bucket.name}`}
+      title={bucket.title}
+    >
+      {bucket.description && (
+        <M.Typography variant="body2">{bucket.description}</M.Typography>
+      )}
+    </Card>
+  )
+}
+
+interface MetadataFormProps {
+  children?: React.ReactNode
+  className: string
+}
+
+function MetadataForm({ children, className }: MetadataFormProps) {
   return (
     <InlineForm className={className} title="Metadata">
       <RF.Field
@@ -939,693 +844,11 @@
         rowsMax={10}
         margin="normal"
       />
-      {bucket && <InlineActions form={form} onCancel={() => setEditing(false)} />}
-    </InlineForm>
-  )
-}
-
-const useIndexingAndNotificationsStyles = M.makeStyles((t) => ({
-  warning: {
-    background: t.palette.warning.main,
-=======
-  },
-  error: {
-    flexGrow: 1,
-  },
-}))
-
-interface InlineActionsProps {
-  form: FF.FormApi
-  onCancel: () => void
-}
-
-function InlineActions({ form, onCancel }: InlineActionsProps) {
-  const classes = useInlineActionsStyles()
-  const state = form.getState()
-  const handleCancel = React.useCallback(() => {
-    form.reset()
-    onCancel()
-  }, [form, onCancel])
-  return (
-    <div className={classes.actions}>
-      {state.submitFailed && (
-        <Form.FormError
-          className={classes.error}
-          error={state.error || state.submitError}
-          errors={{
-            unexpected: 'Something went wrong',
-            notificationConfigurationError: 'Notification configuration error',
-            bucketNotFound: 'Bucket not found',
-          }}
-          margin="none"
-        />
-      )}
-      {state.submitting && (
-        <Delay>
-          {() => (
-            <M.Box flexGrow={1} display="flex" pl={2}>
-              <M.CircularProgress size={24} />
-            </M.Box>
-          )}
-        </Delay>
-      )}
-      <M.Button
-        onClick={() => form.reset()}
-        color="primary"
-        disabled={state.pristine || state.submitting}
-      >
-        Reset
-      </M.Button>
-      <M.Button onClick={handleCancel} color="primary" disabled={state.submitting}>
-        Cancel
-      </M.Button>
-      <M.Button
-        onClick={form.submit}
-        color="primary"
-        disabled={
-          state.pristine ||
-          state.submitting ||
-          (state.submitFailed && state.hasValidationErrors)
-        }
-        variant="contained"
-      >
-        Save
-      </M.Button>
-    </div>
-  )
-}
-
-const useInlineFormStyles = M.makeStyles((t) => ({
-  root: {
-    padding: t.spacing(2),
-  },
-  title: {
->>>>>>> 34743cb6
-    marginBottom: t.spacing(1),
-  },
-}))
-
-<<<<<<< HEAD
-interface IndexingAndNotificationsProps {
-  bucket?: BucketConfig
-  className?: string
-  form: FF.FormApi
-  initialEditing: boolean
-  reindex?: () => void
-}
-
-function IndexingAndNotifications({
-  bucket,
-  className,
-  form,
-  initialEditing,
-  reindex,
-}: IndexingAndNotificationsProps) {
-  const classes = useIndexingAndNotificationsStyles()
-  const [editing, setEditing] = React.useState(initialEditing)
-=======
-interface InlineFormProps {
-  className?: string
-  title?: string
-  children: React.ReactNode
-}
-
-function InlineForm({ className, children, title }: InlineFormProps) {
-  const classes = useInlineFormStyles()
-  return (
-    <M.Paper className={cx(classes.root, className)}>
-      {title && (
-        <M.Typography className={classes.title} variant="h6">
-          {title}
-        </M.Typography>
-      )}
-      {children}
-    </M.Paper>
-  )
-}
->>>>>>> 34743cb6
-
-interface PrimaryFormProps {
-  bucket?: BucketConfig
-  className?: string
-  children?: React.ReactNode
-}
-
-<<<<<<< HEAD
-  if (!editing && bucket) {
-    const { enableDeepIndexing, snsNotificationArn } = bucketToFormValues(bucket)
-    return (
-      <Card
-        className={className}
-        disabled={form.getState().submitting}
-        onEdit={() => setEditing(true)}
-        icon="find_in_page"
-        title="Indexing and notifications"
-      >
-        {!!reindex && (
-          <M.Button
-            variant="outlined"
-            onClick={reindex}
-            size="small"
-            disabled={form.getState().submitting}
-          >
-            Re-index and repair
-          </M.Button>
-        )}
-        {enableDeepIndexing ? (
-          <>
-            {bucket.fileExtensionsToIndex ? (
-              <M.Typography variant="body2">
-                File extensions to deep index:
-                {bucket.fileExtensionsToIndex.join(', ')}
-              </M.Typography>
-            ) : (
-              <M.Typography variant="body2">
-                Default file extensions to deep index:
-                {settings.extensions.join(', ')}
-              </M.Typography>
-            )}
-            {bucket.indexContentBytes ? (
-              <M.Typography variant="body2">
-                Content bytes to deep index is {formatQuantity(bucket.indexContentBytes)}{' '}
-                bytes
-              </M.Typography>
-            ) : (
-              <M.Typography variant="body2">
-                Default content bytes to deep index is{' '}
-                {formatQuantity(settings.bytesDefault)} bytes
-              </M.Typography>
-            )}
-          </>
-        ) : (
-          <M.Typography variant="body2">Deep indexing is disabled</M.Typography>
-        )}
-        {bucket.scannerParallelShardsDepth && (
-          <M.Typography variant="body2">
-            Scanner parallel shards depth: {bucket.scannerParallelShardsDepth}
-          </M.Typography>
-        )}
-        {bucket.skipMetaDataIndexing && (
-          <M.Typography variant="body2">Metadata indexing is disabled</M.Typography>
-        )}
-        {typeof snsNotificationArn === 'string' && (
-          <M.Typography variant="body2">
-            SNS Topic ARN:{' '}
-            <StyledLink
-              href={`https://console.aws.amazon.com/sns/v3/home?#/topic/${bucket.snsNotificationArn}`}
-              target="_blank"
-            >
-              {bucket.snsNotificationArn}
-            </StyledLink>
-          </M.Typography>
-        )}
-      </Card>
-    )
-  }
-  return (
-    <InlineForm className={className} title="Indexing and notifications">
-      {!!reindex && (
-        <M.Box pb={2.5}>
-          <M.Button variant="outlined" fullWidth onClick={reindex}>
-            Re-index and repair
-          </M.Button>
-        </M.Box>
-      )}
-
-      <RF.Field
-        component={Form.Checkbox}
-        type="checkbox"
-        name="enableDeepIndexing"
-        label={
-          <>
-            Enable deep indexing
-            <Hint>
-              Deep indexing adds the <em>contents</em> of an object to your search index,
-              while shallow indexing only covers object metadata. Deep indexing may
-              require more disk in ElasticSearch. Enable deep indexing when you want your
-              users to find files by their contents.
-            </Hint>
-          </>
-        }
-      />
-
-      <RF.FormSpy subscription={{ modified: true, values: true }}>
-        {({ modified, values }) => {
-          // don't need this while adding a bucket
-          if (!bucket) return null
-          if (
-            !modified?.enableDeepIndexing &&
-            !modified?.fileExtensionsToIndex &&
-            !modified?.indexContentBytes
-          )
-            return null
-          try {
-            if (
-              R.equals(
-                bucket.fileExtensionsToIndex,
-                editFormSpec.fileExtensionsToIndex(values),
-              ) &&
-              R.equals(bucket.indexContentBytes, editFormSpec.indexContentBytes(values))
-            )
-              return null
-          } catch {
-            return null
-          }
-
-          return (
-            <Lab.Alert
-              className={classes.warning}
-              icon={
-                <M.Icon fontSize="inherit" className={classes.warningIcon}>
-                  error
-                </M.Icon>
-              }
-              severity="warning"
-            >
-              Changing these settings affects files that are indexed after the change. If
-              you wish to deep index existing files, click{' '}
-              <strong>&quot;Re-index and repair&quot;</strong>.
-            </Lab.Alert>
-          )
-        }}
-      </RF.FormSpy>
-
-      <RF.FormSpy subscription={{ values: true }}>
-        {({ values }) => {
-          if (!values.enableDeepIndexing) return null
-          return (
-            <>
-              <RF.Field
-                component={Form.Field}
-                name="fileExtensionsToIndex"
-                label={
-                  <>
-                    File extensions to deep index (comma-separated)
-                    <Hint>
-                      Default extensions:
-                      <ul>
-                        {settings.extensions.map((ext) => (
-                          <li key={ext}>{ext}</li>
-                        ))}
-                      </ul>
-                    </Hint>
-                  </>
-                }
-                placeholder='e.g. ".txt, .md", leave blank to use default settings'
-                validate={validateExtensions}
-                errors={{
-                  validExtensions: (
-                    <>
-                      Enter a comma-separated list of{' '}
-                      <abbr title="Must start with the dot and contain only alphanumeric characters thereafter">
-                        valid
-                      </abbr>{' '}
-                      file extensions
-                    </>
-                  ),
-                }}
-                fullWidth
-                margin="normal"
-                multiline
-                rows={1}
-                rowsMax={3}
-              />
-              <RF.Field
-                component={Form.Field}
-                name="indexContentBytes"
-                label={
-                  <>
-                    Content bytes to deep index
-                    <Hint>Defaults to {settings.bytesDefault}</Hint>
-                  </>
-                }
-                placeholder='e.g. "1024", leave blank to use default settings'
-                parse={R.replace(/[^0-9]/g, '')}
-                validate={integerInRange(settings.bytesMin, settings.bytesMax)}
-                errors={{
-                  integerInRange: (
-                    <>
-                      Enter an integer from {settings.bytesMin} to {settings.bytesMax}
-                    </>
-                  ),
-                }}
-                fullWidth
-                margin="normal"
-              />
-            </>
-          )
-        }}
-      </RF.FormSpy>
-      <RF.Field
-        component={Form.Field}
-        name="scannerParallelShardsDepth"
-        label="Scanner parallel shards depth"
-        placeholder="Leave blank to use default settings"
-=======
-function PrimaryForm({ bucket, children, className }: PrimaryFormProps) {
-  return (
-    <InlineForm className={className}>
-      {bucket ? (
-        <M.TextField
-          label="Name"
-          value={bucket.name}
-          fullWidth
-          margin="normal"
-          disabled
-        />
-      ) : (
-        <RF.Field
-          component={Form.Field}
-          name="name"
-          label="Name"
-          placeholder="Enter an S3 bucket name"
-          parse={R.pipe(
-            R.toLower,
-            R.replace(/[^a-z0-9-.]/g, ''),
-            R.take(63) as (s: string) => string,
-          )}
-          validate={validators.required as FF.FieldValidator<any>}
-          errors={{
-            required: 'Enter a bucket name',
-            conflict: 'Bucket already added',
-            noSuchBucket: 'No such bucket',
-          }}
-          fullWidth
-          margin="normal"
-        />
-      )}
-      <RF.Field
-        component={Form.Field}
-        name="title"
-        label="Title"
-        placeholder='e.g. "Production analytics data"'
-        parse={R.pipe(R.replace(/^\s+/g, ''), R.take(256) as (s: string) => string)}
-        validate={validators.required as FF.FieldValidator<any>}
-        errors={{
-          required: 'Enter a bucket title',
-        }}
-        fullWidth
-        margin="normal"
-      />
-      <RF.Field
-        component={Form.Field}
-        name="iconUrl"
-        label="Icon URL (optional)"
-        placeholder="e.g. https://some-cdn.com/icon.png"
-        helperText="Recommended size: 80x80px"
-        parse={R.pipe(R.trim, R.take(1024) as (s: string) => string)}
-        fullWidth
-        margin="normal"
-      />
-      <RF.Field
-        component={Form.Field}
-        name="description"
-        label="Description (optional)"
-        placeholder="Enter description if required"
-        parse={R.pipe(R.replace(/^\s+/g, ''), R.take(1024) as (s: string) => string)}
-        multiline
-        rows={1}
-        rowsMax={3}
-        fullWidth
-        margin="normal"
-      />
       {children}
     </InlineForm>
   )
 }
 
-interface PrimaryCardProps {
-  bucket: BucketConfig
-  className: string
-  form: FF.FormApi
-}
-
-function PrimaryCard({ className, bucket, form }: PrimaryCardProps) {
-  const [editing, setEditing] = React.useState(false)
-  if (editing) {
-    return (
-      <PrimaryForm className={className} bucket={bucket}>
-        <InlineActions form={form} onCancel={() => setEditing(false)} />
-      </PrimaryForm>
-    )
-  }
-  return (
-    <Card
-      className={className}
-      disabled={form.getState().submitting}
-      icon={bucket.iconUrl || undefined}
-      onEdit={() => setEditing(true)}
-      subTitle={`s3://${bucket.name}`}
-      title={bucket.title}
-    >
-      {bucket.description && (
-        <M.Typography variant="body2">{bucket.description}</M.Typography>
-      )}
-    </Card>
-  )
-}
-
-interface MetadataFormProps {
-  children?: React.ReactNode
-  className: string
-}
-
-function MetadataForm({ children, className }: MetadataFormProps) {
-  return (
-    <InlineForm className={className} title="Metadata">
-      <RF.Field
-        component={Form.Field}
-        name="relevanceScore"
-        label="Relevance score"
-        placeholder="Higher numbers appear first, -1 to hide"
-        parse={R.pipe(
-          R.replace(/[^0-9-]/g, ''),
-          R.replace(/(.+)-+$/g, '$1'),
-          R.take(16) as (s: string) => string,
-        )}
->>>>>>> 34743cb6
-        validate={validators.integer as FF.FieldValidator<any>}
-        errors={{
-          integer: 'Enter a valid integer',
-        }}
-<<<<<<< HEAD
-        parse={R.pipe(R.replace(/[^0-9]/g, ''), R.take(16) as (s: string) => string)}
-        fullWidth
-        margin="normal"
-      />
-      <RF.Field component={SnsField} name="snsNotificationArn" validate={validateSns} />
-      <M.Box mt={2}>
-        <RF.Field
-          component={Form.Checkbox}
-          type="checkbox"
-          name="skipMetaDataIndexing"
-          label="Skip metadata indexing"
-        />
-      </M.Box>
-      {!bucket && (
-        <M.Box mt={1}>
-          <RF.Field
-            component={Form.Checkbox}
-            type="checkbox"
-            name="delayScan"
-            label="Delay scan"
-          />
-        </M.Box>
-      )}
-      {bucket && <InlineActions form={form} onCancel={() => setEditing(false)} />}
-    </InlineForm>
-  )
-}
-
-interface LongQueryConfigProps {
-  bucket?: BucketConfig
-  className?: string
-  form: FF.FormApi
-  initialEditing: boolean
-}
-
-function LongQueryConfig({
-  bucket,
-  className,
-  form,
-  initialEditing,
-}: LongQueryConfigProps) {
-  const [editing, setEditing] = React.useState(initialEditing)
-  if (!editing) {
-    return (
-      <Card
-        className={className}
-        disabled={form.getState().submitting}
-        icon="query_builder"
-        onEdit={() => setEditing(true)}
-        title="Longitudinal Query Configuration"
-      >
-        {bucket.tabulatorTables.map(({ name }) => (
-          <M.Typography key={name}>{name}</M.Typography>
-        ))}
-      </Card>
-    )
-  }
-  return (
-    <InlineForm className={className} title="Longitudinal Query Configuration">
-      <LongQueryConfigForm data={data} />
-      {bucket && <InlineActions form={form} onCancel={() => setEditing(false)} />}
-    </InlineForm>
-  )
-}
-
-interface PreviewOptionsProps {
-  className?: string
-  bucket?: BucketConfig
-  form: FF.FormApi
-  initialEditing: boolean
-}
-
-function PreviewOptions({
-  bucket,
-  className,
-  form,
-  initialEditing,
-}: PreviewOptionsProps) {
-  const [editing, setEditing] = React.useState(initialEditing)
-  if (!editing && bucket) {
-    return (
-      <Card
-        className={className}
-        disabled={form.getState().submitting}
-        onEdit={() => setEditing(true)}
-        icon="code"
-        title={`Permissive HTML rendering is ${
-          bucket.browsable ? 'enabled' : 'disabled'
-        }`}
-      />
-    )
-  }
-  return (
-    <InlineForm className={className}>
-      <RF.Field component={PFSCheckbox} name="browsable" type="checkbox" />
-      {bucket && <InlineActions form={form} onCancel={() => setEditing(false)} />}
-=======
-        fullWidth
-        margin="normal"
-      />
-      <RF.Field
-        component={Form.Field}
-        name="tags"
-        label="Tags (comma-separated)"
-        placeholder='e.g. "geospatial", for bucket discovery'
-        fullWidth
-        margin="normal"
-        multiline
-        rows={1}
-        rowsMax={3}
-      />
-      <RF.Field
-        component={Form.Field}
-        name="overviewUrl"
-        label="Overview URL"
-        parse={R.trim}
-        fullWidth
-        margin="normal"
-      />
-      <RF.Field
-        component={Form.Field}
-        name="linkedData"
-        label="Structured data (JSON-LD)"
-        validate={validators.jsonObject as FF.FieldValidator<any>}
-        errors={{
-          jsonObject: 'Must be a valid JSON object',
-        }}
-        fullWidth
-        multiline
-        rows={1}
-        rowsMax={10}
-        margin="normal"
-      />
-      {children}
->>>>>>> 34743cb6
-    </InlineForm>
-  )
-}
-
-<<<<<<< HEAD
-const useBucketFieldsStyles = M.makeStyles((t) => ({
-  card: {
-    '& + &': {
-      marginTop: t.spacing(2),
-    },
-  },
-  primary: {
-    padding: t.spacing(2),
-  },
-  secondary: {
-    marginTop: t.spacing(2),
-  },
-  section: {
-    flexDirection: 'column',
-  },
-  warning: {
-    background: t.palette.warning.main,
-    marginBottom: t.spacing(1),
-    marginTop: t.spacing(2),
-  },
-  warningIcon: {
-    color: t.palette.warning.dark,
-  },
-}))
-
-interface BucketFieldsProps {
-  bucket?: BucketConfig
-  className: string
-  form: FF.FormApi
-  initialEditing?: boolean
-  reindex?: () => void
-}
-
-function BucketFields({
-  bucket,
-  className,
-  form,
-  initialEditing,
-  reindex,
-}: BucketFieldsProps) {
-  const classes = useBucketFieldsStyles()
-
-  return (
-    <div className={className}>
-      <PrimaryOptions
-        bucket={bucket}
-        className={classes.card}
-        form={form}
-        initialEditing={!!initialEditing}
-      />
-      <MetadataOptions
-        bucket={bucket}
-        className={classes.card}
-        form={form}
-        initialEditing={!!initialEditing}
-      />
-      <IndexingAndNotifications
-        bucket={bucket}
-        className={classes.card}
-        form={form}
-        initialEditing={!!initialEditing}
-        reindex={reindex}
-      />
-      <LongQueryConfig
-        bucket={bucket}
-        className={classes.card}
-        form={form}
-        initialEditing={!!initialEditing}
-      />
-      <PreviewOptions
-        bucket={bucket}
-        className={classes.card}
-        form={form}
-        initialEditing={!!initialEditing}
-      />
-    </div>
-=======
 const useMetadataCardStyles = M.makeStyles((t) => ({
   tagsList: {
     marginBottoM: t.spacing(-1),
@@ -1700,7 +923,6 @@
         />
       )}
     </Card>
->>>>>>> 34743cb6
   )
 }
 
@@ -1869,28 +1091,12 @@
       />
       <RF.Field component={SnsField} name="snsNotificationArn" validate={validateSns} />
       <M.Box mt={2}>
-<<<<<<< HEAD
-        <M.Paper>
-          <Skeleton height={32} width={100} />
-        </M.Paper>
-      </M.Box>
-      <M.Box mt={2}>
-        <M.Paper>
-          <Skeleton height={32} width={240} />
-        </M.Paper>
-      </M.Box>
-      <M.Box mt={2}>
-        <M.Paper>
-          <Skeleton height={32} width={180} />
-        </M.Paper>
-=======
         <RF.Field
           component={Form.Checkbox}
           type="checkbox"
           name="skipMetaDataIndexing"
           label="Skip metadata indexing"
         />
->>>>>>> 34743cb6
       </M.Box>
       {!bucket && (
         <M.Box mt={1}>
@@ -2193,7 +1399,6 @@
         error,
         submitError,
         hasValidationErrors,
-        form,
       }) => (
         <>
           <SubPageHeader
@@ -2204,24 +1409,14 @@
           >
             Add a bucket
           </SubPageHeader>
-<<<<<<< HEAD
-          <React.Suspense
-            fallback={<BucketFieldsPlaceholder className={classes.fields} />}
-          >
-            <form onSubmit={handleSubmit} ref={formRef}>
-              <BucketFields initialEditing form={form} className={classes.fields} />
-              <input type="submit" style={{ display: 'none' }} />
-            </form>
-          </React.Suspense>
-=======
           <form onSubmit={handleSubmit} ref={formRef} className={classes.fields}>
             <PrimaryForm className={classes.card} />
             <MetadataForm className={classes.card} />
             <IndexingAndNotificationsForm className={classes.card} settings={settings} />
             <PreviewForm className={classes.card} />
+            <LongQueryConfigForm className={classes.card} />
             <input type="submit" style={{ display: 'none' }} />
           </form>
->>>>>>> 34743cb6
           <FormActions siblingRef={formRef}>
             {submitFailed && (
               <Form.FormError
@@ -2397,16 +1592,6 @@
   )
 }
 
-<<<<<<< HEAD
-const useEditStyles = M.makeStyles((t) => ({
-  fields: {
-    marginTop: t.spacing(2),
-  },
-  error: {
-    flexGrow: 1,
-  },
-}))
-=======
 interface BucketFieldSkeletonProps {
   className: string
   width: number
@@ -2445,7 +1630,6 @@
     </>
   )
 }
->>>>>>> 34743cb6
 
 interface EditProps {
   bucket: BucketConfig
@@ -2509,15 +1693,6 @@
             disabled={submitting}
             submit={handleSubmit}
           />
-<<<<<<< HEAD
-          <React.Suspense
-            fallback={<BucketFieldsPlaceholder className={classes.fields} />}
-          >
-            <form onSubmit={handleSubmit} ref={formRef}>
-              <BucketFields
-                bucket={bucket}
-                className={classes.fields}
-=======
           <React.Suspense fallback={<CardsPlaceholder className={classes.fields} />}>
             <form className={classes.fields} onSubmit={handleSubmit} ref={formRef}>
               <PrimaryCard bucket={bucket} className={classes.card} form={form} />
@@ -2525,7 +1700,6 @@
               <IndexingAndNotificationsCard
                 bucket={bucket}
                 className={classes.card}
->>>>>>> 34743cb6
                 form={form}
                 reindex={openReindex}
               />
@@ -2594,15 +1768,6 @@
   back: () => void
 }
 
-<<<<<<< HEAD
-function EditPageSkeleton({ back }: EditPageSkeletonProps) {
-  const classes = useEditStyles()
-  return (
-    <>
-      <SubPageHeader back={back} submit={noop} />
-      <BucketFieldsPlaceholder className={classes.fields} />
-    </>
-=======
 function EditPage({ back }: EditPageProps) {
   const { bucketName } = RRDom.useParams<EditRouteParams>()
   const { urls } = NamedRoutes.use()
@@ -2611,7 +1776,6 @@
   const bucket = React.useMemo(
     () => (bucketName ? rows.find(({ name }) => name === bucketName) : null),
     [bucketName, rows],
->>>>>>> 34743cb6
   )
   const submit = React.useCallback(
     async (input: Model.GQLTypes.BucketUpdateInput) => {
