import { basename } from 'path'

import * as dateFns from 'date-fns'
import * as R from 'ramda'
import * as React from 'react'
import { Link } from 'react-router-dom'
import * as M from '@material-ui/core'

import * as BreadCrumbs from 'components/BreadCrumbs'
import Message from 'components/Message'
import * as Preview from 'components/Preview'
import Sparkline from 'components/Sparkline'
import cfg from 'constants/config'
import * as Notifications from 'containers/Notifications'
import * as AWS from 'utils/AWS'
import AsyncResult from 'utils/AsyncResult'
import { useData } from 'utils/Data'
import * as NamedRoutes from 'utils/NamedRoutes'
import * as SVG from 'utils/SVG'
import { linkStyle } from 'utils/StyledLink'
import copyToClipboard from 'utils/clipboard'
import * as Format from 'utils/format'
import parseSearch from 'utils/parseSearch'
import * as s3paths from 'utils/s3paths'
import { readableBytes, readableQuantity } from 'utils/string'

import FileCodeSamples from 'containers/Bucket/CodeSamples/File'
import FileProperties from 'containers/Bucket/FileProperties'
import * as FileView from 'containers/Bucket/FileView'
import Section from 'containers/Bucket/Section'
import renderPreview from 'containers/Bucket/renderPreview'
import * as requests from 'containers/Bucket/requests'

import * as EmbedConfig from './EmbedConfig'
import * as Overrides from './Overrides'
import * as ipc from './ipc'

const defaults = {
  s3ObjectLink: {
    title: "Copy object version's canonical HTTPS URI to the clipboard",
    href: (ctx) => ctx.s3HttpsUri,
    notification: 'HTTPS URI copied to clipboard',
  },
}

const useVersionInfoStyles = M.makeStyles(({ typography }) => ({
  version: {
    ...linkStyle,
    alignItems: 'center',
    display: 'inline-flex',
  },
  mono: {
    fontFamily: typography.monospace.fontFamily,
  },
  list: {
    maxWidth: '100%',
    width: 420,
  },
}))

function VersionInfo({ location }) {
  const s3 = AWS.S3.use()
  const { urls } = NamedRoutes.use()
  const { push } = Notifications.use()
  const messageParent = ipc.useMessageParent()

  const containerRef = React.useRef()
  const [anchor, setAnchor] = React.useState()
  const [opened, setOpened] = React.useState(false)
  const open = React.useCallback(() => setOpened(true), [])
  const close = React.useCallback(() => setOpened(false), [])

  const overrides = Overrides.use(defaults)

  const classes = useVersionInfoStyles()

  const getLink = (v) =>
    overrides.s3ObjectLink.href({
      url: urls.bucketFile({ ...location, version: v.id }),
      s3HttpsUri: s3paths.handleToHttpsUri({ ...location, version: v.id }),
      ...location,
      version: v.id,
    })

  const getCliArgs = (v) =>
    `--bucket ${location.bucket} --key "${location.key}" --version-id ${v.id}`

  const copyLink = (v) => (e) => {
    e.preventDefault()
    if (overrides.s3ObjectLink.emit !== 'override') {
      copyToClipboard(getLink(v), { container: containerRef.current })
      push(overrides.s3ObjectLink.notification)
    }
    if (overrides.s3ObjectLink.emit) {
      messageParent({
        type: 's3ObjectLink',
        url: urls.bucketFile({ ...location, version: v.id }),
        s3HttpsUri: s3paths.handleToHttpsUri({ ...location, version: v.id }),
        ...location,
        version: v.id,
      })
    }
  }

  const copyCliArgs = (v) => (e) => {
    e.preventDefault()
    copyToClipboard(getCliArgs(v), { container: containerRef.current })
    push('Object location copied to clipboard')
  }

  const data = useData(requests.objectVersions, { s3, location })

  return (
    <>
      {/* eslint-disable-next-line jsx-a11y/click-events-have-key-events, jsx-a11y/no-static-element-interactions */}
      <span className={classes.version} onClick={open} ref={setAnchor}>
        {location.version ? (
          <span className={classes.mono}>{location.version.substring(0, 12)}</span>
        ) : (
          'latest'
        )}{' '}
        <M.Icon>expand_more</M.Icon>
      </span>
      <M.Popover
        open={opened && !!anchor}
        anchorEl={anchor}
        onClose={close}
        anchorOrigin={{ vertical: 'bottom', horizontal: 'center' }}
        transformOrigin={{ vertical: 'top', horizontal: 'center' }}
      >
        {data.case({
          Ok: (versions) => (
            <M.List className={classes.list} ref={containerRef}>
              {versions.map((v) => (
                <M.ListItem
                  key={v.id}
                  button
                  onClick={close}
                  selected={location.version ? v.id === location.version : v.isLatest}
                  component={Link}
                  to={urls.bucketFile({ ...location, version: v.id })}
                >
                  <M.ListItemText
                    primary={
                      <span>
                        <Format.Relative value={v.lastModified} />
                        {v.isLatest && ' (latest)'}
                        {' | '}
                        {v.size != null ? readableBytes(v.size) : 'Delete Marker'}
                      </span>
                    }
                    secondary={
                      <span>
                        {v.lastModified.toLocaleString()}
                        <br />
                        <span className={classes.mono}>{v.id}</span>
                      </span>
                    }
                  />
                  {!cfg.noDownload && (
                    <M.ListItemSecondaryAction>
                      {!v.deleteMarker &&
                        !v.archived &&
                        AWS.Signer.withDownloadUrl(
                          { ...location, version: v.id },
                          (url) => (
                            <M.IconButton
                              href={url}
                              title="Download this version of the object"
                            >
                              <M.Icon>arrow_downward</M.Icon>
                            </M.IconButton>
                          ),
                        )}
                      <M.Hidden xsDown>
                        <M.IconButton
                          title={overrides.s3ObjectLink.title}
                          href={getLink(v)}
                          onClick={copyLink(v)}
                        >
                          <M.Icon>link</M.Icon>
                        </M.IconButton>
                        <M.IconButton
                          title="Copy object location in CLI format (aws s3api) to the clipboard"
                          onClick={copyCliArgs(v)}
                        >
                          <M.Box
                            fontSize={20}
                            height={24}
                            width={24}
                            lineHeight={24 / 20}
                            display="flex"
                            justifyContent="center"
                          >
                            S3
                          </M.Box>
                        </M.IconButton>
                      </M.Hidden>
                    </M.ListItemSecondaryAction>
                  )}
                </M.ListItem>
              ))}
            </M.List>
          ),
          Err: () => (
            <M.List>
              <M.ListItem>
                <M.ListItemIcon>
                  <M.Icon>error</M.Icon>
                </M.ListItemIcon>
                <M.Typography variant="body1">Error fetching versions</M.Typography>
              </M.ListItem>
            </M.List>
          ),
          _: () => (
            <M.List>
              <M.ListItem>
                <M.ListItemIcon>
                  <M.CircularProgress size={24} />
                </M.ListItemIcon>
                <M.Typography variant="body1">Fetching versions</M.Typography>
              </M.ListItem>
            </M.List>
          ),
        })}
      </M.Popover>
    </>
  )
}

<<<<<<< HEAD
function Meta({ location }) {
  const s3 = AWS.S3.use()
  const data = useData(requests.objectMeta, { s3, location })
  return <FileView.ObjectMeta data={data.result} />
}

function Analytics({ location }) {
=======
function Analytics({ bucket, path }) {
>>>>>>> 5b4024f5
  const [cursor, setCursor] = React.useState(null)
  const s3 = AWS.S3.use()
  const today = React.useMemo(() => new Date(), [])
  const formatDate = (date) =>
    dateFns.format(
      date,
      today.getFullYear() === date.getFullYear() ? 'd MMM' : 'd MMM yyyy',
    )
  const data = useData(requests.objectAccessCounts, {
    s3,
    location,
    today,
  })

  const defaultExpanded = data.case({
    Ok: ({ total }) => !!total,
    _: () => false,
  })

  return (
    <Section icon="bar_charts" heading="Analytics" defaultExpanded={defaultExpanded}>
      {data.case({
        Ok: ({ counts, total }) =>
          total ? (
            <M.Box
              display="flex"
              width="100%"
              justifyContent="space-between"
              alignItems="center"
            >
              <M.Box>
                <M.Typography variant="h5">Downloads</M.Typography>
                <M.Typography variant="h4" component="div">
                  {readableQuantity(cursor === null ? total : counts[cursor].value)}
                </M.Typography>
                <M.Typography variant="overline" component="span">
                  {cursor === null
                    ? `${counts.length} days`
                    : formatDate(counts[cursor].date)}
                </M.Typography>
              </M.Box>
              <M.Box width="calc(100% - 7rem)">
                <Sparkline
                  data={R.pluck('value', counts)}
                  onCursor={setCursor}
                  width={1000}
                  height={60}
                  stroke={SVG.Paint.Server(
                    <linearGradient x2="0" y2="100%" gradientUnits="userSpaceOnUse">
                      <stop offset="0" stopColor={M.colors.blueGrey[800]} />
                      <stop offset="100%" stopColor={M.colors.blueGrey[100]} />
                    </linearGradient>,
                  )}
                />
              </M.Box>
            </M.Box>
          ) : (
            <M.Typography>No analytics available</M.Typography>
          ),
        Err: () => <M.Typography>No analytics available</M.Typography>,
        _: () => <M.CircularProgress />,
      })}
    </Section>
  )
}

function CenteredProgress() {
  return (
    <M.Box textAlign="center" width="100%">
      <M.CircularProgress />
    </M.Box>
  )
}

const useStyles = M.makeStyles((t) => ({
  crumbs: {
    ...t.typography.body1,
    maxWidth: '100%',
    overflowWrap: 'break-word',
  },
  name: {
    ...t.typography.body1,
    maxWidth: 'calc(100% - 160px)',
    overflowWrap: 'break-word',
    [t.breakpoints.down('xs')]: {
      maxWidth: 'calc(100% - 40px)',
    },
  },
  topBar: {
    alignItems: 'flex-end',
    display: 'flex',
    marginBottom: t.spacing(2),
  },
  at: {
    color: t.palette.text.secondary,
  },
  actions: {
    alignItems: 'center',
    display: 'flex',
    marginLeft: 'auto',
  },
  button: {
    marginLeft: t.spacing(2),
  },
  preview: {
    width: '100%',
  },
}))

const previewOptions = { context: Preview.CONTEXT.FILE }

export default function File({
  match: {
    params: { bucket, path: encodedPath },
  },
  location: l,
}) {
  const ecfg = EmbedConfig.use()
  const { version } = parseSearch(l.search)
  const classes = useStyles()
  const { urls } = NamedRoutes.use()
  const s3 = AWS.S3.use()

  const path = s3paths.decode(encodedPath)
  const location = React.useMemo(
    () => ({
      bucket,
      key: path,
      version,
    }),
    [bucket, path, version],
  )

  const objExistsData = useData(requests.getObjectExistence, {
    s3,
    location: R.dissoc('version', location),
  })
  const versionExistsData = useData(requests.getObjectExistence, {
    s3,
    location,
  })

  const objExists = objExistsData.case({
    _: () => false,
    Ok: requests.ObjectExistence.case({
      Exists: () => true,
      _: () => false,
    }),
  })

  const downloadable =
    !cfg.noDownload &&
    versionExistsData.case({
      _: () => false,
      Ok: requests.ObjectExistence.case({
        _: () => false,
        Exists: ({ deleted, archived }) => !deleted && !archived,
      }),
    })

  const handle = { bucket, key: path, version }

  const withPreview = (callback) =>
    requests.ObjectExistence.case({
      Exists: (h) => {
        if (h.deleted) {
          return callback(AsyncResult.Err(Preview.PreviewError.Deleted({ handle })))
        }
        if (h.archived) {
          return callback(AsyncResult.Err(Preview.PreviewError.Archived({ handle })))
        }
        return Preview.load(handle, callback, previewOptions)
      },
      DoesNotExist: () =>
        callback(AsyncResult.Err(Preview.PreviewError.InvalidVersion({ handle }))),
    })

  const scoped = ecfg.scope && path.startsWith(ecfg.scope)
  const scopedPath = scoped ? path.substring(ecfg.scope.length) : path
  const getSegmentRoute = React.useCallback(
    (segPath) => urls.bucketDir({ bucket, key: `${scoped ? ecfg.scope : ''}${segPath}` }),
    [bucket, ecfg.scope, scoped, urls],
  )
  const crumbs = BreadCrumbs.use(
    s3paths.up(scopedPath),
    getSegmentRoute,
    scoped ? basename(ecfg.scope) : 'ROOT',
    { tailLink: true, tailSeparator: true },
  )

  return (
    <FileView.Root>
      <div className={classes.crumbs} onCopy={BreadCrumbs.copyWithoutSpaces}>
        {BreadCrumbs.render(crumbs)}
      </div>
      <div className={classes.topBar}>
        <div className={classes.name}>
          {basename(path)} <span className={classes.at}>@</span>
          &nbsp;
          {objExists ? ( // eslint-disable-line no-nested-ternary
            <VersionInfo location={location} />
          ) : version ? (
            <M.Box component="span" fontFamily="monospace.fontFamily">
              {version.substring(0, 12)}
            </M.Box>
          ) : (
            'latest'
          )}
        </div>
        <div className={classes.actions}>
          <FileProperties data={versionExistsData} />
          {downloadable && (
            <FileView.DownloadButton className={classes.button} handle={handle} />
          )}
        </div>
      </div>
      {objExistsData.case({
        _: () => <CenteredProgress />,
        Err: (e) => {
          if (e.code === 'Forbidden') {
            return (
              <Message headline="Access Denied">
                You don&apos;t have access to this object.
              </Message>
            )
          }
          // TODO: handle this more gracefully
          throw e
        },
        Ok: requests.ObjectExistence.case({
          Exists: () => (
            <>
              {!ecfg.hideCode && <FileCodeSamples {...{ bucket, path }} />}
              {!ecfg.hideAnalytics && !!cfg.analyticsBucket && (
                <Analytics location={location} />
              )}
              <Section icon="remove_red_eye" heading="Preview" defaultExpanded>
                <div className={classes.preview}>
                  {versionExistsData.case({
                    _: () => <CenteredProgress />,
                    Err: (e) => {
                      throw e
                    },
                    Ok: withPreview(renderPreview()),
                  })}
                </div>
              </Section>
<<<<<<< HEAD
              <Meta location={location} />
=======
              <FileView.ObjectMeta handle={handle} />
              <FileView.ObjectTags handle={handle} />
>>>>>>> 5b4024f5
            </>
          ),
          _: () => <Message headline="No Such Object" />,
        }),
      })}
    </FileView.Root>
  )
}<|MERGE_RESOLUTION|>--- conflicted
+++ resolved
@@ -228,17 +228,7 @@
   )
 }
 
-<<<<<<< HEAD
-function Meta({ location }) {
-  const s3 = AWS.S3.use()
-  const data = useData(requests.objectMeta, { s3, location })
-  return <FileView.ObjectMeta data={data.result} />
-}
-
-function Analytics({ location }) {
-=======
-function Analytics({ bucket, path }) {
->>>>>>> 5b4024f5
+function Analytics(location) {
   const [cursor, setCursor] = React.useState(null)
   const s3 = AWS.S3.use()
   const today = React.useMemo(() => new Date(), [])
@@ -486,12 +476,8 @@
                   })}
                 </div>
               </Section>
-<<<<<<< HEAD
-              <Meta location={location} />
-=======
               <FileView.ObjectMeta handle={handle} />
               <FileView.ObjectTags handle={handle} />
->>>>>>> 5b4024f5
             </>
           ),
           _: () => <Message headline="No Such Object" />,
