import { basename } from 'path'

import * as dateFns from 'date-fns'
import * as R from 'ramda'
import * as React from 'react'
import { Link, useLocation, useParams } from 'react-router-dom'
import * as M from '@material-ui/core'

import * as BreadCrumbs from 'components/BreadCrumbs'
import Message from 'components/Message'
import * as Preview from 'components/Preview'
import Sparkline from 'components/Sparkline'
import cfg from 'constants/config'
import * as Notifications from 'containers/Notifications'
import * as AWS from 'utils/AWS'
import AsyncResult from 'utils/AsyncResult'
import { useData } from 'utils/Data'
import * as NamedRoutes from 'utils/NamedRoutes'
import * as SVG from 'utils/SVG'
import { linkStyle } from 'utils/StyledLink'
import copyToClipboard from 'utils/clipboard'
import * as Format from 'utils/format'
import parseSearch from 'utils/parseSearch'
import * as s3paths from 'utils/s3paths'
import { readableBytes, readableQuantity } from 'utils/string'

import FileCodeSamples from 'containers/Bucket/CodeSamples/File'
import FileProperties from 'containers/Bucket/FileProperties'
import * as FileView from 'containers/Bucket/FileView'
import Section from 'containers/Bucket/Section'
import renderPreview from 'containers/Bucket/renderPreview'
import * as requests from 'containers/Bucket/requests'

import * as EmbedConfig from './EmbedConfig'
import * as Overrides from './Overrides'
import * as ipc from './ipc'

const defaults = {
  s3ObjectLink: {
    title: "Copy object version's canonical HTTPS URI to the clipboard",
    href: (ctx) => ctx.s3HttpsUri,
    notification: 'HTTPS URI copied to clipboard',
  },
}

const useVersionInfoStyles = M.makeStyles(({ typography }) => ({
  version: {
    ...linkStyle,
    alignItems: 'center',
    display: 'inline-flex',
  },
  mono: {
    fontFamily: typography.monospace.fontFamily,
  },
  list: {
    maxWidth: '100%',
    width: 420,
  },
}))

function VersionInfo({ location }) {
  const s3 = AWS.S3.use()
  const { urls } = NamedRoutes.use()
  const { push } = Notifications.use()
  const messageParent = ipc.useMessageParent()

  const containerRef = React.useRef()
  const [anchor, setAnchor] = React.useState()
  const [opened, setOpened] = React.useState(false)
  const open = React.useCallback(() => setOpened(true), [])
  const close = React.useCallback(() => setOpened(false), [])

  const overrides = Overrides.use(defaults)

  const classes = useVersionInfoStyles()

  const getLink = (v) =>
    overrides.s3ObjectLink.href({
      url: urls.bucketFile({ ...location, version: v.id }),
      s3HttpsUri: s3paths.handleToHttpsUri({ ...location, version: v.id }),
      ...location,
      version: v.id,
    })

  const getCliArgs = (v) =>
    `--bucket ${location.bucket} --key "${location.key}" --version-id ${v.id}`

  const copyLink = (v) => (e) => {
    e.preventDefault()
    if (overrides.s3ObjectLink.emit !== 'override') {
      copyToClipboard(getLink(v), { container: containerRef.current })
      push(overrides.s3ObjectLink.notification)
    }
    if (overrides.s3ObjectLink.emit) {
      messageParent({
        type: 's3ObjectLink',
        url: urls.bucketFile({ ...location, version: v.id }),
        s3HttpsUri: s3paths.handleToHttpsUri({ ...location, version: v.id }),
        ...location,
        version: v.id,
      })
    }
  }

  const copyCliArgs = (v) => (e) => {
    e.preventDefault()
    copyToClipboard(getCliArgs(v), { container: containerRef.current })
    push('Object location copied to clipboard')
  }

  const data = useData(requests.objectVersions, { s3, location })

  return (
    <>
      {/* eslint-disable-next-line jsx-a11y/click-events-have-key-events, jsx-a11y/no-static-element-interactions */}
      <span className={classes.version} onClick={open} ref={setAnchor}>
        {location.version ? (
          <span className={classes.mono}>{location.version.substring(0, 12)}</span>
        ) : (
          'latest'
        )}{' '}
        <M.Icon>expand_more</M.Icon>
      </span>
      <M.Popover
        open={opened && !!anchor}
        anchorEl={anchor}
        onClose={close}
        anchorOrigin={{ vertical: 'bottom', horizontal: 'center' }}
        transformOrigin={{ vertical: 'top', horizontal: 'center' }}
      >
        {data.case({
          Ok: (versions) => (
            <M.List className={classes.list} ref={containerRef}>
              {versions.map((v) => (
                <M.ListItem
                  key={v.id}
                  button
                  onClick={close}
                  selected={location.version ? v.id === location.version : v.isLatest}
                  component={Link}
                  to={urls.bucketFile({ ...location, version: v.id })}
                >
                  <M.ListItemText
                    primary={
                      <span>
                        <Format.Relative value={v.lastModified} />
                        {v.isLatest && ' (latest)'}
                        {' | '}
                        {v.size != null ? readableBytes(v.size) : 'Delete Marker'}
                      </span>
                    }
                    secondary={
                      <span>
                        {v.lastModified.toLocaleString()}
                        <br />
                        <span className={classes.mono}>{v.id}</span>
                      </span>
                    }
                  />
                  {!cfg.noDownload && (
                    <M.ListItemSecondaryAction>
                      {!v.deleteMarker &&
                        !v.archived &&
                        AWS.Signer.withDownloadUrl(
                          { ...location, version: v.id },
                          (url) => (
                            <M.IconButton
                              href={url}
                              title="Download this version of the object"
                            >
                              <M.Icon>arrow_downward</M.Icon>
                            </M.IconButton>
                          ),
                        )}
                      <M.Hidden xsDown>
                        <M.IconButton
                          title={overrides.s3ObjectLink.title}
                          href={getLink(v)}
                          onClick={copyLink(v)}
                        >
                          <M.Icon>link</M.Icon>
                        </M.IconButton>
                        <M.IconButton
                          title="Copy object location in CLI format (aws s3api) to the clipboard"
                          onClick={copyCliArgs(v)}
                        >
                          <M.Box
                            fontSize={20}
                            height={24}
                            width={24}
                            lineHeight={24 / 20}
                            display="flex"
                            justifyContent="center"
                          >
                            S3
                          </M.Box>
                        </M.IconButton>
                      </M.Hidden>
                    </M.ListItemSecondaryAction>
                  )}
                </M.ListItem>
              ))}
            </M.List>
          ),
          Err: () => (
            <M.List>
              <M.ListItem>
                <M.ListItemIcon>
                  <M.Icon>error</M.Icon>
                </M.ListItemIcon>
                <M.Typography variant="body1">Error fetching versions</M.Typography>
              </M.ListItem>
            </M.List>
          ),
          _: () => (
            <M.List>
              <M.ListItem>
                <M.ListItemIcon>
                  <M.CircularProgress size={24} />
                </M.ListItemIcon>
                <M.Typography variant="body1">Fetching versions</M.Typography>
              </M.ListItem>
            </M.List>
          ),
        })}
      </M.Popover>
    </>
  )
}

function Analytics(location) {
  const [cursor, setCursor] = React.useState(null)
  const s3 = AWS.S3.use()
  const today = React.useMemo(() => new Date(), [])
  const formatDate = (date) =>
    dateFns.format(
      date,
      today.getFullYear() === date.getFullYear() ? 'd MMM' : 'd MMM yyyy',
    )
  const data = useData(requests.objectAccessCounts, {
    s3,
    location,
    today,
  })

  const defaultExpanded = data.case({
    Ok: ({ total }) => !!total,
    _: () => false,
  })

  return (
    <Section icon="bar_charts" heading="Analytics" defaultExpanded={defaultExpanded}>
      {data.case({
        Ok: ({ counts, total }) =>
          total ? (
            <M.Box
              display="flex"
              width="100%"
              justifyContent="space-between"
              alignItems="center"
            >
              <M.Box>
                <M.Typography variant="h5">Downloads</M.Typography>
                <M.Typography variant="h4" component="div">
                  {readableQuantity(cursor === null ? total : counts[cursor].value)}
                </M.Typography>
                <M.Typography variant="overline" component="span">
                  {cursor === null
                    ? `${counts.length} days`
                    : formatDate(counts[cursor].date)}
                </M.Typography>
              </M.Box>
              <M.Box width="calc(100% - 7rem)">
                <Sparkline
                  data={R.pluck('value', counts)}
                  onCursor={setCursor}
                  width={1000}
                  height={60}
                  stroke={SVG.Paint.Server(
                    <linearGradient x2="0" y2="100%" gradientUnits="userSpaceOnUse">
                      <stop offset="0" stopColor={M.colors.blueGrey[800]} />
                      <stop offset="100%" stopColor={M.colors.blueGrey[100]} />
                    </linearGradient>,
                  )}
                />
              </M.Box>
            </M.Box>
          ) : (
            <M.Typography>No analytics available</M.Typography>
          ),
        Err: () => <M.Typography>No analytics available</M.Typography>,
        _: () => <M.CircularProgress />,
      })}
    </Section>
  )
}

function CenteredProgress() {
  return (
    <M.Box textAlign="center" width="100%">
      <M.CircularProgress />
    </M.Box>
  )
}

const useStyles = M.makeStyles((t) => ({
  crumbs: {
    ...t.typography.body1,
    maxWidth: '100%',
    overflowWrap: 'break-word',
  },
  name: {
    ...t.typography.body1,
    maxWidth: 'calc(100% - 160px)',
    overflowWrap: 'break-word',
    [t.breakpoints.down('xs')]: {
      maxWidth: 'calc(100% - 40px)',
    },
  },
  topBar: {
    alignItems: 'flex-end',
    display: 'flex',
    marginBottom: t.spacing(2),
  },
  at: {
    color: t.palette.text.secondary,
  },
  actions: {
    alignItems: 'center',
    display: 'flex',
    marginLeft: 'auto',
  },
  button: {
    marginLeft: t.spacing(2),
  },
  preview: {
    width: '100%',
  },
}))

const previewOptions = { context: Preview.CONTEXT.FILE }

<<<<<<< HEAD
export default function File({
  match: {
    params: { bucket, path: encodedPath },
  },
  location: l,
}) {
=======
export default function File() {
  const { bucket, path: encodedPath } = useParams()
  const location = useLocation()
>>>>>>> 343dfe8f
  const ecfg = EmbedConfig.use()
  const { version } = parseSearch(l.search)
  const classes = useStyles()
  const { urls } = NamedRoutes.use()
  const s3 = AWS.S3.use()

  const path = s3paths.decode(encodedPath)
  const location = React.useMemo(
    () => ({
      bucket,
      key: path,
      version,
    }),
    [bucket, path, version],
  )

  const objExistsData = useData(requests.getObjectExistence, {
    s3,
    location: R.dissoc('version', location),
  })
  const versionExistsData = useData(requests.getObjectExistence, {
    s3,
    location,
  })

  const objExists = objExistsData.case({
    _: () => false,
    Ok: requests.ObjectExistence.case({
      Exists: () => true,
      _: () => false,
    }),
  })

  const downloadable =
    !cfg.noDownload &&
    versionExistsData.case({
      _: () => false,
      Ok: requests.ObjectExistence.case({
        _: () => false,
        Exists: ({ deleted, archived }) => !deleted && !archived,
      }),
    })

  const handle = { bucket, key: path, version }

  const withPreview = (callback) =>
    requests.ObjectExistence.case({
      Exists: (h) => {
        if (h.deleted) {
          return callback(AsyncResult.Err(Preview.PreviewError.Deleted({ handle })))
        }
        if (h.archived) {
          return callback(AsyncResult.Err(Preview.PreviewError.Archived({ handle })))
        }
        return Preview.load(handle, callback, previewOptions)
      },
      DoesNotExist: () =>
        callback(AsyncResult.Err(Preview.PreviewError.InvalidVersion({ handle }))),
    })

  const scoped = ecfg.scope && path.startsWith(ecfg.scope)
  const scopedPath = scoped ? path.substring(ecfg.scope.length) : path
  const getSegmentRoute = React.useCallback(
    (segPath) => urls.bucketDir({ bucket, key: `${scoped ? ecfg.scope : ''}${segPath}` }),
    [bucket, ecfg.scope, scoped, urls],
  )
  const crumbs = BreadCrumbs.use(
    s3paths.up(scopedPath),
    getSegmentRoute,
    scoped ? basename(ecfg.scope) : 'ROOT',
    { tailLink: true, tailSeparator: true },
  )

  return (
    <FileView.Root>
      <div className={classes.crumbs} onCopy={BreadCrumbs.copyWithoutSpaces}>
        {BreadCrumbs.render(crumbs)}
      </div>
      <div className={classes.topBar}>
        <div className={classes.name}>
          {basename(path)} <span className={classes.at}>@</span>
          &nbsp;
          {objExists ? ( // eslint-disable-line no-nested-ternary
            <VersionInfo location={location} />
          ) : version ? (
            <M.Box component="span" fontFamily="monospace.fontFamily">
              {version.substring(0, 12)}
            </M.Box>
          ) : (
            'latest'
          )}
        </div>
        <div className={classes.actions}>
          <FileProperties data={versionExistsData} />
          {downloadable && (
            <FileView.DownloadButton className={classes.button} handle={handle} />
          )}
        </div>
      </div>
      {objExistsData.case({
        _: () => <CenteredProgress />,
        Err: (e) => {
          if (e.code === 'Forbidden') {
            return (
              <Message headline="Access Denied">
                You don&apos;t have access to this object.
              </Message>
            )
          }
          // TODO: handle this more gracefully
          throw e
        },
        Ok: requests.ObjectExistence.case({
          Exists: () => (
            <>
              {!ecfg.hideCode && <FileCodeSamples {...{ bucket, path }} />}
              {!ecfg.hideAnalytics && !!cfg.analyticsBucket && (
                <Analytics location={location} />
              )}
              <Section icon="remove_red_eye" heading="Preview" defaultExpanded>
                <div className={classes.preview}>
                  {versionExistsData.case({
                    _: () => <CenteredProgress />,
                    Err: (e) => {
                      throw e
                    },
                    Ok: withPreview(renderPreview()),
                  })}
                </div>
              </Section>
              <FileView.ObjectMeta handle={handle} />
              <FileView.ObjectTags handle={handle} />
            </>
          ),
          _: () => <Message headline="No Such Object" />,
        }),
      })}
    </FileView.Root>
  )
}<|MERGE_RESOLUTION|>--- conflicted
+++ resolved
@@ -340,18 +340,9 @@
 
 const previewOptions = { context: Preview.CONTEXT.FILE }
 
-<<<<<<< HEAD
-export default function File({
-  match: {
-    params: { bucket, path: encodedPath },
-  },
-  location: l,
-}) {
-=======
 export default function File() {
   const { bucket, path: encodedPath } = useParams()
-  const location = useLocation()
->>>>>>> 343dfe8f
+  const l = useLocation()
   const ecfg = EmbedConfig.use()
   const { version } = parseSearch(l.search)
   const classes = useStyles()
