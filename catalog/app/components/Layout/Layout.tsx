--- conflicted
+++ resolved
@@ -52,13 +52,8 @@
       {!!pre && pre}
       {!!children && <M.Box p={4}>{children}</M.Box>}
       <M.Box flexGrow={1} />
-<<<<<<< HEAD
       {!!isHomepage && <Footer />}
-      <Bookmarks.Sidebar bucket={bucket} />
-=======
-      {!!isHomepage && isHomepage.isExact && <Footer />}
       {bookmarks && <Bookmarks.Sidebar bookmarks={bookmarks} bucket={bucket} />}
->>>>>>> 56425e7e
     </Root>
   )
 }
