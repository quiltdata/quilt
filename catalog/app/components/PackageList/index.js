--- conflicted
+++ resolved
@@ -17,10 +17,7 @@
   const handle = `${owner}/${name}`;
   const displayHandle = (
     <PackageHandle
-<<<<<<< HEAD
-=======
       drop
->>>>>>> 0e987961
       isPublic={isPublic}
       isTeam={isTeam}
       name={name}
