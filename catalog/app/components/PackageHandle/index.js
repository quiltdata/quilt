--- conflicted
+++ resolved
@@ -11,30 +11,31 @@
 `;
 
 const Text = styled.div`
-  height: 1.5em;
-  line-height: 1.5em;
-<<<<<<< HEAD
-  overflow: visible;
-=======
->>>>>>> cf85869c
+  overflow-x: hidden;
+  overflow-y: visible;
   text-overflow: ellipsis;
   white-space: nowrap;
 `;
 
 // eslint-disable-next-line object-curly-newline
-function PackageHandle({ isPublic, isTeam, name, owner, showPrefix }) {
+function PackageHandle({ drop = false, isPublic, isTeam, name, owner, showPrefix }) {
   const team = config.team ? `${config.team.id}:` : '';
   const prefix = showPrefix ? `${team}${owner}/` : null;
 
-  let label;
-  if (isTeam) {
+  let label = 'private';
+  if (isPublic === true) {
+    label = 'public';
+  } else if (isTeam === true) {
     label = 'team';
-  } else if (isPublic === false) { // don't show 'private' if undefined
+  } else {
     label = 'private';
   }
-  const decorator = label ? <VisibilityIcon label={label} /> : null;
 
-  return <Text><Lighter>{prefix}</Lighter>{name} {decorator}</Text>;
+  return (
+    <Text>
+      <Lighter>{prefix}</Lighter>{name} <VisibilityIcon drop={drop} label={label} />
+    </Text>
+  );
 }
 
 PackageHandle.defaultProps = {
@@ -42,6 +43,7 @@
 };
 
 PackageHandle.propTypes = {
+  drop: PropTypes.bool,
   isPublic: PropTypes.bool,
   isTeam: PropTypes.bool,
   name: PropTypes.string.isRequired,
