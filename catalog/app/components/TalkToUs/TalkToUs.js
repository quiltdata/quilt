--- conflicted
+++ resolved
@@ -75,18 +75,10 @@
       }
 
       calendlyP.then((C) => {
-<<<<<<< HEAD
         listen('message', handleCalendlyEvent)
-        C.initPopupWidget({ url: cfg.calendlyLink })
-=======
-        // const handleClose = () => {
-        //   window.removeEventListener('message', handleCalendlyEvent)
-        // }
-        // window.addEventListener('message', handleCalendlyEvent)
         const urlData = new window.URL(cfg.calendlyLink)
         urlData.searchParams.append('hide_gdpr_banner', '1')
         C.initPopupWidget({ url: urlData.toString() })
->>>>>>> b9754d0f
       })
     },
     [t, cfg.calendlyLink, calendlyP, listen],
