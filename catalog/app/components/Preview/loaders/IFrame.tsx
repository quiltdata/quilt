--- conflicted
+++ resolved
@@ -49,80 +49,25 @@
   packageHandle: PackageHandle
 }
 
-<<<<<<< HEAD
+// TODO: return info and warnings as well
+//       and render them with lambda warnings
 function prepareSrcDoc(html: string, env: Env, scripts: string) {
   return html.replace(
     '</head>',
     `${scripts}
-=======
-// TODO: return info and warnings as well
-//       and render them with lambda warnings
-function prepareSrcDoc(html: string, env: Env) {
-  return html.replace(
-    '</head>',
-    `
-  <script>
-    window.counter = 0
-    const requestEvent = ${iframeSdk.requestEvent.toString()}
-
-    async function parseResponse(response, handle) {
-      if (response.status !== 200) {
-        return Promise.reject(
-          new Error([
-            response.statusText,
-            ': s3://',
-            handle.bucket || "${env.packageHandle.bucket}",
-            '/',
-            handle.key,
-          ].join(''))
-        )
-      }
-      const contentType = response.headers.get('content-type')
-      if (contentType === 'application/json') {
-        const json = await response.json()
-        const text = [
-            json?.info?.data?.head?.join('\\n'),
-            json?.info?.data?.tail?.join('\\n')
-          ].join('\\n')
-        try {
-          return JSON.parse(text)
-        } catch (e) {
-          return text
-        }
-      }
-      if (contentType === 'application/vnd.apache.arrow.file') {
-        return response.arrayBuffer()
-      }
-      return response
-    }
-
-    const listFiles = () => requestEvent("${iframeSdk.EVENT_NAME.LIST_FILES}")
-    const findFile = async (partialHandle) => {
-      const url = await requestEvent("${
-        iframeSdk.EVENT_NAME.FIND_FILE_URL
-      }", partialHandle)
-      const response = await window.fetch(decodeURIComponent(url))
-      return parseResponse(response, partialHandle)
-    }
-    const fetchFile = async (handle) => {
-      const url = await requestEvent("${iframeSdk.EVENT_NAME.GET_FILE_URL}", handle)
-      const response = await window.fetch(decodeURIComponent(url))
-      return parseResponse(response, handle)
-    }
->>>>>>> dadf2912
 
   <script>
     function onReady(callback) {
-      const env = ${JSON.stringify(env)}
       if (document.readyState === 'loading') {
-        document.addEventListener('DOMContentLoaded', () => callback(env))
+        document.addEventListener('DOMContentLoaded', () => callback(window.quilt.env))
       } else {
-        callback(env)
+        callback(window.quilt.env)
       }
     }
     if (!window.quilt) {
       window.quilt = {}
     }
+    window.quilt.env = ${JSON.stringify(env)}
     window.quilt.onReady = onReady
   </script>
 </head>`,
