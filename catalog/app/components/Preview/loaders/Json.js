--- conflicted
+++ resolved
@@ -102,12 +102,8 @@
   )
 }
 
-<<<<<<< HEAD
 // TODO: !Igv.detect(key, options) && !Echarts.detect(key, options)
-export const detect = R.either(utils.extIs('.json'), R.startsWith('.quilt/'))
-=======
 export const detect = utils.extIs('.json')
->>>>>>> 733e7c4a
 
 function findLoader(mode, firstBytes) {
   switch (mode) {
