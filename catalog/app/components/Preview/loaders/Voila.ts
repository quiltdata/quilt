<<<<<<< HEAD
import * as R from 'ramda'

=======
import cfg from 'constants/config'
>>>>>>> 21c9bb3c
import * as AWS from 'utils/AWS'
import * as Data from 'utils/Data'
import mkSearch from 'utils/mkSearch'
import { PackageHandle } from 'utils/packageHandle'
import useMemoEq from 'utils/useMemoEq'

import { PreviewData } from '../types'

import FileType from './fileType'
import * as utils from './utils'

export const FILE_TYPE = FileType.Voila

interface AWSCredentials {
  accessKeyId: string
  secretAccessKey: string
  sessionToken: string
  getPromise: () => Promise<void>
}

const getCredentialsQuery = (credentials: AWSCredentials) => ({
  access_key: credentials.accessKeyId,
  secret_key: credentials.secretAccessKey,
  session_token: credentials.sessionToken,
})

const useCredentialsQuery = () => getCredentialsQuery(AWS.Credentials.use().suspend())

function usePackageQuery(packageHandle: PackageHandle) {
  if (!packageHandle) return null
  return {
    pkg_bucket: packageHandle.bucket,
    pkg_name: packageHandle.name,
    pkg_top_hash: packageHandle.hash,
  }
}

export const detect = R.F

const IFRAME_SANDBOX_ATTRIBUTES = 'allow-scripts allow-same-origin allow-downloads'
const IFRAME_LOAD_TIMEOUT = 30000

function waitForIframe(src: string) {
  let resolved = false

  return new Promise((resolve, reject) => {
    const handleError = (error: Event | Error) => {
      document.body.removeChild(link)
      reject(error)
    }

    const handleSuccess = () => {
      resolved = true
      document.body.removeChild(link)
      resolve(src)
    }

    const timerId = setTimeout(() => {
      if (resolved) return
      handleError(new Error('Page is taking too long to load'))
    }, IFRAME_LOAD_TIMEOUT)

    const link = document.createElement('iframe')
    link.addEventListener('load', () => {
      clearTimeout(timerId)
      handleSuccess()
    })
    link.src = src
    link.style.display = 'none'
    link.setAttribute('sandbox', IFRAME_SANDBOX_ATTRIBUTES)

    document.body.appendChild(link)

    const iframeDocument = link.contentWindow || link.contentDocument
    if (iframeDocument) {
      iframeDocument.addEventListener('error', handleError)
    }
  })
}

async function loadVoila({ src }: { src: string }) {
  // Preload iframe, then insert cached iframe
  await waitForIframe(src)
  return PreviewData.Voila({
    src,
    sandbox: IFRAME_SANDBOX_ATTRIBUTES,
    modes: [FileType.Jupyter, FileType.Json, FileType.Voila, FileType.Text],
  })
}

interface FileHandle {
  bucket: string
  key: string
  version: string
  packageHandle: PackageHandle
}

const useVoilaUrl = (handle: FileHandle) => {
  const sign = AWS.Signer.useS3Signer()
  const credentialsQuery = useCredentialsQuery()
  const packageQuery = usePackageQuery(handle.packageHandle)
  return useMemoEq(
    [credentialsQuery, handle, packageQuery, sign],
    () =>
      `${cfg.registryUrl}/voila/voila/render/${mkSearch({
        url: sign(handle),
        ...credentialsQuery,
        ...packageQuery,
      })}`,
  )
}

interface VoilaLoaderProps {
  handle: FileHandle
  children: (r: $TSFixMe) => React.ReactNode
}

export const Loader = function VoilaLoader({ handle, children }: VoilaLoaderProps) {
  const src = useVoilaUrl(handle)
  const data = Data.use(loadVoila, { src })
  return children(utils.useErrorHandling(data.result, { handle, retry: data.fetch }))
}<|MERGE_RESOLUTION|>--- conflicted
+++ resolved
@@ -1,9 +1,6 @@
-<<<<<<< HEAD
 import * as R from 'ramda'
 
-=======
 import cfg from 'constants/config'
->>>>>>> 21c9bb3c
 import * as AWS from 'utils/AWS'
 import * as Data from 'utils/Data'
 import mkSearch from 'utils/mkSearch'
