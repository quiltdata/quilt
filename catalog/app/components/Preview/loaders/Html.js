import * as React from 'react'

<<<<<<< HEAD
import * as Config from 'utils/Config'
import { useBucketConfig, useCurrentBucket, useIsInStack } from 'utils/BucketConfig'
=======
import cfg from 'constants/config'
import * as AWS from 'utils/AWS'
import AsyncResult from 'utils/AsyncResult'
import { useIsInStack } from 'utils/BucketConfig'
>>>>>>> 5be08c66
import { useStatusReportsBucket } from 'utils/StatusReportsBucket'

import * as Text from './Text'
<<<<<<< HEAD
import * as IFrame from './IFrame'
=======
import FileType from './fileType'
>>>>>>> 5be08c66
import * as utils from './utils'

export const detect = utils.extIn(['.htm', '.html'])

<<<<<<< HEAD
function useIsJsEnabled(handle) {
  const bucket = useCurrentBucket()
  const currentBucket = useBucketConfig(bucket)
  const handleBucket = useBucketConfig(handle.bucket)
  return currentBucket.tags.includes('quilt-js') && handleBucket.tags.includes('quilt-js')
=======
export const FILE_TYPE = FileType.Html

function IFrameLoader({ handle, children }) {
  const sign = AWS.Signer.useS3Signer()
  const src = useMemoEq([handle, sign], () =>
    sign(handle, { ResponseContentType: 'text/html' }),
  )
  // TODO: issue a head request to ensure existence and get storage class
  return children(
    AsyncResult.Ok(PreviewData.IFrame({ src, modes: [FileType.Html, FileType.Text] })),
  )
>>>>>>> 5be08c66
}

export const Loader = function HtmlLoader({ handle, children }) {
  const isJsEnabled = useIsJsEnabled(handle)
  const isInStack = useIsInStack()
  const statusReportsBucket = useStatusReportsBucket()
<<<<<<< HEAD

  if (isJsEnabled) {
    return <IFrame.ExtendedLoader {...{ handle, children }} />
  }
  if (
    mode === 'LOCAL' ||
=======
  return cfg.mode === 'LOCAL' ||
>>>>>>> 5be08c66
    isInStack(handle.bucket) ||
    handle.bucket === statusReportsBucket
  ) {
    return <IFrame.Loader {...{ handle, children }} />
  }
  return <Text.Loader {...{ handle, children }} />
}<|MERGE_RESOLUTION|>--- conflicted
+++ resolved
@@ -1,61 +1,33 @@
 import * as React from 'react'
 
-<<<<<<< HEAD
-import * as Config from 'utils/Config'
 import { useBucketConfig, useCurrentBucket, useIsInStack } from 'utils/BucketConfig'
-=======
-import cfg from 'constants/config'
-import * as AWS from 'utils/AWS'
-import AsyncResult from 'utils/AsyncResult'
-import { useIsInStack } from 'utils/BucketConfig'
->>>>>>> 5be08c66
 import { useStatusReportsBucket } from 'utils/StatusReportsBucket'
-
 import * as Text from './Text'
-<<<<<<< HEAD
 import * as IFrame from './IFrame'
-=======
 import FileType from './fileType'
->>>>>>> 5be08c66
 import * as utils from './utils'
 
 export const detect = utils.extIn(['.htm', '.html'])
 
-<<<<<<< HEAD
 function useIsJsEnabled(handle) {
   const bucket = useCurrentBucket()
   const currentBucket = useBucketConfig(bucket)
   const handleBucket = useBucketConfig(handle.bucket)
   return currentBucket.tags.includes('quilt-js') && handleBucket.tags.includes('quilt-js')
-=======
+}
+
 export const FILE_TYPE = FileType.Html
-
-function IFrameLoader({ handle, children }) {
-  const sign = AWS.Signer.useS3Signer()
-  const src = useMemoEq([handle, sign], () =>
-    sign(handle, { ResponseContentType: 'text/html' }),
-  )
-  // TODO: issue a head request to ensure existence and get storage class
-  return children(
-    AsyncResult.Ok(PreviewData.IFrame({ src, modes: [FileType.Html, FileType.Text] })),
-  )
->>>>>>> 5be08c66
-}
 
 export const Loader = function HtmlLoader({ handle, children }) {
   const isJsEnabled = useIsJsEnabled(handle)
   const isInStack = useIsInStack()
   const statusReportsBucket = useStatusReportsBucket()
-<<<<<<< HEAD
 
   if (isJsEnabled) {
     return <IFrame.ExtendedLoader {...{ handle, children }} />
   }
   if (
     mode === 'LOCAL' ||
-=======
-  return cfg.mode === 'LOCAL' ||
->>>>>>> 5be08c66
     isInStack(handle.bucket) ||
     handle.bucket === statusReportsBucket
   ) {
