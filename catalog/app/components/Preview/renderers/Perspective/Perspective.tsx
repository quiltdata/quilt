import cx from 'classnames'
import * as R from 'ramda'
import * as React from 'react'
import * as M from '@material-ui/core'

import JsonDisplay from 'components/JsonDisplay'
import * as perspective from 'utils/perspective'
import type { S3HandleBase } from 'utils/s3paths'

import { ParquetMetadata } from '../../loaders/Tabular'
import type { PerspectiveOptions } from '../../loaders/summarize'

const useParquetMetaStyles = M.makeStyles((t) => ({
  table: {
    margin: t.spacing(1, 0, 1, 3),
  },
  mono: {
    fontFamily: (t.typography as $TSFixMe).monospace.fontFamily,
  },
  metaName: {
    paddingRight: t.spacing(1),
    textAlign: 'left',
    verticalAlign: 'top',
  },
  metaValue: {
    paddingLeft: t.spacing(1),
  },
  header: {
    display: 'flex',
    alignItems: 'center',
    cursor: 'pointer',
  },
  headerIcon: {
    fontSize: '1.1rem',
    transform: 'rotate(-90deg)',
    marginRight: t.spacing(0.5),
    transition: 'transform 0.3s ease',
  },
  headerIconExpanded: {
    transform: 'rotate(0deg)',
  },
}))

interface ParquetMetaProps extends ParquetMetadata {
  className: string
}

function ParquetMeta({
  className,
  createdBy,
  formatVersion,
  numRowGroups,
  schema, // { names }
  serializedSize,
  shape, // { rows, columns }
  ...props
}: ParquetMetaProps) {
  const classes = useParquetMetaStyles()
  const [show, setShow] = React.useState(false)
  const toggleShow = React.useCallback(() => setShow(!show), [show, setShow])
  const renderMeta = (
    name: string,
    value: ParquetMetadata[keyof ParquetMetadata],
    render: (v: $TSFixMe) => JSX.Element = R.identity,
  ) =>
    !!value && (
      <tr>
        <th className={classes.metaName}>{name}</th>
        <td className={classes.metaValue}>{render(value)}</td>
      </tr>
    )

  return (
    <div className={className} {...props}>
      <M.Typography className={classes.header} onClick={toggleShow}>
        <M.Icon
          className={cx(classes.headerIcon, { [classes.headerIconExpanded]: show })}
        >
          expand_more
        </M.Icon>
        Parquet metadata
      </M.Typography>
      <M.Collapse in={show}>
        <table className={classes.table}>
          <tbody>
            {renderMeta('Created by:', createdBy, (c: string) => (
              <span className={classes.mono}>{c}</span>
            ))}
            {renderMeta('Format version:', formatVersion, (v: string) => (
              <span className={classes.mono}>{v}</span>
            ))}
            {renderMeta('# row groups:', numRowGroups)}
            {renderMeta('Serialized size:', serializedSize)}
            {renderMeta('Shape:', shape, ({ rows, columns }) => (
              <span>
                {rows} rows &times; {columns} columns
              </span>
            ))}
            {renderMeta('Schema:', schema, (s: { names: string[] }) => (
              /* @ts-expect-error */
              <JsonDisplay value={s} />
            ))}
          </tbody>
        </table>
      </M.Collapse>
    </div>
  )
}

const useTruncatedWarningStyles = M.makeStyles((t) => ({
  root: {
    alignItems: 'center',
    display: 'flex',
  },
  message: {
    color: t.palette.text.secondary,
  },
  item: {
    '& + &': {
      marginLeft: t.spacing(2),
    },
  },
  icon: {
    display: 'inline-block',
    fontSize: '1.25rem',
    marginRight: t.spacing(0.5),
    verticalAlign: '-5px',
  },
}))

interface ToolbarProps {
  className: string
  onLoadMore: () => void
  state: perspective.State | null
  truncated: boolean
}

function Toolbar({ className, onLoadMore, state, truncated }: ToolbarProps) {
  const classes = useTruncatedWarningStyles()
  return (
    <div className={cx(classes.root, className)}>
      {truncated && (
        <span className={cx(classes.message, classes.item)}>
          <M.Icon fontSize="small" color="inherit" className={classes.icon}>
            info_outlined
          </M.Icon>
          {state?.size ? `Showing only ${state?.size} rows` : `Partial preview`}
        </span>
      )}

      {!!onLoadMore && (
        <M.Button
          className={classes.item}
          startIcon={<M.Icon>refresh</M.Icon>}
          size="small"
          onClick={onLoadMore}
        >
          Load more
        </M.Button>
      )}

      {state?.toggleConfig && (
        <M.Button
          className={classes.item}
          startIcon={<M.Icon>tune</M.Icon>}
          size="small"
<<<<<<< HEAD
          onClick={() => state?.toggleConfig()}
=======
          onClick={state?.toggleConfig}
>>>>>>> 4acb6ceb
        >
          Filter and plot
        </M.Button>
      )}
    </div>
  )
}

const useStyles = M.makeStyles((t) => ({
  root: {
    overflow: 'scroll',
    // NOTE: padding is required because perspective-viewer covers resize handle
    padding: '0 0 4px',
    resize: 'vertical',
    width: '100%',
  },
  meta: {
    marginBottom: t.spacing(1),
  },
  viewer: {
    height: '100%',
    minHeight: t.spacing(80),
    zIndex: 1,
  },
  warning: {
    marginBottom: t.spacing(1),
  },
}))

export interface PerspectiveProps
  extends React.HTMLAttributes<HTMLDivElement>,
    PerspectiveOptions {
  data: string | ArrayBuffer
  meta: ParquetMetadata
  handle: S3HandleBase
  onLoadMore: () => void
  truncated: boolean
}

export default function Perspective({
  children,
  className,
  data,
  meta,
  handle,
  onLoadMore,
  truncated,
  settings,
  config,
  ...props
}: PerspectiveProps) {
  const classes = useStyles()

  const [root, setRoot] = React.useState<HTMLDivElement | null>(null)

  const attrs = React.useMemo(() => ({ className: classes.viewer }), [classes])
<<<<<<< HEAD
  const state = perspective.use(root, data, attrs, settings, config)
=======
  const state = perspective.use(root, data, attrs, settings)
>>>>>>> 4acb6ceb

  return (
    <div className={cx(className, classes.root)} ref={setRoot} {...props}>
      <Toolbar
        className={classes.warning}
        state={state}
        onLoadMore={onLoadMore}
        truncated={truncated}
      />
      {!!meta && <ParquetMeta className={classes.meta} {...meta} />}
      {children}
    </div>
  )
}<|MERGE_RESOLUTION|>--- conflicted
+++ resolved
@@ -164,11 +164,7 @@
           className={classes.item}
           startIcon={<M.Icon>tune</M.Icon>}
           size="small"
-<<<<<<< HEAD
-          onClick={() => state?.toggleConfig()}
-=======
           onClick={state?.toggleConfig}
->>>>>>> 4acb6ceb
         >
           Filter and plot
         </M.Button>
@@ -225,11 +221,7 @@
   const [root, setRoot] = React.useState<HTMLDivElement | null>(null)
 
   const attrs = React.useMemo(() => ({ className: classes.viewer }), [classes])
-<<<<<<< HEAD
   const state = perspective.use(root, data, attrs, settings, config)
-=======
-  const state = perspective.use(root, data, attrs, settings)
->>>>>>> 4acb6ceb
 
   return (
     <div className={cx(className, classes.root)} ref={setRoot} {...props}>
