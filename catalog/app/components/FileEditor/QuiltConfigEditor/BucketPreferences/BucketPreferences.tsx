--- conflicted
+++ resolved
@@ -201,14 +201,10 @@
 const GROUPS = {
   // NOTE: Combine all meta.*.expanded keys into one group
   'custom_group.expanded_meta': {
-<<<<<<< HEAD
-    description: 'Auto-expand JSON blocks in Metadata section',
-    sortIndex: 0,
-    title: 'Metadata on the package page',
-=======
+    description:
+      'Display settings for JSON blocks in Metadata section on object and package pages',
+    sortIndex: 0,
     title: 'Metadata Display',
-    description: 'Display settings for JSON blocks in Metadata section on object and package pages',
->>>>>>> 55283870
   },
 
   // NOTE: Additional group keys that not in the original config
