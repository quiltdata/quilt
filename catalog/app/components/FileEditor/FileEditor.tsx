import * as React from 'react'
import * as RRDom from 'react-router-dom'

import * as PreviewUtils from 'components/Preview/loaders/utils'
import PreviewDisplay from 'components/Preview/Display'
import type * as Model from 'model'
import * as AddToPackage from 'containers/AddToPackage'
import AsyncResult from 'utils/AsyncResult'
import * as NamedRoutes from 'utils/NamedRoutes'
import parseSearch from 'utils/parseSearch'
import type { S3HandleBase } from 'utils/s3paths'

import Skeleton from './Skeleton'
import TextEditor from './TextEditor'
import { detect, loadMode, useWriteData } from './loader'
import { EditorInputType } from './types'

function useRedirect() {
  const addToPackage = AddToPackage.use()
  const history = RRDom.useHistory()
  const { urls } = NamedRoutes.use()
  const location = RRDom.useLocation()
  const { add, next } = parseSearch(location.search, true)
  return React.useCallback(
<<<<<<< HEAD
    ({ bucket, key, size, version }: Model.S3File) => {
      if (add) {
        addToPackage.append({ bucket, key, size, version })
      }
      history.push(next || urls.bucketFile(bucket, key, version))
    },
    [history, next, addToPackage, add, urls],
=======
    ({ bucket, key, version }) =>
      history.push(next || urls.bucketFile(bucket, key, { version })),
    [history, next, urls],
>>>>>>> bd238130
  )
}

interface EditorState {
  editing: boolean
  error: Error | null
  onCancel: () => void
  onChange: (value: string) => void
  onEdit: () => void
  onSave: () => Promise<void>
  type: EditorInputType
  value?: string
}

// TODO: use Provider
export function useState(handle: S3HandleBase): EditorState {
  const type = React.useMemo(() => detect(handle.key), [handle.key])
  const location = RRDom.useLocation()
  const { edit } = parseSearch(location.search, true)
  const [error, setError] = React.useState<Error | null>(null)
  const [value, setValue] = React.useState<string | undefined>()
  const [editing, setEditing] = React.useState<boolean>(!!edit)
  const [saving, setSaving] = React.useState<boolean>(false)
  const writeFile = useWriteData(handle)
  const redirect = useRedirect()
  const onSave = React.useCallback(async () => {
    setSaving(true)
    // TODO: Ask if user really wants to save empty file
    try {
      setError(null)
      const h = await writeFile(value || '')
      setEditing(false)
      setSaving(false)
      redirect(h)
    } catch (e) {
      setError(e instanceof Error ? e : new Error(`${e}`))
    }
  }, [redirect, value, writeFile])
  const onCancel = React.useCallback(() => setEditing(false), [])
  const onEdit = React.useCallback(() => setEditing(true), [])
  const onChange = React.useCallback((newValue: string) => {
    setValue(newValue)
  }, [])
  return React.useMemo(
    () => ({
      editing,
      error,
      onCancel,
      onChange,
      onEdit,
      onSave,
      saving,
      type,
      value,
    }),
    [editing, onCancel, onEdit, onSave, saving, type, value],
  )
}

interface EditorProps {
  disabled?: boolean
  empty?: boolean
  error: Error | null
  handle: S3HandleBase
  onChange: (value: string) => void
  type: EditorInputType
}

function EditorSuspended({
  disabled,
  empty,
  error,
  handle,
  onChange,
  type,
}: EditorProps) {
  loadMode(type.brace || 'text')

  const data = PreviewUtils.useObjectGetter(handle, { noAutoFetch: empty })
  if (empty) return <TextEditor error={error} type={type} value="" onChange={onChange} />
  return data.case({
    _: () => <Skeleton />,
    Err: (
      err: $TSFixMe, // PreviewError
    ) => (
      <div>
        {/* @ts-expect-error */}
        <PreviewDisplay data={AsyncResult.Err(err)} />
      </div>
    ),
    Ok: (response: $TSFixMe) => {
      const value = response.Body.toString('utf-8')
      return (
        <TextEditor
          disabled={disabled}
          error={error}
          onChange={onChange}
          type={type}
          value={value}
        />
      )
    },
  })
}

export function Editor(props: EditorProps) {
  return (
    <React.Suspense fallback={<Skeleton />}>
      <EditorSuspended {...props} />
    </React.Suspense>
  )
}<|MERGE_RESOLUTION|>--- conflicted
+++ resolved
@@ -22,19 +22,13 @@
   const location = RRDom.useLocation()
   const { add, next } = parseSearch(location.search, true)
   return React.useCallback(
-<<<<<<< HEAD
     ({ bucket, key, size, version }: Model.S3File) => {
       if (add) {
         addToPackage.append({ bucket, key, size, version })
       }
-      history.push(next || urls.bucketFile(bucket, key, version))
+      history.push(next || urls.bucketFile(bucket, key, { version }))
     },
     [history, next, addToPackage, add, urls],
-=======
-    ({ bucket, key, version }) =>
-      history.push(next || urls.bucketFile(bucket, key, { version })),
-    [history, next, urls],
->>>>>>> bd238130
   )
 }
 
