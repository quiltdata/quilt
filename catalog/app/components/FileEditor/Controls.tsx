--- conflicted
+++ resolved
@@ -1,11 +1,8 @@
 import * as React from 'react'
 import * as M from '@material-ui/core'
 
-<<<<<<< HEAD
 import ButtonIconShrinking from 'components/Buttons/ButtonIconShrinking'
-=======
 import { EditorState } from './State'
->>>>>>> 2b92f7d8
 
 interface AddFileButtonProps {
   onClick: () => void
@@ -19,61 +16,7 @@
   )
 }
 
-<<<<<<< HEAD
-interface ControlsProps {
-  disabled?: boolean
-=======
-interface ButtonControlProps {
-  disabled?: boolean
-  className?: string
-  color?: 'primary'
-  icon: string
-  label: string
-  onClick: (event: React.MouseEvent) => void
-  variant?: 'outlined' | 'contained'
-}
-
-// TODO: use components/Buttons/ShrinkedIconButton
-function ButtonControl({
-  disabled,
-  className,
-  color,
-  icon,
-  label,
-  onClick,
-  variant = 'outlined',
-}: ButtonControlProps) {
-  const t = M.useTheme()
-  const sm = M.useMediaQuery(t.breakpoints.down('sm'))
-  return sm ? (
-    <M.IconButton
-      className={className}
-      disabled={disabled}
-      edge="end"
-      size="small"
-      onClick={onClick}
-      title={label}
-      color={color}
-    >
-      <M.Icon>{icon}</M.Icon>
-    </M.IconButton>
-  ) : (
-    <M.Button
-      className={className}
-      color={color}
-      disabled={disabled}
-      onClick={onClick}
-      size="small"
-      startIcon={<M.Icon>{icon}</M.Icon>}
-      variant={variant}
-    >
-      {label}
-    </M.Button>
-  )
-}
-
 interface ControlsProps extends EditorState {
->>>>>>> 2b92f7d8
   className?: string
 }
 
@@ -97,7 +40,7 @@
         onEdit(types[0])
       }
     },
-    [onEdit, types],
+    [hasMultipleChoices, onEdit, types],
   )
   const handleTypeClick = React.useCallback(
     (type) => {
@@ -108,17 +51,8 @@
   )
   if (!editing)
     return (
-<<<<<<< HEAD
-      <ButtonIconShrinking
-        className={className}
-        disabled={disabled}
-        icon="edit"
-        label="Edit"
-        onClick={onEdit}
-      />
-=======
       <>
-        <ButtonControl
+        <ButtonIconShrinking
           className={className}
           disabled={disabled}
           icon="edit"
@@ -135,7 +69,6 @@
           </M.Menu>
         )}
       </>
->>>>>>> 2b92f7d8
     )
   return (
     <M.ButtonGroup disabled={disabled} className={className} size="small">
