--- conflicted
+++ resolved
@@ -140,17 +140,13 @@
   return `${pathPrefix}+${JSON.stringify(value)}`
 }
 
-<<<<<<< HEAD
-function getJsonDictItem(jsonDict, obj, parentPath, key, sortOrder) {
-=======
 function getDefaultValue(jsonDictItem) {
   if (!jsonDictItem.valueSchema) return EMPTY_VALUE
   if (jsonDictItem.valueSchema.default === undefined) return EMPTY_VALUE
   return jsonDictItem.valueSchema.default
 }
 
-function getJsonDictItem(jsonDict, obj, parentPath, key) {
->>>>>>> 506abab1
+function getJsonDictItem(jsonDict, obj, parentPath, key, sortOrder) {
   const itemAddress = serializeAddress(getAddressPath(key, parentPath))
   const item = jsonDict[itemAddress]
   // NOTE: can't use R.pathOr, because Ramda thinks `null` is `undefined` too
