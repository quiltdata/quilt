import cx from 'classnames'
import * as R from 'ramda'
import * as React from 'react'
import * as M from '@material-ui/core'

import { EMPTY_SCHEMA } from 'utils/json-schema'
import Column from './Column'
import State from './State'

const useStyles = M.makeStyles((t) => ({
  disabled: {
    position: 'relative',
    '&:after': {
      background: 'rgba(255,255,255,0.9)',
      bottom: 0,
      content: '""',
      cursor: 'not-allowed',
      left: 0,
      position: 'absolute',
      right: 0,
      top: 0,
      zIndex: 1,
    },
  },
  inner: {
    display: 'flex',
    maxHeight: t.spacing(42),
    overflow: 'auto',
  },
}))

function JsonEditor({
  addRow,
  changeValue,
  className,
  disabled,
  columns,
  jsonDict,
  fieldPath,
  makeAction,
  onChange,
  setFieldPath,
}) {
  const classes = useStyles()

  const makeStateChange = React.useCallback(
    (callback) => (...args) => {
      const newData = callback(...args)
      if (newData) {
        onChange(newData)
      }
    },
    [onChange],
  )

  const columnData = R.last(columns)

  return (
    <div className={cx({ [classes.disabled]: disabled }, className)}>
      <div className={classes.inner}>
        <Column
          {...{
            columnPath: fieldPath,
            data: columnData,
            jsonDict,
            key: fieldPath,
            onAddRow: makeStateChange(addRow),
            onBreadcrumb: setFieldPath,
            onExpand: setFieldPath,
            onMenuAction: makeStateChange(makeAction),
            onChange: makeStateChange(changeValue),
          }}
        />
      </div>
    </div>
  )
}

export default function JsonEditorStateWrapper({
  className,
  disabled,
  onChange,
  schema: optSchema,
  value,
}) {
  const schema = optSchema || EMPTY_SCHEMA

  return (
<<<<<<< HEAD
    <State jsonObject={value} optSchema={schema}>
=======
    <State obj={value} schema={schema}>
>>>>>>> 817ce144
      {(props) => (
        <JsonEditor
          {...{
            className,
            disabled,
            onChange,
          }}
          {...props}
        />
      )}
    </State>
  )
}<|MERGE_RESOLUTION|>--- conflicted
+++ resolved
@@ -86,11 +86,7 @@
   const schema = optSchema || EMPTY_SCHEMA
 
   return (
-<<<<<<< HEAD
-    <State jsonObject={value} optSchema={schema}>
-=======
-    <State obj={value} schema={schema}>
->>>>>>> 817ce144
+    <State jsonObject={value} schema={schema}>
       {(props) => (
         <JsonEditor
           {...{
