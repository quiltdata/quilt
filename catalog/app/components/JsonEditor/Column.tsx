--- conflicted
+++ resolved
@@ -60,8 +60,6 @@
     padding: t.spacing(1),
   },
 }))
-
-const MIN_ROWS_NUMBER = 10
 
 interface EmptyColumnProps {
   columnType: 'array' | 'object'
@@ -180,11 +178,6 @@
     [onAddRow],
   )
 
-  const emptyRows = React.useMemo(() => {
-    if (!adjacent || rows.length >= MIN_ROWS_NUMBER) return []
-    return R.range(0, MIN_ROWS_NUMBER - rows.length)
-  }, [adjacent, rows])
-
   return (
     <div className={cx(classes.root, { [classes.sibling]: hasSiblingColumn }, className)}>
       {!!columnPath.length && (
@@ -248,18 +241,12 @@
               />
             )}
 
-<<<<<<< HEAD
-            {emptyRows.map(() => (
-              <EmptyRow />
-            ))}
-=======
             {columnType !== 'array' && (
               <ColumnFiller
                 hasSiblingColumn={hasSiblingColumn}
                 filledRowsNumber={rows.length}
               />
             )}
->>>>>>> b62757f1
           </M.TableBody>
         </M.Table>
       </M.TableContainer>
