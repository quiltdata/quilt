import type { ErrorObject } from 'ajv'

import { JsonDictItem } from './State'

// TODO: any JSON or EMPTY_VALUE
export type JsonValue = $TSFixMe

export type ValidationErrors = (Error | ErrorObject)[]

// TODO: make different types for filled and empty rows
// TODO: add `updateMyData: (path: string[], id: 'key' | 'value', value: JsonValue) => void`
export type RowData = JsonDictItem

<<<<<<< HEAD
// TODO: use enum, when converstion to typescript will be done
=======
// TODO: use enum, when conversion to typescript will be done
>>>>>>> d159d224
const KEY: 'key' = 'key'
const VALUE: 'value' = 'value'

export const COLUMN_IDS = {
  KEY,
  VALUE,
}

export const EMPTY_VALUE = Symbol('empty')<|MERGE_RESOLUTION|>--- conflicted
+++ resolved
@@ -11,11 +11,7 @@
 // TODO: add `updateMyData: (path: string[], id: 'key' | 'value', value: JsonValue) => void`
 export type RowData = JsonDictItem
 
-<<<<<<< HEAD
-// TODO: use enum, when converstion to typescript will be done
-=======
 // TODO: use enum, when conversion to typescript will be done
->>>>>>> d159d224
 const KEY: 'key' = 'key'
 const VALUE: 'value' = 'value'
 
