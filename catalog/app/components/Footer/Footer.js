--- conflicted
+++ resolved
@@ -99,11 +99,7 @@
   const { urls } = NamedRoutes.use()
   const intercom = Intercom.use()
   const year = React.useMemo(() => new Date().getFullYear(), [])
-<<<<<<< HEAD
-
-=======
   const reservedSpaceForIntercom = !intercom.dummy && !intercom.isCustom
->>>>>>> 2e959570
   return (
     <M.MuiThemeProvider theme={style.navTheme}>
       <footer
