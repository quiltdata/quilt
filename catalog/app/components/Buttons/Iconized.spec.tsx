--- conflicted
+++ resolved
@@ -1,12 +1,8 @@
 // TODO: test matching media queries
 // import mediaQuery from 'css-mediaquery'
 import * as React from 'react'
-<<<<<<< HEAD
 import { render } from '@testing-library/react'
-=======
-import renderer from 'react-test-renderer'
 import { Add as IconAdd } from '@material-ui/icons'
->>>>>>> 43e3e5ca
 
 import * as Buttons from './'
 
@@ -26,9 +22,7 @@
     expect(container).toMatchSnapshot()
   })
   it('render with SvgIcon component', () => {
-    const tree = renderer
-      .create(<Buttons.Iconized icon={IconAdd} label="Add Item" />)
-      .toJSON()
-    expect(tree).toMatchSnapshot()
+    const { container } = render(<Buttons.Iconized icon={IconAdd} label="Add Item" />)
+    expect(container).toMatchSnapshot()
   })
 })