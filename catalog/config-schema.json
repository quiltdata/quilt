--- conflicted
+++ resolved
@@ -17,7 +17,6 @@
       "type": "string",
       "description": "Default bucket users will see upon navigating to the catalog."
     },
-<<<<<<< HEAD
     "enableMarketingPages": {
       "type": "boolean",
       "description": "Enable marketing pages."
@@ -27,8 +26,6 @@
       "description": "List of links to federations you want your catalog to be aware of.",
       "items": { "$ref": "#/definitions/Url" }
     },
-=======
->>>>>>> 23796cea
     "googleClientId": {
       "type": "string",
       "description": "Client ID for Google Sign-In"
