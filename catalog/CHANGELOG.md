<!-- markdownlint-disable line-length -->

# Changelog

Changes are listed in reverse chronological order (newer entries at the top).
The entry format is

```markdown
- [Verb] Change description ([#<PR-number>](https://github.com/quiltdata/quilt/pull/<PR-number>))
```

where verb is one of

- Removed
- Added
- Fixed
- Changed

## Changes

<<<<<<< HEAD
- [Changed] Improve handling of no results on packages tab ([#4539](https://github.com/quiltdata/quilt/pull/4539))
=======
- [Changed] Removed unnecessary blocks and buttons from deleted file page ([#4544](https://github.com/quiltdata/quilt/pull/4544))
- [Added] File upload and deletion functionality to manage files directly in buckets ([#4455](https://github.com/quiltdata/quilt/pull/4455))
- [Changed] Refactor toolbar layout in Bucket tab for improved consistency and maintainability ([#4455](https://github.com/quiltdata/quilt/pull/4455))
- [Changed] Make 'add bucket' buttons on the main page route to 'add bucket' admin page instead of bucket list ([#4538](https://github.com/quiltdata/quilt/pull/4538))
>>>>>>> 70b2c881
- [Changed] Always provide source buckets for S3FilePicker and use current bucket as default when no sourceBuckets configured ([#4525](https://github.com/quiltdata/quilt/pull/4525))
- [Changed] Enable package creation from current bucket without workflows configuration ([#4522](https://github.com/quiltdata/quilt/pull/4522))
- [Fixed] Athena: preserve query body during execution loading ([#4528](https://github.com/quiltdata/quilt/pull/4528))
- [Fixed] Fix GraphQL cache key for user data to properly show logged-in state ([#4527](https://github.com/quiltdata/quilt/pull/4527))
- [Added] Qurator devtools: model override, session recording ([#4467](https://github.com/quiltdata/quilt/pull/4467))
- [Changed] Adjust GQL schema for the upstream changes and handle search timeouts ([#4477](https://github.com/quiltdata/quilt/pull/4477))
- [Fixed] Correctly sign and proxy S3 requests and URIs in OPEN mode ([#4470](https://github.com/quiltdata/quilt/pull/4470))
- [Fixed] Show "0 packages" when no packages ([#4473](https://github.com/quiltdata/quilt/pull/4473))
- [Changed] Search: handle invalid numbers gracefully ([#4468](https://github.com/quiltdata/quilt/pull/4468))
- [Added] Search: add dates slider ([#4468](https://github.com/quiltdata/quilt/pull/4468))
- [Fixed] Search: handle invalid dates ([#4466](https://github.com/quiltdata/quilt/pull/4466))
- [Added] A page for redirecting Quilt+ URIs to QuiltSync ([#4446](https://github.com/quiltdata/quilt/pull/4446))
- [Added] Search: Table view for package search results (including matching entries) ([#4413](https://github.com/quiltdata/quilt/pull/4413), [#4451](https://github.com/quiltdata/quilt/pull/4451), [#4452](https://github.com/quiltdata/quilt/pull/4452), [#4460](https://github.com/quiltdata/quilt/pull/4460), [#4461](https://github.com/quiltdata/quilt/pull/4461), [#4462](https://github.com/quiltdata/quilt/pull/4462))
- [Changed] Packages tab: Use search view to navigate packages ([#4413](https://github.com/quiltdata/quilt/pull/4413))
- [Fixed] Freeform search: pass 'size' set to 0 to backend, properly handle 'from' ([#4432](https://github.com/quiltdata/quilt/pull/4432))
- [Changed] Increase font size in tooltips and make them uniform ([#4425](https://github.com/quiltdata/quilt/pull/4425))
- [Added] Detect directories and redirect to trailing-slash URLs (e.g., `catalog-host/dir` → `catalog-host/dir/`). ([#4398](https://github.com/quiltdata/quilt/pull/4398))
- [Fixed] Respect `packageRoot` config property when creating text files using Catalog UI ([#4397](https://github.com/quiltdata/quilt/pull/4397))
- [Changed] Qurator: Switch to Claude 3.7 Sonnet ([#4343](https://github.com/quiltdata/quilt/pull/4343))
- [Fixed] Qurator: Ensure tools schemas adhere to draft 2020-12 ([#4343](https://github.com/quiltdata/quilt/pull/4343))
- [Added] Support setting the location where files are uploaded while creating or promoting packages (using `packageRoot` config property) ([#4384](https://github.com/quiltdata/quilt/pull/4384))
- [Changed] Search: Only show package comment and hash when including historical versions, adjust stylings ([#4371](https://github.com/quiltdata/quilt/pull/4371))
- [Changed] Allow forms and popups in iframes when **Permissive HTML Rendering** enabled ([#4366](https://github.com/quiltdata/quilt/pull/4366))
- [Changed] Search: Loose matching, debounce, hide empty previews ([#4367](https://github.com/quiltdata/quilt/pull/4367))
- [Changed] Streamline search results display ([#4362](https://github.com/quiltdata/quilt/pull/4362))
- [Added] Workflow browser ([#4360](https://github.com/quiltdata/quilt/pull/4360))
- [Changed] Facelift the Open landing ([#4361](https://github.com/quiltdata/quilt/pull/4361))
- [Changed] Combine Download buttons and Code sections into a single Download button and popup ([#4353](https://github.com/quiltdata/quilt/pull/4353))
- [Changed] Simplify button name: "Add quilt_summarize" -> "Configure Summary" ([#4337](https://github.com/quiltdata/quilt/pull/4337))
- [Added] Packager Admin GUI ([#4331](https://github.com/quiltdata/quilt/pull/4331))
- [Fixed] Athena: always show `AwsDataCatalog` in Data catalog selection ([#4335](https://github.com/quiltdata/quilt/pull/4335))
- [Changed] Search Results: Don't show package hash in the header ([#4319](https://github.com/quiltdata/quilt/pull/4319))
- [Changed] Default package search to latest revisions only ([#4319](https://github.com/quiltdata/quilt/pull/4319))
- [Changed] Tabulator: Support `continue_on_error` config option ([#4328](https://github.com/quiltdata/quilt/pull/4328))
- [Added] Search: A switch to search only the latest revisions ([#4316](https://github.com/quiltdata/quilt/pull/4316))
- [Changed] Tabulator: Allow uppercase letters in column names ([#4314](https://github.com/quiltdata/quilt/pull/4314))
- [Fixed] Add Markdown preview when creating the Markdown file ([#4293](https://github.com/quiltdata/quilt/pull/4293))
- [Added] Visual editor for the Bucket UI config (`.quilt/catalog/config.yaml`) ([#4261](https://github.com/quiltdata/quilt/pull/4261))
- [Added] Button to add a `quilt_summarize.json` to a package ([#4273](https://github.com/quiltdata/quilt/pull/4273))
- [Added] Admin: Link to bucket UI config from the bucket settings screen ([#4273](https://github.com/quiltdata/quilt/pull/4273))
- [Added] Admin: Tabulator Settings (open query) ([#4255](https://github.com/quiltdata/quilt/pull/4255))
- [Added] Visual editor for `quilt_summarize.json` ([#4254](https://github.com/quiltdata/quilt/pull/4254))
- [Added] Support "html" type in `quilt_summarize.json` ([#4252](https://github.com/quiltdata/quilt/pull/4252))
- [Fixed] Resolve caching issues where changes in `.quilt/{workflows,catalog}` were not applied ([#4245](https://github.com/quiltdata/quilt/pull/4245))
- [Added] A shortcut to enable adding files to a package from the current bucket ([#4245](https://github.com/quiltdata/quilt/pull/4245))
- [Changed] Qurator: propagate error messages from Bedrock ([#4192](https://github.com/quiltdata/quilt/pull/4192))
- [Added] Qurator Developer Tools ([#4192](https://github.com/quiltdata/quilt/pull/4192))
- [Changed] JsonDisplay: handle dates and functions ([#4192](https://github.com/quiltdata/quilt/pull/4192))
- [Fixed] Keep default Intercom launcher closed when closing Package Dialog ([#4244](https://github.com/quiltdata/quilt/pull/4244))
- [Fixed] Handle invalid bucket name in `ui.sourceBuckets` in bucket config ([#4242](https://github.com/quiltdata/quilt/pull/4242))
- [Added] Preview Markdown while editing ([#4153](https://github.com/quiltdata/quilt/pull/4153))
- [Changed] Athena: hide data catalogs user doesn't have access to ([#4239](https://github.com/quiltdata/quilt/pull/4239))
- [Added] Enable MixPanel tracking in Embed mode ([#4237](https://github.com/quiltdata/quilt/pull/4237))
- [Fixed] Fix embed files listing ([#4236](https://github.com/quiltdata/quilt/pull/4236))
- [Changed] Qurator: switch to Claude 3.5 Sonnet **v2** ([#4234](https://github.com/quiltdata/quilt/pull/4234))
- [Changed] Add `catalog` fragment to Quilt+ URIs (and to documentation) ([#4213](https://github.com/quiltdata/quilt/pull/4213))
- [Fixed] Athena: fix minor UI bugs ([#4232](https://github.com/quiltdata/quilt/pull/4232))
- [Fixed] Show Athena query editor when no named queries ([#4230](https://github.com/quiltdata/quilt/pull/4230))
- [Fixed] Fix some doc URLs in catalog ([#4205](https://github.com/quiltdata/quilt/pull/4205))
- [Changed] S3 Select -> GQL API calls for getting access counts ([#4218](https://github.com/quiltdata/quilt/pull/4218))
- [Changed] Athena: improve loading state and errors visuals; fix minor bugs; alphabetize and persist selection in workgroups, catalog names and databases ([#4208](https://github.com/quiltdata/quilt/pull/4208))
- [Changed] Show stack release version in footer ([#4200](https://github.com/quiltdata/quilt/pull/4200))
- [Added] Selective package downloading ([#4173](https://github.com/quiltdata/quilt/pull/4173))
- [Added] Qurator Omni: initial public release ([#4032](https://github.com/quiltdata/quilt/pull/4032), [#4181](https://github.com/quiltdata/quilt/pull/4181))
- [Added] Admin: UI for configuring longitudinal queries (Tabulator) ([#4135](https://github.com/quiltdata/quilt/pull/4135), [#4164](https://github.com/quiltdata/quilt/pull/4164), [#4165](https://github.com/quiltdata/quilt/pull/4165))
- [Changed] Admin: Move bucket settings to a separate page ([#4122](https://github.com/quiltdata/quilt/pull/4122))
- [Changed] Athena: always show catalog name, simplify setting execution context ([#4123](https://github.com/quiltdata/quilt/pull/4123))
- [Added] Support `ui.actions.downloadObject` and `ui.actions.downloadPackage` options for configuring visibility of download buttons under "Bucket" and "Packages" respectively ([#4111](https://github.com/quiltdata/quilt/pull/4111))
- [Added] Bootstrap the change log ([#4112](https://github.com/quiltdata/quilt/pull/4112))<|MERGE_RESOLUTION|>--- conflicted
+++ resolved
@@ -18,14 +18,11 @@
 
 ## Changes
 
-<<<<<<< HEAD
 - [Changed] Improve handling of no results on packages tab ([#4539](https://github.com/quiltdata/quilt/pull/4539))
-=======
 - [Changed] Removed unnecessary blocks and buttons from deleted file page ([#4544](https://github.com/quiltdata/quilt/pull/4544))
 - [Added] File upload and deletion functionality to manage files directly in buckets ([#4455](https://github.com/quiltdata/quilt/pull/4455))
 - [Changed] Refactor toolbar layout in Bucket tab for improved consistency and maintainability ([#4455](https://github.com/quiltdata/quilt/pull/4455))
 - [Changed] Make 'add bucket' buttons on the main page route to 'add bucket' admin page instead of bucket list ([#4538](https://github.com/quiltdata/quilt/pull/4538))
->>>>>>> 70b2c881
 - [Changed] Always provide source buckets for S3FilePicker and use current bucket as default when no sourceBuckets configured ([#4525](https://github.com/quiltdata/quilt/pull/4525))
 - [Changed] Enable package creation from current bucket without workflows configuration ([#4522](https://github.com/quiltdata/quilt/pull/4522))
 - [Fixed] Athena: preserve query body during execution loading ([#4528](https://github.com/quiltdata/quilt/pull/4528))
