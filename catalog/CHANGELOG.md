<!-- markdownlint-disable line-length -->

# Changelog

Changes are listed in reverse chronological order (newer entries at the top).
The entry format is

```markdown
- [Verb] Change description ([#<PR-number>](https://github.com/quiltdata/quilt/pull/<PR-number>))
```

where verb is one of

- Removed
- Added
- Fixed
- Changed

## Changes

<<<<<<< HEAD
- [Fixed] Athena: preserve query body during execution loading ([#4528](https://github.com/quiltdata/quilt/pull/4528))
=======
- [Fixed] Fix GraphQL cache key for user data to properly show logged-in state ([#4527](https://github.com/quiltdata/quilt/pull/4527))
>>>>>>> eaabc7b2
- [Added] Qurator devtools: model override, session recording ([#4467](https://github.com/quiltdata/quilt/pull/4467))
- [Changed] Adjust GQL schema for the upstream changes and handle search timeouts ([#4477](https://github.com/quiltdata/quilt/pull/4477))
- [Fixed] Correctly sign and proxy S3 requests and URIs in OPEN mode ([#4470](https://github.com/quiltdata/quilt/pull/4470))
- [Fixed] Show "0 packages" when no packages ([#4473](https://github.com/quiltdata/quilt/pull/4473))
- [Changed] Search: handle invalid numbers gracefully ([#4468](https://github.com/quiltdata/quilt/pull/4468))
- [Added] Search: add dates slider ([#4468](https://github.com/quiltdata/quilt/pull/4468))
- [Fixed] Search: handle invalid dates ([#4466](https://github.com/quiltdata/quilt/pull/4466))
- [Added] A page for redirecting Quilt+ URIs to QuiltSync ([#4446](https://github.com/quiltdata/quilt/pull/4446))
- [Added] Search: Table view for package search results (including matching entries) ([#4413](https://github.com/quiltdata/quilt/pull/4413), [#4451](https://github.com/quiltdata/quilt/pull/4451), [#4452](https://github.com/quiltdata/quilt/pull/4452), [#4460](https://github.com/quiltdata/quilt/pull/4460), [#4461](https://github.com/quiltdata/quilt/pull/4461), [#4462](https://github.com/quiltdata/quilt/pull/4462))
- [Changed] Packages tab: Use search view to navigate packages ([#4413](https://github.com/quiltdata/quilt/pull/4413))
- [Fixed] Freeform search: pass 'size' set to 0 to backend, properly handle 'from' ([#4432](https://github.com/quiltdata/quilt/pull/4432))
- [Changed] Increase font size in tooltips and make them uniform ([#4425](https://github.com/quiltdata/quilt/pull/4425))
- [Added] Detect directories and redirect to trailing-slash URLs (e.g., `catalog-host/dir` → `catalog-host/dir/`). ([#4398](https://github.com/quiltdata/quilt/pull/4398))
- [Fixed] Respect `packageRoot` config property when creating text files using Catalog UI ([#4397](https://github.com/quiltdata/quilt/pull/4397))
- [Changed] Qurator: Switch to Claude 3.7 Sonnet ([#4343](https://github.com/quiltdata/quilt/pull/4343))
- [Fixed] Qurator: Ensure tools schemas adhere to draft 2020-12 ([#4343](https://github.com/quiltdata/quilt/pull/4343))
- [Added] Support setting the location where files are uploaded while creating or promoting packages (using `packageRoot` config property) ([#4384](https://github.com/quiltdata/quilt/pull/4384))
- [Changed] Search: Only show package comment and hash when including historical versions, adjust stylings ([#4371](https://github.com/quiltdata/quilt/pull/4371))
- [Changed] Allow forms and popups in iframes when **Permissive HTML Rendering** enabled ([#4366](https://github.com/quiltdata/quilt/pull/4366))
- [Changed] Search: Loose matching, debounce, hide empty previews ([#4367](https://github.com/quiltdata/quilt/pull/4367))
- [Changed] Streamline search results display ([#4362](https://github.com/quiltdata/quilt/pull/4362))
- [Added] Workflow browser ([#4360](https://github.com/quiltdata/quilt/pull/4360))
- [Changed] Facelift the Open landing ([#4361](https://github.com/quiltdata/quilt/pull/4361))
- [Changed] Combine Download buttons and Code sections into a single Download button and popup ([#4353](https://github.com/quiltdata/quilt/pull/4353))
- [Changed] Simplify button name: "Add quilt_summarize" -> "Configure Summary" ([#4337](https://github.com/quiltdata/quilt/pull/4337))
- [Added] Packager Admin GUI ([#4331](https://github.com/quiltdata/quilt/pull/4331))
- [Fixed] Athena: always show `AwsDataCatalog` in Data catalog selection ([#4335](https://github.com/quiltdata/quilt/pull/4335))
- [Changed] Search Results: Don't show package hash in the header ([#4319](https://github.com/quiltdata/quilt/pull/4319))
- [Changed] Default package search to latest revisions only ([#4319](https://github.com/quiltdata/quilt/pull/4319))
- [Changed] Tabulator: Support `continue_on_error` config option ([#4328](https://github.com/quiltdata/quilt/pull/4328))
- [Added] Search: A switch to search only the latest revisions ([#4316](https://github.com/quiltdata/quilt/pull/4316))
- [Changed] Tabulator: Allow uppercase letters in column names ([#4314](https://github.com/quiltdata/quilt/pull/4314))
- [Fixed] Add Markdown preview when creating the Markdown file ([#4293](https://github.com/quiltdata/quilt/pull/4293))
- [Added] Visual editor for the Bucket UI config (`.quilt/catalog/config.yaml`) ([#4261](https://github.com/quiltdata/quilt/pull/4261))
- [Added] Button to add a `quilt_summarize.json` to a package ([#4273](https://github.com/quiltdata/quilt/pull/4273))
- [Added] Admin: Link to bucket UI config from the bucket settings screen ([#4273](https://github.com/quiltdata/quilt/pull/4273))
- [Added] Admin: Tabulator Settings (open query) ([#4255](https://github.com/quiltdata/quilt/pull/4255))
- [Added] Visual editor for `quilt_summarize.json` ([#4254](https://github.com/quiltdata/quilt/pull/4254))
- [Added] Support "html" type in `quilt_summarize.json` ([#4252](https://github.com/quiltdata/quilt/pull/4252))
- [Fixed] Resolve caching issues where changes in `.quilt/{workflows,catalog}` were not applied ([#4245](https://github.com/quiltdata/quilt/pull/4245))
- [Added] A shortcut to enable adding files to a package from the current bucket ([#4245](https://github.com/quiltdata/quilt/pull/4245))
- [Changed] Qurator: propagate error messages from Bedrock ([#4192](https://github.com/quiltdata/quilt/pull/4192))
- [Added] Qurator Developer Tools ([#4192](https://github.com/quiltdata/quilt/pull/4192))
- [Changed] JsonDisplay: handle dates and functions ([#4192](https://github.com/quiltdata/quilt/pull/4192))
- [Fixed] Keep default Intercom launcher closed when closing Package Dialog ([#4244](https://github.com/quiltdata/quilt/pull/4244))
- [Fixed] Handle invalid bucket name in `ui.sourceBuckets` in bucket config ([#4242](https://github.com/quiltdata/quilt/pull/4242))
- [Added] Preview Markdown while editing ([#4153](https://github.com/quiltdata/quilt/pull/4153))
- [Changed] Athena: hide data catalogs user doesn't have access to ([#4239](https://github.com/quiltdata/quilt/pull/4239))
- [Added] Enable MixPanel tracking in Embed mode ([#4237](https://github.com/quiltdata/quilt/pull/4237))
- [Fixed] Fix embed files listing ([#4236](https://github.com/quiltdata/quilt/pull/4236))
- [Changed] Qurator: switch to Claude 3.5 Sonnet **v2** ([#4234](https://github.com/quiltdata/quilt/pull/4234))
- [Changed] Add `catalog` fragment to Quilt+ URIs (and to documentation) ([#4213](https://github.com/quiltdata/quilt/pull/4213))
- [Fixed] Athena: fix minor UI bugs ([#4232](https://github.com/quiltdata/quilt/pull/4232))
- [Fixed] Show Athena query editor when no named queries ([#4230](https://github.com/quiltdata/quilt/pull/4230))
- [Fixed] Fix some doc URLs in catalog ([#4205](https://github.com/quiltdata/quilt/pull/4205))
- [Changed] S3 Select -> GQL API calls for getting access counts ([#4218](https://github.com/quiltdata/quilt/pull/4218))
- [Changed] Athena: improve loading state and errors visuals; fix minor bugs; alphabetize and persist selection in workgroups, catalog names and databases ([#4208](https://github.com/quiltdata/quilt/pull/4208))
- [Changed] Show stack release version in footer ([#4200](https://github.com/quiltdata/quilt/pull/4200))
- [Added] Selective package downloading ([#4173](https://github.com/quiltdata/quilt/pull/4173))
- [Added] Qurator Omni: initial public release ([#4032](https://github.com/quiltdata/quilt/pull/4032), [#4181](https://github.com/quiltdata/quilt/pull/4181))
- [Added] Admin: UI for configuring longitudinal queries (Tabulator) ([#4135](https://github.com/quiltdata/quilt/pull/4135), [#4164](https://github.com/quiltdata/quilt/pull/4164), [#4165](https://github.com/quiltdata/quilt/pull/4165))
- [Changed] Admin: Move bucket settings to a separate page ([#4122](https://github.com/quiltdata/quilt/pull/4122))
- [Changed] Athena: always show catalog name, simplify setting execution context ([#4123](https://github.com/quiltdata/quilt/pull/4123))
- [Added] Support `ui.actions.downloadObject` and `ui.actions.downloadPackage` options for configuring visibility of download buttons under "Bucket" and "Packages" respectively ([#4111](https://github.com/quiltdata/quilt/pull/4111))
- [Added] Bootstrap the change log ([#4112](https://github.com/quiltdata/quilt/pull/4112))<|MERGE_RESOLUTION|>--- conflicted
+++ resolved
@@ -18,11 +18,8 @@
 
 ## Changes
 
-<<<<<<< HEAD
 - [Fixed] Athena: preserve query body during execution loading ([#4528](https://github.com/quiltdata/quilt/pull/4528))
-=======
 - [Fixed] Fix GraphQL cache key for user data to properly show logged-in state ([#4527](https://github.com/quiltdata/quilt/pull/4527))
->>>>>>> eaabc7b2
 - [Added] Qurator devtools: model override, session recording ([#4467](https://github.com/quiltdata/quilt/pull/4467))
 - [Changed] Adjust GQL schema for the upstream changes and handle search timeouts ([#4477](https://github.com/quiltdata/quilt/pull/4477))
 - [Fixed] Correctly sign and proxy S3 requests and URIs in OPEN mode ([#4470](https://github.com/quiltdata/quilt/pull/4470))
