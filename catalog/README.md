--- conflicted
+++ resolved
@@ -1,4 +1,3 @@
-<<<<<<< HEAD
 # Developer 
 ## Running the catalog locally
 ```sh
@@ -16,13 +15,6 @@
   name: "TEST",
 },
 ```
-=======
-# Development
-1. `npm start` to fire up a local web server (or `npm run start:production`)
-1. `npm run lint` to lint
-    - You can [customize ES6-lint behavior](http://eslint.org/docs/user-guide/configuring)
-    - `// es-line-disable-line ERROR-CODE`
->>>>>>> ee863996
 
 ### Update docker images as backend components evolve
 * `docker-compose build [catalog|flask|auth|etc.]`
@@ -31,7 +23,7 @@
 ## Common operations
 * `npm run lint` to lint
 * You can [customize ES6-lint behavior](http://eslint.org/docs/user-guide/configuring)
-* `// es-line-disable-line <ERROR-CODE>`
+* `// eslint-disable-line <ERROR-CODE>`
 
 ## Notes
 - `window.__CONFIG` contains environment-specific configuration variables like API endpoints, Stripe keys, etc. `config.js.tmpl` is populated by `quilt.yaml` (see `quilt-deployment` repo) 
