window.__CONFIG = {
<<<<<<< HEAD
  alwaysRequiresAuth: '$ALWAYS_REQUIRES_AUTH',
=======
  alwaysRequiresAuth: Boolean('$ALWAYS_REQUIRES_AUTH'),
>>>>>>> 62b486b0
  api: '$REGISTRY_URL',
  signOutUrl: '$SIGN_OUT_URL',
  stripeKey: '$STRIPE_KEY',
  team: {
    id: '$TEAM_ID'
  },
  userApi: '$USER_API'
};<|MERGE_RESOLUTION|>--- conflicted
+++ resolved
@@ -1,9 +1,5 @@
 window.__CONFIG = {
-<<<<<<< HEAD
-  alwaysRequiresAuth: '$ALWAYS_REQUIRES_AUTH',
-=======
   alwaysRequiresAuth: Boolean('$ALWAYS_REQUIRES_AUTH'),
->>>>>>> 62b486b0
   api: '$REGISTRY_URL',
   signOutUrl: '$SIGN_OUT_URL',
   stripeKey: '$STRIPE_KEY',
