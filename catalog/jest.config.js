const path = require('path')

module.exports = {
  preset: 'ts-jest/presets/js-with-ts',
  testEnvironment: 'jsdom',
  testEnvironmentOptions: {
    url: 'https://quilt-test',
  },
  transformIgnorePatterns: [
    'node_modules/(?!(exceljs)/)',
  ],
  collectCoverageFrom: [
    'app/**/*.{j,t}s{,x}',
    '!app/**/*.test.{j,t}s{,x}',
    '!app/**/mocks/*.{j,t}s{,x}',
    '!app/*/RbGenerated*/*.{j,t}s{,x}',
    '!app/app.{j,t}s{,x}',
    '!app/global-styles.{j,t}s{,x}',
    '!app/*/*/Loadable.{j,t}s{,x}',
  ],
  // TODO: increase this gradually while writing the new tests
  coverageThreshold: {
    global: {
      statements: 4,
      branches: 3,
      functions: 2,
      lines: 4,
    },
  },
  moduleDirectories: ['node_modules', 'app', path.resolve(__dirname, '../shared')],
  // TODO: convert mocks to ts?
  moduleNameMapper: {
    '.*\\.(css|less|styl|scss|sass)$': '<rootDir>/internals/mocks/cssModule.js',
    '.*\\.(jpg|jpeg|png|gif|eot|otf|webp|svg|ttf|woff|woff2|mp4|webm|wav|mp3|m4a|aac|oga)$':
      '<rootDir>/internals/mocks/image.js',
    '^p-limit$': '<rootDir>/internals/mocks/p-limit.js', // XXX: use ESM
<<<<<<< HEAD
    '^exceljs$': 'exceljs/dist/exceljs.min.js',
=======
    '^msgpackr$': require.resolve('msgpackr'), // ESM issue
>>>>>>> db515bbb
  },
  setupFiles: ['jest-localstorage-mock', './setup-jest.ts'],
  testRegex: '.*\\.(test|spec)\\.[jt]sx?$',
  snapshotSerializers: [],
}<|MERGE_RESOLUTION|>--- conflicted
+++ resolved
@@ -34,11 +34,8 @@
     '.*\\.(jpg|jpeg|png|gif|eot|otf|webp|svg|ttf|woff|woff2|mp4|webm|wav|mp3|m4a|aac|oga)$':
       '<rootDir>/internals/mocks/image.js',
     '^p-limit$': '<rootDir>/internals/mocks/p-limit.js', // XXX: use ESM
-<<<<<<< HEAD
     '^exceljs$': 'exceljs/dist/exceljs.min.js',
-=======
     '^msgpackr$': require.resolve('msgpackr'), // ESM issue
->>>>>>> db515bbb
   },
   setupFiles: ['jest-localstorage-mock', './setup-jest.ts'],
   testRegex: '.*\\.(test|spec)\\.[jt]sx?$',
