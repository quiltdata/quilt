--- conflicted
+++ resolved
@@ -14,12 +14,9 @@
     - FLASK_APP=quilt_server
     - FLASK_DEBUG=1
     - QUILT_SERVER_CONFIG=dev_config.py
-<<<<<<< HEAD
     - QUILT_SECRET_KEY=testing
-=======
     # Catalog
     - TEST_CATALOG=false
->>>>>>> 05cff4ff
 
 addons:
   postgresql: "9.6"
