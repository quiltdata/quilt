--- conflicted
+++ resolved
@@ -42,17 +42,6 @@
       python: "3.6"
       env: USE_CONDA=false
       sudo: required
-<<<<<<< HEAD
-      python: 3.6
-    # HACK this covers python 2.7 by default
-    # TODO be explict about OS X Python version
-    # HACK(dima): Disable OSX builds for now, since they now require conda.
-    # - os: osx
-    #   language: generic
-
-# TODO: test multiple python versions on OSX https://github.com/travis-ci/travis-ci/issues/2312
-=======
->>>>>>> d1c2a1cd
 
 before_install:
   - |
