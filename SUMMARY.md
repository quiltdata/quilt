# Summary

## Quilt

* [Introduction](README.md)
* [Key concepts](terminology.md)
* [Use cases](use-cases.md)
* [Languages](supported-languages.md)

## Get started (Python)

* [Installation](installation.md)
* [Tutorial](https://blog.quiltdata.com/data-packages-for-fast-reproducible-python-analysis-c74b78015c7f)
* [Use a package](use-a-package.md)
* [Edit a package](edit-a-package.md)
* [Push a package](make-a-package.md)
* [Build.yml specification](buildyml.md)

## API Reference

* [Command-line Interface (CLI)](cli.md)
* [Python API](api-python.md)
* [Jupyter API](api-jupyter.md)
* [R API](api-r.md)

## Support

* [Troubleshooting](troubleshooting.md)

## Developer

<<<<<<< HEAD
* [Basics](basics.md)
* [Local Storage](quilt_repository_format.md)
=======
* [How to contribute](developer-basics.md)
>>>>>>> f52a50cf
<|MERGE_RESOLUTION|>--- conflicted
+++ resolved
@@ -29,9 +29,5 @@
 
 ## Developer
 
-<<<<<<< HEAD
-* [Basics](basics.md)
+* [How to contribute](developer-basics.md)
 * [Local Storage](quilt_repository_format.md)
-=======
-* [How to contribute](developer-basics.md)
->>>>>>> f52a50cf
