--- conflicted
+++ resolved
@@ -44,12 +44,8 @@
         'future>=0.16.0',
         'packaging>=16.8',
         'pandas>=0.19.2',
-<<<<<<< HEAD
         'pathlib2; python_version<"3.4"'    # stdlib backport
-        'pyarrow>=0.4.0',
-=======
         'pyarrow>=0.4.0,<0.8.0', # TODO(dima): Make unit tests work with 0.8.*.
->>>>>>> 0e5bbda9
         'pyOpenSSL>=16.2.0',  # Note: not actually used at the moment.
         'pyyaml>=3.12',
         'requests>=2.12.4',
