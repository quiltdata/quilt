from setuptools import setup, find_packages


def readme():
    readme_short = """
    ``quilt`` is a command-line utility that builds, pushes, and installs
    data packages. A `data package <https://blog.quiltdata.com/data-packages-for-fast-reproducible-python-analysis-c74b78015c7f>`_
    is a versioned bundle of serialized data wrapped in a Python module.

    ``quilt`` pushes to and pulls from the package registry at quiltdata.com.

    Visit `quiltdata.com <https://quiltdata.com>`_ for docs and more.
    """
    return readme_short


setup(
    name="quilt",
    version="2.10-dev",
    packages=find_packages(),
    description='Quilt is a data package manager',
    long_description=readme(),
    classifiers=[
        'Development Status :: 5 - Production/Stable',
        'Intended Audience :: Developers',
        'Operating System :: OS Independent',
        'Programming Language :: Python',
        'Programming Language :: Python :: 2.7',
        'Programming Language :: Python :: 3.5',
        'Programming Language :: Python :: 3.6',
    ],
    author='quiltdata',
    author_email='contact@quiltdata.io',
    license='LICENSE',
    url='https://github.com/quiltdata/quilt',
    download_url='https://github.com/quiltdata/quilt/releases/tag/2.8.0',
    keywords='quilt quiltdata shareable data dataframe package platform pandas',
    install_requires=[
        'appdirs>=1.4.0',
<<<<<<< HEAD
        'enum34; python_version<"3.4"',  # stdlib backport
        'funcsigs; python_version<"3.4"',  # stdlib backport, test only
        'future>=0.16.0',  # stdlib backport: 'from builtins import xxx', plus others
=======
        'enum34; python_version<"3.0"',     # stdlib backport
        'future>=0.16.0',                   # stdlib backport: 'from builtins import xxx', plus others
>>>>>>> 6ba38e12
        'packaging>=16.8',
        'pandas>=0.19.2',
        'pathlib2; python_version<"3.6"',   # stdlib backport
        'pyarrow>=0.4.0,<0.8.0',            # TODO(dima): Make unit tests work with 0.8.*.
        'pyOpenSSL>=16.2.0',                # Note: not actually used at the moment.
        'pyyaml>=3.12',
        'requests>=2.12.4',
        'six>=1.10.0',
        'tables>=3.3.0',                    # hdf5
        'tqdm>=4.11.2',
        'xlrd>=1.0.0',
    ],
    extras_require={
        # Use: pip install --editable ./[tests]
        'tests': [
            'funcsigs; python_version<"3.4"',   # stdlib backport
            'mock; python_version<"3.3"',
            'pytest',
            'responses>=0.7.0',
        ]
    },
    include_package_data=True,
    entry_points={
        'console_scripts': ['quilt=quilt.tools.main:main'],
    }
)<|MERGE_RESOLUTION|>--- conflicted
+++ resolved
@@ -37,14 +37,8 @@
     keywords='quilt quiltdata shareable data dataframe package platform pandas',
     install_requires=[
         'appdirs>=1.4.0',
-<<<<<<< HEAD
-        'enum34; python_version<"3.4"',  # stdlib backport
-        'funcsigs; python_version<"3.4"',  # stdlib backport, test only
-        'future>=0.16.0',  # stdlib backport: 'from builtins import xxx', plus others
-=======
         'enum34; python_version<"3.0"',     # stdlib backport
         'future>=0.16.0',                   # stdlib backport: 'from builtins import xxx', plus others
->>>>>>> 6ba38e12
         'packaging>=16.8',
         'pandas>=0.19.2',
         'pathlib2; python_version<"3.6"',   # stdlib backport
