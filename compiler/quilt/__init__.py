--- conflicted
+++ resolved
@@ -87,13 +87,10 @@
     build,
     check,
     config,
-<<<<<<< HEAD
     create_user,
     delete_user,
     disable_user,
-=======
     generate,
->>>>>>> 636cb05f
     inspect,
     install,
     list_packages,
