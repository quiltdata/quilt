"""

    context version:

    >>> import quilt.vfs
    >>> with quilt.vfs.mapdirs('uciml/iris', mappings={'foo/bar':'raw'}): print(open('foo/bar/iris_names').read()[0:100])
    ...
    1. Title: Iris Plants Database
    	Updated Sept 21 by C.Blake - Added discrepency information

    2. Sourc
    >>> print(open('foo/bar/iris_names').read()[0:100])
    Traceback (most recent call last):
      File "<stdin>", line 1, in <module>
    FileNotFoundError: [Errno 2] No such file or directory: 'foo/bar/iris_names'

    # --------------------------------------------------------------------------------

    explicit version:

    >>> import quilt.vfs
    >>> patchers = quilt.vfs.setup('uciml/iris', mappings={'foo/bar':'raw'})
    >>> print(open('foo/bar/iris_names').read()[0:100])
    1. Title: Iris Plants Database
    	Updated Sept 21 by C.Blake - Added discrepency information

    2. Sourc
    >>> quilt.vfs.teardown(patchers)
    >>> print(open('foo/bar/iris_names').read()[0:100])
    Traceback (most recent call last):
      File "<stdin>", line 1, in <module>
    FileNotFoundError: [Errno 2] No such file or directory: 'foo/bar/iris_names'


    # ---------------------------------------------------------------------------
    # various character mapping scenarios
    #
    with quilt.vfs.mapdirs('uciml/iris', mappings={'foo/bar':'.'}):
       assert(len(open('foo/bar/raw/iris_names').read()) > 100)

    # ---------------------------------------------------------------------------
    # various character mapping scenarios
    #
    with quilt.vfs.mapdirs('uciml/iris', mappings={'foo/bar':'.'}, charmap=
                           lambda name: name.replace('.', '_')):
       assert(len(open('foo/bar/raw/iris.names').read()) > 100)

    with quilt.vfs.mapdirs('uciml/iris', mappings={'foo/bar':'.'}):
       assert(len(open('foo/bar/raw/iris.names').read()) > 100)

    with quilt.vfs.mapdirs('uciml/iris', mappings={'foo/bar':'.'}, charmap={'.':'_'}):
       assert(len(open('foo/bar/raw/iris.names').read()) > 100)

    # default charmapping changes . to _
    with quilt.vfs.mapdirs('uciml/iris', mappings={'foo/bar':'raw'}):
       assert(len(open('foo/bar/iris_names').read()) > 100)

    # --------------------------------------------------------------------------------
    # TODO: get this to work:
    # https://github.com/xuetsing/image-classification-tensorflow/blob/master/classify.py#L13
    >>> import quilt.vfs; import tensorflow as tf
    >>> with quilt.vfs.mapdirs('uciml/iris', mappings={'foo/bar':'raw'}): len(tf.gfile.FastGFile('foo/bar/iris_names').read())
    ==> errors on not finding tf or tf.gfile


"""
## Imports
# System imports
import os
import sys
import string
import inspect
import functools
import importlib
from contextlib import contextmanager

# Third-party immports
from six.moves import builtins

# Our imports
from .nodes import GroupNode
from .tools import command
from .tools.store import parse_package
from .tools.package import PackageException


## Vars and "constants"
DEFAULT_MODULE_MAPPINGS = {
    'builtins': 'open',
    'bz2': 'BZ2File',
    'gzip': 'GzipFile',
    'h5py': 'File',    # for keras/tensorflow
    # manually add tensorflow because it's a heavyweight library
    'tensorflow.python.lib.io.file_io': 'FileIO',
    # 'tensorflow': 'tensorflow.gfile.GFile',
}

# each listed object will have the specific param modified by mapfunc.
DEFAULT_OBJECT_PARAM_PATCHES = {
    'builtins.open': ['file'],
    'bz2.BZ2File': ['filename'],
    'gzip.GzipFile': ['filename'],
    'h5py.File': ['name'],    # for keras/tensorflow
    # manually add tensorflow because it's a heavyweight library
    'tensorflow.python.lib.io.file_io.FileIO': ['name'],
    # 'tensorflow': 'tensorflow.gfile.GFile',
}

# simple mapping of illegal chars to underscores.
# TODO: more sophisticated function for handling illegal identifiers, e.g. number as first char
DEFAULT_CHAR_MAPPINGS = dict([(char, '_') for char in string.whitespace + string.punctuation])

# debug mode
_DEBUG = True


## Code
def generate_tensorflow_patch_map(mapfunc):
    file_exists = make_file_exists(mapfunc)
    result = DEFAULT_OBJECT_PARAM_PATCHES.copy()
    result = {
        # param lists for params that can be replaced by mapfunc
        'tensorflow.python.lib.io.file_io.FileIO': ['name'],
        'tensorflow.python.lib.io.file_io.read_file_to_string': ['filename'],
        'tensorflow.python.lib.io.file_io.get_matching_files': ['filename'],
        # specific param-function replacement maps
        # <none>
        # specific full-function replacements
        'tensorflow.python.lib.io.file_io.file_exists': file_exists,
    }
    return result


def debug(string, *format_args, **format_kwargs):
    """Useful if you want to mass enable/disable formatting.

    This basically just works as a print+format call, but prefixes
    each line with the caller's name.
    """

    if not _DEBUG:
        return
    stack = inspect.stack().copy()
    caller_name = stack[1][3]

    prefix = caller_name + ':\t'
    string = string.format(*format_args, **format_kwargs)
    string = string.replace('\n', '\n...\t')

    print(prefix + string)


if not _DEBUG:
    del debug
    del _DEBUG


def import_object(full_path):
    """Resolve foo.bar.baz notation into a module, object, and object name

    This requires at least two elements, module and object, and returns the
    module, object, and object name.

    example:
        import_object('foo.bar.baz')
        # returns (<module at foo.bar>, <baz object>, 'baz')

    :returns: module, object, object_name
    """
    full_path = full_path.split('.')

    if len(full_path) == 1:
        raise ValueError('Expected full_path to at least include two parts, in the form "module.callable"')

    # If 'builtins' is being used, we should use the six.moves.builtins module.
    if full_path[0] == 'builtins':
        full_path.insert(0, 'six')
        full_path.insert(1, 'moves')

    modpath = '.'.join(full_path[:-1])
    obj_name = full_path[-1]

    module = importlib.import_module(modpath)
    obj = getattr(module, obj_name)
    return module, obj, obj_name


def scrub_patchmap(patchmap, verbose=False):
    """Return a version of a patchmap with missing modules/callables removed.

    :param verbose: Mention each dropped module and/or function
    :param strict: Raise an error if module exists but func doesn't
    """
    result = {}

    for path, value in patchmap.items():
        try:
            import_object(path)
            result[path] = value
        except ImportError:
            if verbose:
                print("Dropped {} from patchmap (ImportError)".format(path), file=sys.stderr)
            continue
    return result
DEFAULT_OBJECT_PARAM_PATCHES = scrub_patchmap(DEFAULT_OBJECT_PARAM_PATCHES, verbose=True)


def create_patched_params_func(obj, param_func_map):
    """Creates a function that filters args through function calls first

    This is similar to a decorator (and can be used as one).  It returns
    a patched version of the original `obj`, which may be a class or
    function.

    The replacement function has the same signature as `obj`.  When the
    replacement is called:
        * For each `{param_name, func}` pair in param_func_map
            * Argument for the specific param is replaced with `func(arg)`
        * `obj` is called with the modified arguments.

    Works for functions or classes.

    :returns: Decorated `obj` that replaces params using mapped functions
    :rtype: function
    """
    params = inspect.signature(obj).parameters
    params_list = list(params)

    @functools.wraps(obj)
    def replacement(*args, **kwargs):
        args = list(args)
        for pos, value in enumerate(args):
            argname = params_list[pos]
            if argname in param_func_map:
                args[pos] = param_func_map[argname](value)
        for argname, value in kwargs.items():
            if argname in param_func_map:
                args[pos] = param_func_map[argname](value)
        return obj(*args, **kwargs)
    replacement.original = obj
    return replacement


def patch_objpath_with_func(full_path, func):
    """Replace callable at `full_path` with `func`"""
    module, obj, obj_name = import_object(full_path)
    func.original = obj
    setattr(module, obj_name, func)
    debug("module: {}\nreplacement: {}\noriginal: {}\n", module, func, obj)


def patch_objpath_with_map(full_path, param_func_map):
    """patch the object given in `full_path` using a func generated from `param_func_map`.

    See create_patched_params_func() docstring for details.

    :param full_object_path: module path to object (foo.bar)
    :param map: replacement parameters map as in patch_callable_params()
    """
    module, obj, obj_name = import_object(full_path)
    replacement = create_patched_params_func(obj, param_func_map)
    setattr(module, obj_name, replacement)


def patch_full_module(module_path, param_func_map, exclude=tuple(), include=tuple()):
    """Patch every callable with matching params in specified module

    In the root of the module specified by module_path, all attributes are checked.
    If the name starts with "__", it is skipped.
    If the name is in 'exclude', it is skipped.
    If `include` exists and the name is not in `include`, it is skipped.
    If the callable has no params matched in `param_func_map`, it is skipped.

    Remaining callables are patched so that any args sent to the callable
    are first modified via `param_func_map[param](arg)`.

    A list of patched object paths is returned.

    :param full_path: full module path, as foo.bar.baz
    :param params_map: {param: action_func} map to apply to incoming arguments
    :param exclude: exclude these names
    :param include: only include these names
    :returns: a list of patched object paths.
    """
    module = importlib.import_module(module_path)
    patched = []
    param_names = set(param_func_map)

    for name in dir(module):
        if name.startswith('__'):
            continue
        if name in exclude:
            continue
        if include and name not in include:
            continue

        obj = getattr(module, name)

        if not callable(obj):
            continue
        params = inspect.signature(obj).parameters
        matching_params = set(params) & param_names

        if not matching_params:
            continue
        objpath = module_path + '.' + name
        patch_objpath_with_map(objpath, {p: param_func_map[p] for p in matching_params})
        patched.append(objpath)
    return patched


def unpatch_objpath(full_objpath, raise_exc=False):
    """Restore original callable"""
    module, obj, obj_name = import_object(full_objpath)
    if not hasattr(obj, 'original') and not raise_exc:
        return
    setattr(module, obj_name, obj.original)


def unpatch_full_module(module_path_or_module):
    """For each attribute, unpatch any patched callables."""
    if isinstance(module_path_or_module, str):
        module = importlib.import_module(module_path)
    else:
        module = module

    for name in dir(module):
        attr = getattr(module, name)
        if callable(attr) and hasattr(attr, 'original'):
            setattr(module, name, attr.original)


def make_mapfunc(pkg, hash=None, version=None, tag=None, force=False,
                 mappings=None, install=False, charmap=DEFAULT_CHAR_MAPPINGS):
    """core support for mapping filepaths to objects in quilt local objs/ datastore.
       TODO: add support for reading/iterating directories, e.g. os.scandir() and friends

    :param pkg: Quilt pkg, e.g. "user/example"
    :param hash: specific package hash
    :param version: specific package version
    :param tag: specific package tag
    :param force: don't prompt if installing and package is already installed
    :param mappings: {dirpath: nodepath} pairs, where dirpath is an OS path, and
                     nodepath is a python module path pointing to a quilt node
    :param install: If True, try to install the package first.
    :param charmap: {fromchar: tochar} pairs, or a function.
    """
    if install:
        command.install(pkg, hash=hash, version=version, tag=tag, force=force)
    owner, pkg = parse_package(pkg)

    if mappings is None:
        mappings = {".": ""}  # TODO: test this case

    if not callable(charmap):
        fromstr = tostr = ""
        for fromchar, tochar in charmap.items():
            fromstr += fromchar
            tostr += tochar
        charmap = str.maketrans(fromstr, tostr)

    # expand/clean dir mappings, e.g.
    # {"~asah/../foo": "."} ==> {"/Users/foo": ["uciml","raw"]}
    # {"foo/bar": "foo"} ==> {"/Users/asah/foo/bar": ["uciml", "raw", "foo"]}  # cwd=/Users/asah
    base_node = importlib.import_module("quilt.data." + owner + "." + pkg)
    expanded_mappings = _expand_dir_node_mapping(mappings, base_node)

    def mapfunc(filename, mappings=mappings, charmap=charmap):
        # TODO: disallow trailing slash - not allowed to open directories...
        abspath = os.path.abspath(os.path.expanduser(filename))
        # map subtrees:
        #   make_mapfunc("uciml/iris", mappings={".": "raw"}); open("bezdek_iris")
        #   make_mapfunc("uciml/iris"); open("raw/bezdek_iris")
        #   make_mapfunc("foo/bar", "baz/bat"); open("myfile")
        debug('checking {}... mappings={}', filename, mappings)
        for dirpath, node in expanded_mappings.items():
            #print('{}: checking {} => {}'.format(abspath, dirpath, nodepath))
            if abspath.startswith(dirpath):
                relpath = abspath[len(dirpath)+1:] # drop trailing slash
                for raw_piece in relpath.split(os.path.sep):
                    piece = charmap(raw_piece) if callable(charmap) else raw_piece.translate(charmap)
                    #print('  {} => {}   raw_piece={}  piece={}'.format(relpath, node, raw_piece, piece))
                    keys = node._keys()
                    #print('keys={} piece={}'.format(keys, piece))
                    if piece not in keys:
                        raise FileNotFoundError("Quilt node path not found: {}  ({} not found in {})".format(
                            abspath, piece, keys))
                    node = getattr(node, piece)
                    #print('node={}'.format(node))
                if isinstance(keys, GroupNode):
                    raise Exception("Quilt node is a Group, not a Node/file: {}  ({} not found in {})".format(
                        abspath, piece, keys))
                return node()  # node's data is filename
        return filename

    return mapfunc


def make_file_exists(mapfunc):
    def file_exists(filename):
        debug(filename)
        try:
            mapfunc(filename)
            debug('true')
            return True
        except FileNotFoundError:
            debug('false 1')
            return False
        except PackageException as ex:
            if str(ex) == "Must pass at least one file path":
                debug('true 2')
                return True
        except Exception as ex:
            print()
            print(ex)
            print()
        else:
            pass
        debug('whoops!')
        raise Exception("Unknown condition in file_exists() for filename {!r}".format(filename))

    return file_exists


def _expand_dir_node_mapping(dir_node_mapping, base_node):
    result = {}
    for dirpath, nodepath in dir_node_mapping.items():
        expanded_path = os.path.abspath(os.path.expanduser(dirpath)).rstrip("/")
        node = base_node
        keys = None
        if nodepath not in ["", "."]:
            for key in nodepath.strip().strip(".").split("."):
                keys = node._keys()
                if key not in keys:
                    message = "Invalid mapping: Quilt node path not found: {}  ({} not found in {})"
                    raise FileNotFoundError(message.format(nodepath, key, keys))
                node = getattr(node, key)
        if isinstance(keys, GroupNode):
            # TODO: improve errmsg to be more useful
            # XXX: if is a gorup, is not a group?  is this 'should not be a group', or 'is a group, or..?'
            raise Exception("Invalid mapping: Quilt node is not a Group: {}".format(piece))
        result[expanded_path] = node
    return result


@contextmanager
def mapdirs(pkg, hash=None, version=None, tag=None,
            install=False, force=False,
            mappings=None,
            charmap=DEFAULT_CHAR_MAPPINGS,
            patchmap=None):
    """context-based virtual file support:

         with quilt.vfs.mapdirs('uciml/iris', mappings={'foo/bar':'raw'}):
             open('foo/bar/iris_names')

    """
    if patchmap is None:
        patchmap = DEFAULT_OBJECT_PARAM_PATCHES
    patches = []
    try:
        # in case of interruption/exception, patchers will contain a subset that can be backed-out
        mapfunc = make_mapfunc(pkg, hash=hash, version=version, tag=tag, force=force,
                               mappings=mappings, install=install, charmap=charmap)
        for object_path, params in patchmap.items():
            patch_objpath_with_map(object_path, {p: mapfunc for p in params})
        yield
    finally:
        for object_path in patches:
            unpatch_objpath(object_path)


def setup(pkg, hash=None, version=None, tag=None, force=False,
          mappings=None, install=False, charmap=DEFAULT_CHAR_MAPPINGS, mapfunc=None,
          **kwargs):
    """continuation-based virtual file support:

         patchers = quilt.vfs.setup('uciml/iris', mappings={'foo/bar':'raw'})
         open('foo/bar/iris_names')
         quilt.vfs.teardown(patchers)

       if you like, you can wrap the calls, which is similar to the context-version above

         patchers = quilt.vfs.setup('uciml/iris', mappings={'foo/bar':'raw'})
         try:
             open('foo/bar/iris_names')
         finally:
             quilt.vfs.teardown(patchers)
    """
    if len(kwargs) == 0:
        kwargs = DEFAULT_OBJECT_PARAM_PATCHES
    if mapfunc is None:
        mapfunc = make_mapfunc(pkg, hash=hash, version=version, tag=tag, force=force,
                               mappings=mappings, install=install, charmap=charmap)

    patched = []
    for obj_path, patch in kwargs.items():
        if isinstance(patch, dict):
            patch_objpath_with_map(obj_path, patch)
        elif inspect.isfunction(patch):
            patch_objpath_with_func(obj_path, patch)
        else:
            patch_objpath_with_map(obj_path, {param: mapfunc for param in patch})
        patched.append(obj_path)
    return patched


def teardown(patchers):
<<<<<<< HEAD
    for obj_path in patchers:
        unpatch_objpath(obj_path)
=======
    for patcher in patchers:
        patcher.stop()

def patch(module_name, func_name, action_func=lambda *args, **kwargs: None):
    """wrapper for unittest.mock.patch supporting py2 and py3 and default action func."""
    try:
        from unittest.mock import patch   # Python3
    except:
        from mock import patch  # Python2
        if module_name == 'builtins':
            module_name = '__builtin__'
    patcher = patch(module_name+'.'+func_name, action_func)
    patcher.start()
    return patcher

def setup_tensorflow(pkg, hash=None, version=None, tag=None, force=False,
                     mappings=None, install=False, charmap=DEFAULT_CHAR_MAPPINGS, **kwargs):
    """TensorFlow is a special case - badly behaved Python API."""
    import tensorflow
    tensorflow.python = tensorflow  # hack: needs to be a module
    tensorflow.python.platform = tensorflow  # hack: needs to be a module
    module_mappings = DEFAULT_MODULE_MAPPINGS.copy()
    # unpatch gzip.GzipFile() because TF uses gzip.GzipFile(fileobj=) instead of filename
    del module_mappings['gzip']
    # patch gfile.Open()
    module_mappings['tensorflow.python.platform.gfile'] = 'Open'
    setup(pkg, hash=hash, version=version, tag=tag, force=force,
          mappings=mappings, install=install, charmap=charmap, **module_mappings)
    # patch maybe_download() to return the Quilt filename
    mapfunc = make_mapfunc(pkg, hash=hash, version=version, tag=tag, force=force,
          mappings=mappings, install=install, charmap=charmap, **module_mappings)
    patch('tensorflow.contrib.learn.datasets.base', 'maybe_download',
          lambda fn, fndir, url: mapfunc(fndir+'/'+fn))
>>>>>>> 57be8c9d
<|MERGE_RESOLUTION|>--- conflicted
+++ resolved
@@ -64,6 +64,8 @@
 
 
 """
+from __future__ import print_function
+
 ## Imports
 # System imports
 import os
@@ -75,7 +77,7 @@
 from contextlib import contextmanager
 
 # Third-party immports
-from six.moves import builtins
+import six
 
 # Our imports
 from .nodes import GroupNode
@@ -85,106 +87,25 @@
 
 
 ## Vars and "constants"
-DEFAULT_MODULE_MAPPINGS = {
-    'builtins': 'open',
-    'bz2': 'BZ2File',
-    'gzip': 'GzipFile',
-    'h5py': 'File',    # for keras/tensorflow
-    # manually add tensorflow because it's a heavyweight library
-    'tensorflow.python.lib.io.file_io': 'FileIO',
-    # 'tensorflow': 'tensorflow.gfile.GFile',
-}
-
 # each listed object will have the specific param modified by mapfunc.
-DEFAULT_OBJECT_PARAM_PATCHES = {
-    'builtins.open': ['file'],
+# {'module.object': <patches>}, where <patches> is one of the following:
+#   ['frompath', 'topath'] -- list of params to replace args using mapfunc(arg)
+#   {'filename': <function mapfunc>, 'mode': lambda x: 'r'} -- dict of params: arg_replacer_funcs
+#   <function mapped_file_exists> -- a func to completely replace the object with.
+DEFAULT_OBJECT_PATCHES = {
+    'builtins.open': ['file', 'name'],
     'bz2.BZ2File': ['filename'],
     'gzip.GzipFile': ['filename'],
     'h5py.File': ['name'],    # for keras/tensorflow
     # manually add tensorflow because it's a heavyweight library
-    'tensorflow.python.lib.io.file_io.FileIO': ['name'],
-    # 'tensorflow': 'tensorflow.gfile.GFile',
 }
 
 # simple mapping of illegal chars to underscores.
 # TODO: more sophisticated function for handling illegal identifiers, e.g. number as first char
 DEFAULT_CHAR_MAPPINGS = dict([(char, '_') for char in string.whitespace + string.punctuation])
 
-# debug mode
-_DEBUG = True
-
 
 ## Code
-def generate_tensorflow_patch_map(mapfunc):
-    file_exists = make_file_exists(mapfunc)
-    result = DEFAULT_OBJECT_PARAM_PATCHES.copy()
-    result = {
-        # param lists for params that can be replaced by mapfunc
-        'tensorflow.python.lib.io.file_io.FileIO': ['name'],
-        'tensorflow.python.lib.io.file_io.read_file_to_string': ['filename'],
-        'tensorflow.python.lib.io.file_io.get_matching_files': ['filename'],
-        # specific param-function replacement maps
-        # <none>
-        # specific full-function replacements
-        'tensorflow.python.lib.io.file_io.file_exists': file_exists,
-    }
-    return result
-
-
-def debug(string, *format_args, **format_kwargs):
-    """Useful if you want to mass enable/disable formatting.
-
-    This basically just works as a print+format call, but prefixes
-    each line with the caller's name.
-    """
-
-    if not _DEBUG:
-        return
-    stack = inspect.stack().copy()
-    caller_name = stack[1][3]
-
-    prefix = caller_name + ':\t'
-    string = string.format(*format_args, **format_kwargs)
-    string = string.replace('\n', '\n...\t')
-
-    print(prefix + string)
-
-
-if not _DEBUG:
-    del debug
-    del _DEBUG
-
-
-def import_object(full_path):
-    """Resolve foo.bar.baz notation into a module, object, and object name
-
-    This requires at least two elements, module and object, and returns the
-    module, object, and object name.
-
-    example:
-        import_object('foo.bar.baz')
-        # returns (<module at foo.bar>, <baz object>, 'baz')
-
-    :returns: module, object, object_name
-    """
-    full_path = full_path.split('.')
-
-    if len(full_path) == 1:
-        raise ValueError('Expected full_path to at least include two parts, in the form "module.callable"')
-
-    # If 'builtins' is being used, we should use the six.moves.builtins module.
-    if full_path[0] == 'builtins':
-        full_path.insert(0, 'six')
-        full_path.insert(1, 'moves')
-
-    modpath = '.'.join(full_path[:-1])
-    obj_name = full_path[-1]
-
-    module = importlib.import_module(modpath)
-    obj = getattr(module, obj_name)
-    return module, obj, obj_name
-
-
 def scrub_patchmap(patchmap, verbose=False):
     """Return a version of a patchmap with missing modules/callables removed.
 
@@ -194,85 +115,155 @@
     result = {}
 
     for path, value in patchmap.items():
+        modpath, obj_name = path.rsplit('.', 1)
         try:
-            import_object(path)
+            module = importlib.import_module(modpath)
+            getattr(module, obj_name)
             result[path] = value
         except ImportError:
             if verbose:
-                print("Dropped {} from patchmap (ImportError)".format(path), file=sys.stderr)
-            continue
+                print("Dropped {!r} from patchmap (module {!r} not found)".format(path, modpath),
+                      file=sys.stderr)
+        except AttributeError:
+            if verbose:
+                print("Dropped {!r} from patchmap ({!r} not found in {!r})".format(path, obj_name, modpath),
+                      file=sys.stderr)
     return result
-DEFAULT_OBJECT_PARAM_PATCHES = scrub_patchmap(DEFAULT_OBJECT_PARAM_PATCHES, verbose=True)
-
-
-def create_patched_params_func(obj, param_func_map):
-    """Creates a function that filters args through function calls first
-
-    This is similar to a decorator (and can be used as one).  It returns
-    a patched version of the original `obj`, which may be a class or
-    function.
-
-    The replacement function has the same signature as `obj`.  When the
-    replacement is called:
-        * For each `{param_name, func}` pair in param_func_map
+DEFAULT_OBJECT_PATCHES = scrub_patchmap(DEFAULT_OBJECT_PATCHES, verbose=True)
+
+
+def arg_replacement_wrapper(obj, arg_replacer_map, inject_args=False, numeric=False):
+    """Creates a wrapper that replaces args, then calls obj().
+
+    This returns a wrapped version of the original `obj` (which may be a class
+    or function).
+
+    The wrapper function has the same signature as `obj`.  When the wrapper is
+    called:
+        * For each `{param_name, func}` pair in arg_replacer_map
             * Argument for the specific param is replaced with `func(arg)`
         * `obj` is called with the modified arguments.
 
-    Works for functions or classes.
-
+    If `inject_args` is True, args in arg_replacer_map are inserted if missing,
+    and the arg_replacer func is called with `None`.
+
+    Example:
+    >>> func = arg_replacement_wrapper(open, {'file': lambda x: x + '.txt'})
+    >>> func('example')  # returns open('example.txt')
+
+    Works for functions (or class objects, to modify __init__() args).
+
+    Note: an arg replacer map may contain numeric keys to indicate positional
+        args if the signature of `obj` can't be introspected, (as for some
+        builtin functions).  If both a numeric and named key match an arg, the
+        replacer function associated with the numeric key is used.  if
+        `inject_args` is set, then the argnums are added until a gap is found.
+        So if you only have {2: lambda x: 'foo'}, it won't be injected unless
+        args 0 and 1 have been given by the user.
+
+    :param obj: Callable object to decorate
+    :param arg_replacer_map:
     :returns: Decorated `obj` that replaces params using mapped functions
     :rtype: function
     """
-    params = inspect.signature(obj).parameters
-    params_list = list(params)
+    params = _get_params(obj)  # can be None if function params couldn't be detected
+    used_params = params if params else []
 
     @functools.wraps(obj)
     def replacement(*args, **kwargs):
         args = list(args)
-        for pos, value in enumerate(args):
-            argname = params_list[pos]
-            if argname in param_func_map:
-                args[pos] = param_func_map[argname](value)
-        for argname, value in kwargs.items():
-            if argname in param_func_map:
-                args[pos] = param_func_map[argname](value)
+        used_kwargs = list(arg_replacer_map) if inject_args else list(kwargs)
+        inject_argnums = []
+
+        for position, value in enumerate(args):
+            if position in arg_replacer_map:
+                args[position] = arg_replacer_map[position](value)
+                continue
+            if position >= len(used_params):
+                continue  # don't replace positionals
+            argname = params[position]
+            if argname in arg_replacer_map:
+                args[position] = arg_replacer_map[argname](value)
+        for argname in used_kwargs:
+            if isinstance(argname, int):
+                inject_argnums.append(argname)
+                continue
+            if argname in arg_replacer_map:
+                value = kwargs.get(argname)
+                kwargs[argname] = arg_replacer_map[argname](value)
+        for argnum in sorted(inject_argnums):
+            if argnum == len(args):
+                # argnum 0 when list is 0 will inject arg 0
+                args[argnum] = arg_replacer_map[argnum](None)
         return obj(*args, **kwargs)
-    replacement.original = obj
     return replacement
 
 
-def patch_objpath_with_func(full_path, func):
-    """Replace callable at `full_path` with `func`"""
-    module, obj, obj_name = import_object(full_path)
-    func.original = obj
-    setattr(module, obj_name, func)
-    debug("module: {}\nreplacement: {}\noriginal: {}\n", module, func, obj)
-
-
-def patch_objpath_with_map(full_path, param_func_map):
-    """patch the object given in `full_path` using a func generated from `param_func_map`.
-
-    See create_patched_params_func() docstring for details.
+def _get_params(obj):
+    """Python2 doesn't have inspect.signature, so we get params other ways
+    """
+    if six.PY3:
+        # Add whatever funcs are necessary
+        py3_sigs = {'any': ['iterable']}
+        if inspect.isbuiltin(obj) and obj.__name__ in py3_sigs:
+            return py3_sigs[obj.__name__][:]
+        try:
+            if inspect.isclass(obj):
+                return list(inspect.signature(obj.__init__).parameters)
+            return list(inspect.signature(obj).parameters)
+        except (TypeError, ValueError):
+            return None
+    # PY2
+    py2_sigs = {
+        # Add whatever func sigs are necessary
+        'open': ['name', 'mode', 'buffering'],
+        'file': ['name', 'mode', 'buffering'],
+        }
+    if inspect.isbuiltin(obj) and obj.__name__ in py2_sigs:
+        return py2_sigs[obj.__name__][:]
+
+    try:
+        if inspect.isclass(obj):
+            argspec = inspect.getargspec(obj.__init__)
+        else:
+            argspec = inspect.getargspec(obj)
+        params = argspec.args
+        if argspec.varargs:
+            params.append(argspec.varargs)
+        if argspec.keywords:
+            params.append(argspec.keywords)
+        return params
+    except (TypeError, ValueError):
+        pass
+    return None
+
+
+def patch_objpath_with_argmap(full_path, arg_replacer_map, inject_args=False):
+    """patch the object given in `full_path` using a func generated from `arg_replacer_map`.
+
+    See arg_replacement_wrapper() docstring for details.
 
     :param full_object_path: module path to object (foo.bar)
     :param map: replacement parameters map as in patch_callable_params()
     """
-    module, obj, obj_name = import_object(full_path)
-    replacement = create_patched_params_func(obj, param_func_map)
-    setattr(module, obj_name, replacement)
-
-
-def patch_full_module(module_path, param_func_map, exclude=tuple(), include=tuple()):
+    modpath, obj_name = full_path.rsplit('.', 1)
+    module = importlib.import_module(modpath)
+    obj = getattr(module, obj_name)
+    assert callable(obj)
+    replacement = arg_replacement_wrapper(obj, arg_replacer_map, inject_args=inject_args)
+    return Patch(full_path, replacement)
+
+
+def patch_full_module(module_path, arg_replacer_map, exclude=tuple(), include=tuple()):
     """Patch every callable with matching params in specified module
 
     In the root of the module specified by module_path, all attributes are checked.
     If the name starts with "__", it is skipped.
     If the name is in 'exclude', it is skipped.
     If `include` exists and the name is not in `include`, it is skipped.
-    If the callable has no params matched in `param_func_map`, it is skipped.
-
-    Remaining callables are patched so that any args sent to the callable
-    are first modified via `param_func_map[param](arg)`.
+    If the callable has no params matched in `arg_replacer_map`, it is skipped.
+
+    Remaining callables are patched using `patch_objpath_with_argmap()`.
 
     A list of patched object paths is returned.
 
@@ -280,11 +271,11 @@
     :param params_map: {param: action_func} map to apply to incoming arguments
     :param exclude: exclude these names
     :param include: only include these names
-    :returns: a list of patched object paths.
+    :returns: a list of patchers (start called)
     """
     module = importlib.import_module(module_path)
-    patched = []
-    param_names = set(param_func_map)
+    patchers = []
+    param_names = set(arg_replacer_map)
 
     for name in dir(module):
         if name.startswith('__'):
@@ -298,36 +289,55 @@
 
         if not callable(obj):
             continue
-        params = inspect.signature(obj).parameters
+        params = _get_params(obj)
         matching_params = set(params) & param_names
 
         if not matching_params:
             continue
         objpath = module_path + '.' + name
-        patch_objpath_with_map(objpath, {p: param_func_map[p] for p in matching_params})
-        patched.append(objpath)
-    return patched
-
-
-def unpatch_objpath(full_objpath, raise_exc=False):
-    """Restore original callable"""
-    module, obj, obj_name = import_object(full_objpath)
-    if not hasattr(obj, 'original') and not raise_exc:
-        return
-    setattr(module, obj_name, obj.original)
-
-
-def unpatch_full_module(module_path_or_module):
-    """For each attribute, unpatch any patched callables."""
-    if isinstance(module_path_or_module, str):
-        module = importlib.import_module(module_path)
-    else:
-        module = module
-
-    for name in dir(module):
-        attr = getattr(module, name)
-        if callable(attr) and hasattr(attr, 'original'):
-            setattr(module, name, attr.original)
+        patch_map = {param: arg_replacer_map[param] for param in matching_params}
+        patchers.append(patch_objpath_with_argmap(objpath, patch_map))
+    return patchers
+
+
+def apply_patchmap(patch_map, arg_replacer=lambda x: x, inject_args=False):
+    """Apply a patch map
+
+    Takes a patch map with the following form:
+        {'modpath.to.object': <patch>}
+        ..where <patch> is one of:
+            * function to replace object with
+            * list of param names for `object` to send as a map of
+              {param name: arg_replacer} to `arg_replacement_wrapper`
+            * map of {param_name: some_replacer_func} pairs to send to
+              `arg_replacement_wrapper` with `object`
+
+    Example:
+    >>> patchmap = {
+        # replace maybe_download_and_extract
+        'include.data.maybe_download_and_extract': lambda x: None,
+        # replace open('myfile') with function that calls open(arg_replacer('myfile'))
+        'six.moves.importlib.open': ['file'],
+        # replace BZ2File('myfile', compresslevel=3) with a function that calls
+        #         BZ2File(mapfunc('myfile'), compresslevel=5)
+        'bz2.BZ2File': {'filename': <mapfunc>, 'compresslevel': lambda x: 5},
+    }
+    Lastly, `inject` is passed directly into `patch_objpath_with_argmap`.  It causes
+    missing args to be injected as "None", then passed to the arg_replacer func, and
+    ultimately to the original callable object.
+    """
+    patchers = []
+    for obj_path, patch in patch_map.items():
+        if inspect.isfunction(patch):
+            patcher = Patch(obj_path, patch)
+        elif isinstance(patch, dict):
+            patcher = patch_objpath_with_argmap(obj_path, patch, inject_args=inject_args)
+        else:
+            assert callable(arg_replacer)
+            arg_replacer_map = {param: arg_replacer for param in patch}
+            patcher = patch_objpath_with_argmap(obj_path, arg_replacer_map, inject_args=inject_args)
+        patchers.append(patcher)
+    return patchers
 
 
 def make_mapfunc(pkg, hash=None, version=None, tag=None, force=False,
@@ -353,11 +363,12 @@
         mappings = {".": ""}  # TODO: test this case
 
     if not callable(charmap):
-        fromstr = tostr = ""
-        for fromchar, tochar in charmap.items():
-            fromstr += fromchar
-            tostr += tochar
-        charmap = str.maketrans(fromstr, tostr)
+        # changed to be Py2 compatible
+        table = list(range(256))
+        for ordinal in table:
+            char = chr(ordinal)
+            table[ordinal] = charmap.get(char, char)
+        charmap = ''.join(table)
 
     # expand/clean dir mappings, e.g.
     # {"~asah/../foo": "."} ==> {"/Users/foo": ["uciml","raw"]}
@@ -372,54 +383,22 @@
         #   make_mapfunc("uciml/iris", mappings={".": "raw"}); open("bezdek_iris")
         #   make_mapfunc("uciml/iris"); open("raw/bezdek_iris")
         #   make_mapfunc("foo/bar", "baz/bat"); open("myfile")
-        debug('checking {}... mappings={}', filename, mappings)
         for dirpath, node in expanded_mappings.items():
-            #print('{}: checking {} => {}'.format(abspath, dirpath, nodepath))
             if abspath.startswith(dirpath):
                 relpath = abspath[len(dirpath)+1:] # drop trailing slash
                 for raw_piece in relpath.split(os.path.sep):
                     piece = charmap(raw_piece) if callable(charmap) else raw_piece.translate(charmap)
-                    #print('  {} => {}   raw_piece={}  piece={}'.format(relpath, node, raw_piece, piece))
                     keys = node._keys()
-                    #print('keys={} piece={}'.format(keys, piece))
                     if piece not in keys:
                         raise FileNotFoundError("Quilt node path not found: {}  ({} not found in {})".format(
                             abspath, piece, keys))
                     node = getattr(node, piece)
-                    #print('node={}'.format(node))
                 if isinstance(keys, GroupNode):
                     raise Exception("Quilt node is a Group, not a Node/file: {}  ({} not found in {})".format(
                         abspath, piece, keys))
                 return node()  # node's data is filename
         return filename
-
     return mapfunc
-
-
-def make_file_exists(mapfunc):
-    def file_exists(filename):
-        debug(filename)
-        try:
-            mapfunc(filename)
-            debug('true')
-            return True
-        except FileNotFoundError:
-            debug('false 1')
-            return False
-        except PackageException as ex:
-            if str(ex) == "Must pass at least one file path":
-                debug('true 2')
-                return True
-        except Exception as ex:
-            print()
-            print(ex)
-            print()
-        else:
-            pass
-        debug('whoops!')
-        raise Exception("Unknown condition in file_exists() for filename {!r}".format(filename))
-
-    return file_exists
 
 
 def _expand_dir_node_mapping(dir_node_mapping, base_node):
@@ -443,12 +422,31 @@
     return result
 
 
+def make_file_exists(mapfunc):
+    """Using mapfunc, determine if a file exists."""
+    def file_exists(filename):
+        try:
+            mapfunc(filename)
+            return True
+        except FileNotFoundError:
+            return False
+        except PackageException as ex:
+            if str(ex) == "Must pass at least one file path":
+                return True
+        except Exception as ex:
+            print()
+            print(ex)
+            print()
+        else:
+            pass
+        raise Exception("Unknown condition in file_exists() for filename {!r}".format(filename))
+
+    return file_exists
+
+
 @contextmanager
-def mapdirs(pkg, hash=None, version=None, tag=None,
-            install=False, force=False,
-            mappings=None,
-            charmap=DEFAULT_CHAR_MAPPINGS,
-            patchmap=None):
+def mapdirs(pkg, hash=None, version=None, tag=None, install=False, force=False, mappings=None,
+            charmap=DEFAULT_CHAR_MAPPINGS, patchmap=None, mapfunc=None):
     """context-based virtual file support:
 
          with quilt.vfs.mapdirs('uciml/iris', mappings={'foo/bar':'raw'}):
@@ -456,18 +454,17 @@
 
     """
     if patchmap is None:
-        patchmap = DEFAULT_OBJECT_PARAM_PATCHES
-    patches = []
+        patchmap = DEFAULT_OBJECT_PATCHES
+    patchers = []
     try:
         # in case of interruption/exception, patchers will contain a subset that can be backed-out
         mapfunc = make_mapfunc(pkg, hash=hash, version=version, tag=tag, force=force,
                                mappings=mappings, install=install, charmap=charmap)
-        for object_path, params in patchmap.items():
-            patch_objpath_with_map(object_path, {p: mapfunc for p in params})
+        patchers.extend(apply_patchmap(patchmap, arg_replacer=mapfunc))
         yield
     finally:
-        for object_path in patches:
-            unpatch_objpath(object_path)
+        for patcher in patchers:
+            patcher.stop()
 
 
 def setup(pkg, hash=None, version=None, tag=None, force=False,
@@ -488,59 +485,112 @@
              quilt.vfs.teardown(patchers)
     """
     if len(kwargs) == 0:
-        kwargs = DEFAULT_OBJECT_PARAM_PATCHES
+        kwargs = DEFAULT_OBJECT_PATCHES
     if mapfunc is None:
         mapfunc = make_mapfunc(pkg, hash=hash, version=version, tag=tag, force=force,
                                mappings=mappings, install=install, charmap=charmap)
-
-    patched = []
-    for obj_path, patch in kwargs.items():
-        if isinstance(patch, dict):
-            patch_objpath_with_map(obj_path, patch)
-        elif inspect.isfunction(patch):
-            patch_objpath_with_func(obj_path, patch)
-        else:
-            patch_objpath_with_map(obj_path, {param: mapfunc for param in patch})
-        patched.append(obj_path)
-    return patched
+    return apply_patchmap(kwargs, arg_replacer=mapfunc)
+
 
 
 def teardown(patchers):
-<<<<<<< HEAD
-    for obj_path in patchers:
-        unpatch_objpath(obj_path)
-=======
     for patcher in patchers:
         patcher.stop()
 
-def patch(module_name, func_name, action_func=lambda *args, **kwargs: None):
-    """wrapper for unittest.mock.patch supporting py2 and py3 and default action func."""
-    try:
-        from unittest.mock import patch   # Python3
-    except:
-        from mock import patch  # Python2
-        if module_name == 'builtins':
-            module_name = '__builtin__'
-    patcher = patch(module_name+'.'+func_name, action_func)
-    patcher.start()
-    return patcher
-
-def setup_tensorflow(pkg, hash=None, version=None, tag=None, force=False,
-                     mappings=None, install=False, charmap=DEFAULT_CHAR_MAPPINGS, **kwargs):
+
+def setup_tensorflow_b(mapfunc):
+    file_exists = make_file_exists(mapfunc)
+    result = DEFAULT_OBJECT_PATCHES.copy()
+    result = {
+        # param lists for params that can be replaced by mapfunc
+        'tensorflow.python.lib.io.file_io.Fil1eIO': ['name'],
+        'tensorflow.python.lib.io.file_io.read_file_to_string': ['filename'],
+        #TODO: This ends up calling a low-level function that does direct FS access.
+        # 'tensorflow.python.lib.io.file_io.get_matching_files': ['filename'],
+        # specific param-function replacement maps
+        # <none>
+        # specific full-function replacements
+        'tensorflow.python.lib.io.file_io.file_exists': file_exists,
+    }
+
+
+class Patch(object):
+    """Call to patch object at `object_path` with `replacement`.
+
+    call p.stop() to unpatch.
+    """
+    def __init__(self, object_path, replacement):
+        self.module_name, self.name = object_path.rsplit('.', 1)
+        if self.module_name == 'builtins':
+            self.module_name = 'six.moves.builtins'
+        self.module = importlib.import_module(self.module_name)
+        self.obj = getattr(self.module, self.name)
+        self.replacement = replacement
+        replacement.replaced_original = self.obj
+        setattr(self.module, self.name, self.replacement)
+
+    def stop(self):
+        setattr(self.module, self.name, self.obj)
+
+
+# def patch(object_path, action_func=lambda *args, **kwargs: None):
+#     """wrapper for unittest.mock.patch supporting py2 and py3 and default action func."""
+#     try:
+#         from unittest.mock import patch   # Python3
+#     except:
+#         from mock import patch  # Python2
+#
+#         module_name, tail = object_path.split('.', 1)
+#
+#         if module_name == 'builtins':
+#             module_name = '__builtin__'
+#             object_path = module_name + '.' + tail
+#     patcher = patch(object_path, action_func)
+#     patcher.start()
+#     return patcher
+
+
+def setup_tensorflow(pkg, hash=None, version=None, tag=None, force=False, mappings=None,
+                     install=False, charmap=DEFAULT_CHAR_MAPPINGS, mapfunc=None, **kwargs):
     """TensorFlow is a special case - badly behaved Python API."""
     import tensorflow
-    tensorflow.python = tensorflow  # hack: needs to be a module
-    tensorflow.python.platform = tensorflow  # hack: needs to be a module
-    module_mappings = DEFAULT_MODULE_MAPPINGS.copy()
-    # unpatch gzip.GzipFile() because TF uses gzip.GzipFile(fileobj=) instead of filename
-    del module_mappings['gzip']
-    # patch gfile.Open()
-    module_mappings['tensorflow.python.platform.gfile'] = 'Open'
-    setup(pkg, hash=hash, version=version, tag=tag, force=force,
-          mappings=mappings, install=install, charmap=charmap, **module_mappings)
-    # patch maybe_download() to return the Quilt filename
-    mapfunc = make_mapfunc(pkg, hash=hash, version=version, tag=tag, force=force,
-          mappings=mappings, install=install, charmap=charmap, **module_mappings)
-    patch('tensorflow.contrib.learn.datasets.base', 'maybe_download',
-          lambda fn, fndir, url: mapfunc(fndir+'/'+fn))
->>>>>>> 57be8c9d
+
+    if mapfunc is None:
+        mapfunc = make_mapfunc(pkg, hash=hash, version=version, tag=tag, force=force,
+                               mappings=mappings, install=install, charmap=charmap)
+
+    #TODO: checkpoints -- low-level access
+    # My roadblock is when tensorflow calls tensorflow.python.pywrap_tensorflow.GetMatchingFiles.
+    # I think we would need to match the functionality of whatever's happening in C there,
+    # and patch over that function -- and potentially others.
+    #
+    # patching file_exists gets us further along in having tf read checkpoints from quilt, but
+    # ultimately tf does that on a lower level, so it may be moot.
+    #file_exists = make_file_exists(mapfunc)
+
+    patchmap = DEFAULT_OBJECT_PATCHES.copy()
+    patchmap.update({
+        ## param specifications for params that can be replaced by mapfunc
+        # Patch object that GFile and and FastGFile are based on
+        'tensorflow.python.lib.io.file_io.Fil1eIO': ['name'],
+
+        # see TODO: checkpoints -- low-level access
+        #'tensorflow.python.lib.io.file_io.read_file_to_string': ['filename'],
+        #'tensorflow.python.lib.io.file_io.get_matching_files': ['filename'],
+
+        ## objects with specific per-param function replacements
+        # 'example.class.func': {'some_wrapped_param': lambda arg: arg + '.txt'}
+
+        ## specific full-function replacements
+        # see TODO: checkpoints -- low-level access
+        #'tensorflow.python.lib.io.file_io.file_exists': file_exists,
+
+        # patch maybe_download() to return the Quilt filename
+        'tensorflow.contrib.learn.datasets.base.maybe_download':
+            lambda fn, fndir, url: mapfunc(fndir + '/' + fn),
+    })
+
+    # don't patch gzip.GzipFile() because TF uses gzip.GzipFile(fileobj=) instead of filename
+    patchmap.pop('gzip.GzipFile', None)
+
+    setup(pkg, mapfunc=mapfunc, **kwargs)