"""
Nodes that represent the data in a Quilt package.
"""
import os

import pandas as pd
from six import iteritems, string_types

from .tools import core
from .tools.util import is_nodename
<<<<<<< HEAD
from .tools.compat import pathlib
=======
>>>>>>> cd8bb6f9


class Node(object):
    """
    Abstract class that represents a group or a leaf node in a package.
    """
    def __init__(self):
        # Can't instantiate it directly
        assert self.__class__ != Node.__class__

    def _class_repr(self):
        """Only exists to make it easier for subclasses to customize `__repr__`."""
        return "<%s>" % self.__class__.__name__

    def __repr__(self):
        return self._class_repr()

    def __setattr__(self, name, value):
        if name.startswith('_') or isinstance(value, Node):
            super(Node, self).__setattr__(name, value)
        else:
            raise AttributeError("{val} is not a valid package node".format(val=value))

class DataNode(Node):
    """
    Represents a dataframe or a file. Allows accessing the contents using `()`.
    """
    def __init__(self, package, node, data=None):
        super(DataNode, self).__init__()
        self._package = package
        self._node = node
        self.__cached_data = data

    def __call__(self):
        return self._data()

    @property
    def _filename(self):
        if isinstance(self._node, core.FileNode):
            return self._data()

    def _data(self):
        """
        Returns the contents of the node: a dataframe or a file path.
        """
        if self.__cached_data is None:
            self.__cached_data = self._package.get_obj(self._node)
        return self.__cached_data

class GroupNode(DataNode):
    """
    Represents a group in a package. Allows accessing child objects using the dot notation.
    Warning: calling _data() on a large dataset may exceed local memory capacity in Python (Only
    supported for Parquet packages).
    """

    def __repr__(self):
        pinfo = super(GroupNode, self).__repr__()
        group_info = '\n'.join(name + '/' for name in sorted(self._group_keys()))
        if group_info:
<<<<<<< HEAD
            group_info = group_info + '\n'
=======
            group_info += '\n'
>>>>>>> cd8bb6f9
        data_info = '\n'.join(sorted(self._data_keys()))
        return '%s\n%s%s' % (pinfo, group_info, data_info)

    def _items(self):
        return ((name, child) for name, child in iteritems(self.__dict__)
                if not name.startswith('_'))

    def _data_keys(self):
        """
        every child key referencing a dataframe
        """
        return [name for name, child in self._items() if not isinstance(child, GroupNode)]

    def _group_keys(self):
        """
        every child key referencing a group that is not a dataframe
        """
        return [name for name, child in self._items() if isinstance(child, GroupNode)]

    def _keys(self):
        """
        keys directly accessible on this object via getattr or .
        """
        return [name for name in self.__dict__ if not name.startswith('_')]

    def _add_group(self, groupname):
        child = GroupNode(self._package, core.GroupNode({}))
        setattr(self, groupname, child)

    @classmethod
    def __iteritems(cls, node, base_path, recursive=False):
        assert isinstance(base_path, pathlib.PurePath)
        assert isinstance(node, GroupNode)

        for name, child_node in node._items():
            child_path = base_path / name
            yield child_path, child_node
            if recursive and isinstance(child_node, GroupNode):
                for subpath, subnode in cls.__iteritems(child_node, child_path, recursive):
                    yield subpath, subnode

    def _iteritems(self, recursive=False):
        """
        Iterates paths and nodes within this and all child nodes

        :param recursive: iterate recursively over child nodes as well
        :returns: iterator of (<path string>, <node>) pairs
        """
        for path, node in self.__iteritems(self, pathlib.PurePath(), recursive):
            yield str(path), node

    def _iterpaths(self, recursive=False):
        """
        Iterates paths in this and all child nodes

        :param recursive: iterate recursively over child nodes, as well
        :returns: iterator of path strings
        """
        # Only _iteritems was needed, but _iterpaths is a gimme.
        for path, node in self.__iteritems(self, pathlib.PurePath(), recursive):
            yield str(path)


class PackageNode(GroupNode):
    """
    Represents a package.
    """

    def _class_repr(self):
        finfo = self._package.get_path()
        return "<%s %r>" % (self.__class__.__name__, finfo)

    def _set(self, path, value, build_dir=''):
        """Create and set a node by path

        This creates a node from a filename or pandas DataFrame.

        If `value` is a filename, it must be relative to `build_dir`,
            and it will be stored for export.
            `build_dir` is the current directory by default.

        :param path:  Path list -- I.e. ['examples', 'new_node']
        :param value:  Pandas dataframe, or a filename relative to build_dir
        :param build_dir:  Directory containing `value` if value is a filename.
        """
        assert isinstance(path, list) and len(path) > 0

        if isinstance(value, pd.DataFrame):
            # all we really know at this point is that it's a pandas dataframe.
            metadata = {'q_target': 'pandas'}
            core_node = core.TableNode(hashes=[], format=core.PackageFormat.default.value, metadata=metadata)
        elif isinstance(value, string_types + (bytes,)):
            # bytes -> string for consistency when retrieving metadata
            value = value.decode() if isinstance(value, bytes) else value
            if os.path.isabs(value):
<<<<<<< HEAD
                raise ValueError("Invalid path: Package contents must be relative.  Use `build_dir` to set base path.")
=======
                raise ValueError("Invalid path: expected a relative path, but received {!r}".format(value))
>>>>>>> cd8bb6f9
            # q_ext blank, as it's for formats loaded as DataFrames, and the path is stored anyways.
            metadata = {'q_path': value, 'q_target': 'file', 'q_ext': ''}
            core_node = core.FileNode(hashes=[], metadata=metadata)
            if build_dir:
                value = os.path.join(build_dir, value)
        else:
<<<<<<< HEAD
            accepted_types = (pd.DataFrame, bytes) + string_types
=======
            accepted_types = tuple(set((pd.DataFrame, bytes) + string_types))
>>>>>>> cd8bb6f9
            raise TypeError("Bad value type: Expected instance of any type {!r}, but received type {!r}"
                            .format(accepted_types, type(value)), repr(value)[0:100])

        for key in path:
            if not is_nodename(key):
                raise ValueError("Invalid name for node: {}".format(key))

        node = self
        for key in path[:-1]:
            child = getattr(node, key, None)
            if not isinstance(child, GroupNode):
                child = GroupNode(self._package, core.GroupNode({}))
                setattr(node, key, child)

            node = child

        key = path[-1]
        data_node = DataNode(self._package, core_node, value)
        setattr(node, key, data_node)<|MERGE_RESOLUTION|>--- conflicted
+++ resolved
@@ -8,10 +8,7 @@
 
 from .tools import core
 from .tools.util import is_nodename
-<<<<<<< HEAD
 from .tools.compat import pathlib
-=======
->>>>>>> cd8bb6f9
 
 
 class Node(object):
@@ -72,11 +69,7 @@
         pinfo = super(GroupNode, self).__repr__()
         group_info = '\n'.join(name + '/' for name in sorted(self._group_keys()))
         if group_info:
-<<<<<<< HEAD
-            group_info = group_info + '\n'
-=======
             group_info += '\n'
->>>>>>> cd8bb6f9
         data_info = '\n'.join(sorted(self._data_keys()))
         return '%s\n%s%s' % (pinfo, group_info, data_info)
 
@@ -172,22 +165,14 @@
             # bytes -> string for consistency when retrieving metadata
             value = value.decode() if isinstance(value, bytes) else value
             if os.path.isabs(value):
-<<<<<<< HEAD
-                raise ValueError("Invalid path: Package contents must be relative.  Use `build_dir` to set base path.")
-=======
                 raise ValueError("Invalid path: expected a relative path, but received {!r}".format(value))
->>>>>>> cd8bb6f9
             # q_ext blank, as it's for formats loaded as DataFrames, and the path is stored anyways.
             metadata = {'q_path': value, 'q_target': 'file', 'q_ext': ''}
             core_node = core.FileNode(hashes=[], metadata=metadata)
             if build_dir:
                 value = os.path.join(build_dir, value)
         else:
-<<<<<<< HEAD
-            accepted_types = (pd.DataFrame, bytes) + string_types
-=======
             accepted_types = tuple(set((pd.DataFrame, bytes) + string_types))
->>>>>>> cd8bb6f9
             raise TypeError("Bad value type: Expected instance of any type {!r}, but received type {!r}"
                             .format(accepted_types, type(value)), repr(value)[0:100])
 
