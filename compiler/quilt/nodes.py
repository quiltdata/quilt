--- conflicted
+++ resolved
@@ -6,12 +6,9 @@
 import pandas as pd
 from six import iteritems, string_types
 
-<<<<<<< HEAD
-from .tools import core, const
-=======
+
 from .tools import core
-from .tools.const import SYSTEM_METADATA
->>>>>>> 3fd0863a
+from .tools.const import SYSTEM_METADATA, PRETTY_MAX_LEN
 from .tools.util import is_nodename
 
 
@@ -93,8 +90,8 @@
         if items[-1] == '\n':
             items.pop()
         # copare with + 1 helps to prevent hide under '...' only one item
-        if len(items) > const.PRETTY_MAX_LEN + 1:
-            preview = const.PRETTY_MAX_LEN // 2
+        if len(items) > PRETTY_MAX_LEN + 1:
+            preview = PRETTY_MAX_LEN // 2
             items = items[:preview] + ['...'] + items[-preview:]
         data_info = '\n'.join(items)
         return '%s\n%s' % (pinfo, data_info)
