"""
Helper functions.
"""
import gzip
import keyword
import os
import re

from appdirs import user_config_dir, user_data_dir
from six import BytesIO, string_types, Iterator


APP_NAME = "QuiltCli"
APP_AUTHOR = "QuiltData"
BASE_DIR = user_data_dir(APP_NAME, APP_AUTHOR)
CONFIG_DIR = user_config_dir(APP_NAME, APP_AUTHOR)


class FileWithReadProgress(Iterator):
    """
    Acts like a file with mode='rb', but displays a progress bar while the file is read.
    """
    def __init__(self, path_or_fd, progress_cb):
        if isinstance(path_or_fd, string_types):
            self._fd = open(path_or_fd, 'rb')
            self._need_to_close = True
        else:
            self._fd = path_or_fd
            self._need_to_close = False

        self._progress_cb = progress_cb

    def read(self, size=-1):
        """Read bytes and update the progress bar."""
        buf = self._fd.read(size)
        self._progress_cb(len(buf))
        return buf

    def __iter__(self):
        return self

    def __next__(self):
        """Read the next line and update the progress bar."""
        buf = next(self._fd)
        self._progress_cb(len(buf))
        return buf

    def tell(self):
        """Get the file position."""
        return self._fd.tell()

    def seek(self, offset, whence=0):
        """Set the new file position."""
        self._fd.seek(offset, whence)

    def close(self):
        """Close the file."""
        if self._need_to_close:
            self._fd.close()

    def __enter__(self):
        return self

    def __exit__(self, type, value, traceback): # pylint:disable=W0622
        self.close()


def file_to_str(fname):
    """
    Read a file into a string
    PRE: fname is a small file (to avoid hogging memory and its discontents)
    """
    data = None
    # rU = read with Universal line terminator
    with open(fname, 'rU') as fd:
        data = fd.read()
    return data


def gzip_compress(data):
    """
    Compress a string. Same as gzip.compress in Python3.
    """
    buf = BytesIO()
    with gzip.GzipFile(fileobj=buf, mode='wb') as fd:
        fd.write(data)
    return buf.getvalue()


def sub_dirs(path, invisible=False):
    """
    Child directories (non-recursive)
    """
    dirs = [x for x in os.listdir(path) if os.path.isdir(os.path.join(path, x))]
    if not invisible:
        dirs = [x for x in dirs if not x.startswith('.')]

    return dirs


def sub_files(path, invisible=False):
    """
    Child files (non-recursive)
    """
    files = [x for x in os.listdir(path) if os.path.isfile(os.path.join(path, x))]
    if not invisible:
        files = [x for x in files if not x.startswith('.')]

    return files


def is_identifier(string, permit_keyword=False):
    """Check if string could be a valid python identifier

    :param string: string to be tested
    :param permit_keyword [False]: If True, allow string to be a Python keyword
    :returns: True if string can be a python identifier, False otherwise
    :rtype: bool
    """
    # Compiled and cached by re lib
    matched = re.match(r'^[a-zA-Z_]\w*$', string)
    if permit_keyword:
        return bool(matched)
    return bool(matched and not keyword.iskeyword(string))


def is_nodename(string):
    """Check if string could be a valid node name

    Convenience, and a good place to aggregate node-name related checks.

    :param string: string to be tested
    :returns: True if string could be used as a node name, False otherwise
    :rtype: bool
    """
    # TODO: Permit keywords once node['item'] notation is implemented
    ## Currently a node name has the following characteristics:
    # * Must be a python identifier
    # * Must not be a python keyword  (technical limitation)
    # * Must not start with an underscore
    if string.startswith('_'):
        return False
    return is_identifier(string, permit_keyword=False)


def to_identifier(string, permit_keyword=False):
    """Makes a python identifier (perhaps an ugly one) out of any string.

    This isn't an isomorphic change, the original filename can't be recovered
    from the change in all cases, so it must be stored separately.

    Examples:
    >>> to_identifier('#if') -> '_if'
    >>> to_identifier('global') -> 'global_'
    >>> to_identifier('9foo') -> 'n9foo'

    :param string: string to convert
    :param permit_keyword: Permit python keywords like "import" and "for"
    :returns: `string`, converted to python identifier if needed
    :rtype: string
    """
    # Not really useful to expose as a constant, and python will compile and cache
    result = re.sub(r'[^0-9a-zA-Z]+', '_', string).strip('_')

    if result and result[0].isdigit():
        result = "n" + result
    if not permit_keyword:
        if keyword.iskeyword(result):
            result += '_'   # there are no keywords ending in "_"

    if not is_identifier(result, permit_keyword=permit_keyword):
        raise ValueError("Unable to generate Python identifier from name: {!r}".format(string))

    return result


def to_nodename(string, invalid=None, raise_exc=False):
    """Makes a Quilt Node name (perhaps an ugly one) out of any string.

    This isn't an isomorphic change, the original filename can't be recovered
    from the change in all cases, so it must be stored separately (`FileNode`
    metadata)

    If `invalid` is given, it should be an iterable of names that the returned
    string cannot match -- for example, other node names.

    If `raise_exc` is False (default), an exception is raised when the
    converted string is present in `invalid`.  Otherwise, the converted string
    will have a number appended to its name.

    Example:
    # replace special chars -> remove prefix underscores -> rename keywords
    # '!if' -> '_if' -> 'if' -> 'if_'
    >>> to_nodename('!if') -> 'if_'
    >>> to_nodename('if', ['if_']) -> 'if__2'
    >>> to_nodename('9#blah') -> 'n9_blah'
    >>> to_nodename('9:blah', ['n9_blah', 'n9_blah_2']) -> 'n9_blah_3'

    :param string: string to convert to a nodename
    :param invalid: iterable of names to avoid.  Efficiency: Use a `set()`
    :type invalid: iterable
    :param raise_exc: Raise an exception on name conflicts if truthy.
    :type raise_exc: bool
    :returns: valid node name
    :rtype: string
    """
    # TODO: change to permit_keyword=True by default once switched to node['item'] notation
    string = to_identifier(string, permit_keyword=False)

    if string and string[0].isdigit():  # for valid cases like '_903' == invalid '903'
        string = 'n' + string

    # Done if no deduplication
    if invalid is None:
        return string

    # Deduplicate
    if not isinstance(invalid, set):
        invalid = set(invalid)

    if string in invalid and raise_exc:
        raise ValueError("Conflicting node name after string conversion: {!r}".format(string))

    result = string
    counter = 1
    while result in invalid:
        # first conflicted name will be "somenode_2"
        # The result is "somenode", "somenode_2", "somenode_3"..
        counter += 1
        result = "{}_{}".format(string, counter)

<<<<<<< HEAD
    return result


def filepath_to_nodepath(filepath, nodepath_separator='/', invalid=None):
    """Converts a single relative file path into a nodepath

    For example, 'foo/bar' -> 'foo.bar' -- see `to_nodename` for renaming rules.

    If the result is in 'invalid', the last element is renamed to avoid conflicts.

    :param filepath: filepath to convert to nodepath
    :param nodepath_separator: separator between node pathnames, typically '.' or '/'
    :param invalid: iterable of conflicting result paths. Efficiency: Use `set()`
    """
    # PureWindowsPath recognizes c:\\, \\, or / anchors, and / or \ separators.
    orig = filepath
    filepath = pathlib.PureWindowsPath(filepath)
    if filepath.anchor:
        raise ValueError("Invalid filepath (relative file path required): {!r}".format(orig))

    if invalid is None:
        invalid = set()
    elif not isinstance(invalid, set):
        invalid = set(invalid)

    # convert parts to nodenames
    nodepath = pathlib.PurePath('/'.join(to_nodename(part) for part in filepath.parts))

    # generate result and check against invalid path names (if any)
    name = nodepath.name
    counter = 1
    result = nodepath_separator.join(nodepath.parts)
    while result in invalid:
        # first conflicted name will be "somenode_2"
        # The result is "somenode", "somenode_2", "somenode_3"..
        counter += 1
        nodepath = nodepath.with_name("{}_{}".format(name, counter))
        result = nodepath_separator.join(nodepath.parts)

    return result


def filepaths_to_nodepaths(filepaths, nodepath_separator='.', iterator=True):
    """Converts multiple relative file paths into nodepaths.

    Automatically prevents naming conflicts amongst generated nodepath names.

    See `filepath_to_nodepath` for more info.

    :param filepaths: relative paths to convert to nodepaths
    :param nodepath_separator: used between node pathnames, typically '.' or '/'
    :param iterator: [default True] If falsey, return a list instead of an iterator.
    """
    result = _filepaths_to_nodepaths(filepaths, nodepath_separator)
    if iterator:
        return result
    return list(result)


def _filepaths_to_nodepaths(filepaths, nodepath_separator='.'):
    invalid = set()
    for path in filepaths:
        result = filepath_to_nodepath(path, nodepath_separator, invalid=invalid)
        invalid.add(result)
        yield result
=======
    return result
>>>>>>> 9a5a62c7
<|MERGE_RESOLUTION|>--- conflicted
+++ resolved
@@ -9,6 +9,8 @@
 from appdirs import user_config_dir, user_data_dir
 from six import BytesIO, string_types, Iterator
 
+from .compat import pathlib
+
 
 APP_NAME = "QuiltCli"
 APP_AUTHOR = "QuiltData"
@@ -136,7 +138,7 @@
     # TODO: Permit keywords once node['item'] notation is implemented
     ## Currently a node name has the following characteristics:
     # * Must be a python identifier
-    # * Must not be a python keyword  (technical limitation)
+    # * Must not be a python keyword  (current technical limitation)
     # * Must not start with an underscore
     if string.startswith('_'):
         return False
@@ -197,7 +199,7 @@
     >>> to_nodename('9:blah', ['n9_blah', 'n9_blah_2']) -> 'n9_blah_3'
 
     :param string: string to convert to a nodename
-    :param invalid: iterable of names to avoid.  Efficiency: Use a `set()`
+    :param invalid: Container of names to avoid.  Efficiency: Use a `set()`
     :type invalid: iterable
     :param raise_exc: Raise an exception on name conflicts if truthy.
     :type raise_exc: bool
@@ -215,9 +217,6 @@
         return string
 
     # Deduplicate
-    if not isinstance(invalid, set):
-        invalid = set(invalid)
-
     if string in invalid and raise_exc:
         raise ValueError("Conflicting node name after string conversion: {!r}".format(string))
 
@@ -229,72 +228,4 @@
         counter += 1
         result = "{}_{}".format(string, counter)
 
-<<<<<<< HEAD
-    return result
-
-
-def filepath_to_nodepath(filepath, nodepath_separator='/', invalid=None):
-    """Converts a single relative file path into a nodepath
-
-    For example, 'foo/bar' -> 'foo.bar' -- see `to_nodename` for renaming rules.
-
-    If the result is in 'invalid', the last element is renamed to avoid conflicts.
-
-    :param filepath: filepath to convert to nodepath
-    :param nodepath_separator: separator between node pathnames, typically '.' or '/'
-    :param invalid: iterable of conflicting result paths. Efficiency: Use `set()`
-    """
-    # PureWindowsPath recognizes c:\\, \\, or / anchors, and / or \ separators.
-    orig = filepath
-    filepath = pathlib.PureWindowsPath(filepath)
-    if filepath.anchor:
-        raise ValueError("Invalid filepath (relative file path required): {!r}".format(orig))
-
-    if invalid is None:
-        invalid = set()
-    elif not isinstance(invalid, set):
-        invalid = set(invalid)
-
-    # convert parts to nodenames
-    nodepath = pathlib.PurePath('/'.join(to_nodename(part) for part in filepath.parts))
-
-    # generate result and check against invalid path names (if any)
-    name = nodepath.name
-    counter = 1
-    result = nodepath_separator.join(nodepath.parts)
-    while result in invalid:
-        # first conflicted name will be "somenode_2"
-        # The result is "somenode", "somenode_2", "somenode_3"..
-        counter += 1
-        nodepath = nodepath.with_name("{}_{}".format(name, counter))
-        result = nodepath_separator.join(nodepath.parts)
-
-    return result
-
-
-def filepaths_to_nodepaths(filepaths, nodepath_separator='.', iterator=True):
-    """Converts multiple relative file paths into nodepaths.
-
-    Automatically prevents naming conflicts amongst generated nodepath names.
-
-    See `filepath_to_nodepath` for more info.
-
-    :param filepaths: relative paths to convert to nodepaths
-    :param nodepath_separator: used between node pathnames, typically '.' or '/'
-    :param iterator: [default True] If falsey, return a list instead of an iterator.
-    """
-    result = _filepaths_to_nodepaths(filepaths, nodepath_separator)
-    if iterator:
-        return result
-    return list(result)
-
-
-def _filepaths_to_nodepaths(filepaths, nodepath_separator='.'):
-    invalid = set()
-    for path in filepaths:
-        result = filepath_to_nodepath(path, nodepath_separator, invalid=invalid)
-        invalid.add(result)
-        yield result
-=======
-    return result
->>>>>>> 9a5a62c7
+    return result