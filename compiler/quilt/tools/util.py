"""
Helper functions.
"""
import gzip
import keyword
import os
import re

from appdirs import user_config_dir, user_data_dir
from collections import namedtuple
from six import BytesIO, string_types, Iterator

<<<<<<< HEAD
from .compat import pathlib
=======
>>>>>>> 49c8ea8a
from .const import QuiltException


APP_NAME = "QuiltCli"
APP_AUTHOR = "QuiltData"
BASE_DIR = user_data_dir(APP_NAME, APP_AUTHOR)
CONFIG_DIR = user_config_dir(APP_NAME, APP_AUTHOR)
PYTHON_IDENTIFIER_RE = re.compile(r'^[a-zA-Z_]\w*$')
EXTENDED_PACKAGE_RE = re.compile(
    r'^((?:\w+:)?\w+/[\w/]+)(?::h(?:ash)?:(.+)|:v(?:ersion)?:(.+)|:t(?:ag)?:(.+))?$'
)

#return type for parse_package_extended
PackageInfo = namedtuple("PackageInfo", "full_name, team, user, name, subpath, hash, version, tag")
def parse_package_extended(identifier):
    """
    Parses the extended package syntax and returns a tuple of (package, hash, version, tag).
    """
    match = EXTENDED_PACKAGE_RE.match(identifier)
    if match is None:
        raise ValueError

    full_name, pkg_hash, version, tag = match.groups()
    team, user, name, subpath = parse_package(full_name, allow_subpath=True)

    # namedtuple return value
    return PackageInfo(full_name, team, user, name, subpath, pkg_hash, version, tag)

def parse_package(name, allow_subpath=False):
    values = name.split(':', 1)
    team = values[0] if len(values) > 1 else None

    values = values[-1].split('/')
    # Can't do "owner, pkg, *subpath = ..." in Python2 :(
    (owner, pkg), subpath = values[:2], values[2:]
    if not owner or not pkg:
        # Make sure they're not empty.
        raise ValueError
    if subpath and not allow_subpath:
        raise ValueError

    if allow_subpath:
        return team, owner, pkg, subpath
    return team, owner, pkg

class FileWithReadProgress(Iterator):
    """
    Acts like a file with mode='rb', but displays a progress bar while the file is read.
    """
    def __init__(self, path_or_fd, progress_cb):
        if isinstance(path_or_fd, string_types):
            self._fd = open(path_or_fd, 'rb')
            self._need_to_close = True
        else:
            self._fd = path_or_fd
            self._need_to_close = False

        self._progress_cb = progress_cb

    def read(self, size=-1):
        """Read bytes and update the progress bar."""
        buf = self._fd.read(size)
        self._progress_cb(len(buf))
        return buf

    def __iter__(self):
        return self

    def __next__(self):
        """Read the next line and update the progress bar."""
        buf = next(self._fd)
        self._progress_cb(len(buf))
        return buf

    def tell(self):
        """Get the file position."""
        return self._fd.tell()

    def seek(self, offset, whence=0):
        """Set the new file position."""
        self._fd.seek(offset, whence)

    def close(self):
        """Close the file."""
        if self._need_to_close:
            self._fd.close()

    def __enter__(self):
        return self

    def __exit__(self, type, value, traceback): # pylint:disable=W0622
        self.close()


def file_to_str(fname):
    """
    Read a file into a string
    PRE: fname is a small file (to avoid hogging memory and its discontents)
    """
    data = None
    # rU = read with Universal line terminator
    with open(fname, 'rU') as fd:
        data = fd.read()
    return data


def gzip_compress(data):
    """
    Compress a string. Same as gzip.compress in Python3.
    """
    buf = BytesIO()
    with gzip.GzipFile(fileobj=buf, mode='wb') as fd:
        fd.write(data)
    return buf.getvalue()


def sub_dirs(path, invisible=False):
    """
    Child directories (non-recursive)
    """
    dirs = [x for x in os.listdir(path) if os.path.isdir(os.path.join(path, x))]
    if not invisible:
        dirs = [x for x in dirs if not x.startswith('.')]

    return dirs


def sub_files(path, invisible=False):
    """
    Child files (non-recursive)
    """
    files = [x for x in os.listdir(path) if os.path.isfile(os.path.join(path, x))]
    if not invisible:
        files = [x for x in files if not x.startswith('.')]

    return files


def is_identifier(string):
    """Check if string could be a valid python identifier

    :param string: string to be tested
    :returns: True if string can be a python identifier, False otherwise
    :rtype: bool
    """
    matched = PYTHON_IDENTIFIER_RE.match(string)
    return bool(matched) and not keyword.iskeyword(string)


def is_nodename(string):
    """Check if string could be a valid node name

    Convenience, and a good place to aggregate node-name related checks.

    :param string: string to be tested
    :returns: True if string could be used as a node name, False otherwise
    :rtype: bool
    """
    # TODO: Permit keywords once node['item'] notation is implemented
    # TODO: Update the following description once node['item'] notation is implemented
    ## Currently a node name has the following characteristics:
    # * Must be a python identifier
    # * Must not be a python keyword  (limitation of current implementation)
    # * Must not start with an underscore
    if string.startswith('_'):
        return False
    return is_identifier(string)


def to_identifier(string, strip_underscores=False):
    """Makes a python identifier (perhaps an ugly one) out of any string.

    This isn't an isomorphic change, the original name can't be recovered
    from the change in all cases, so it must be stored separately.

    Examples:
    >>> to_identifier('#if') -> '_if'
    >>> to_identifier('global') -> 'global_'
    >>> to_identifier('9foo') -> 'n9foo'

    :param string: string to convert
    :param strip_underscores: strip underscores from result when possible
    :returns: `string`, converted to python identifier if needed
    :rtype: string
    """
    # Not really useful to expose as a CONSTANT, and python will compile and cache
    result = re.sub(r'[^0-9a-zA-Z]+', '_', string)

<<<<<<< HEAD
    if strip_underscores:  # compatibility with older behavior and tests
        result = result.strip('_')
=======
    # compatibility with older behavior and tests, doesn't hurt anyways -- "_" is a
    # pretty useless name to translate to.  With this, it'll raise an exception.
    result = result.strip('_')
>>>>>>> 49c8ea8a

    if result and result[0].isdigit():
        result = "n" + result

    if not is_identifier(result):
        raise QuiltException("Unable to generate Python identifier from name: {!r}".format(string))

    return result


def to_nodename(string, invalid=None, raise_exc=False):
    """Makes a Quilt Node name (perhaps an ugly one) out of any string.

    This should match whatever the current definition of a node name is, as
    defined in is_nodename().

    This isn't an isomorphic change, the original name can't be recovered
    from the change in all cases, so it must be stored separately (`FileNode`
    metadata)

    If `invalid` is given, it should be an iterable of names that the returned
    string cannot match -- for example, other node names.

    If `raise_exc` is True, an exception is raised when the converted string
    is present in `invalid`.  Otherwise, the converted string will have a
    number appended to its name.

    Example:
    # replace special chars -> remove prefix underscores -> rename keywords
    # '!if' -> '_if' -> 'if' -> 'if_'
    >>> to_nodename('!if') -> 'if_'
    >>> to_nodename('if', ['if_']) -> 'if__2'
    >>> to_nodename('9#blah') -> 'n9_blah'
    >>> to_nodename('9:blah', ['n9_blah', 'n9_blah_2']) -> 'n9_blah_3'

    :param string: string to convert to a nodename
    :param invalid: Container of names to avoid.  Efficiency: Use set or dict
    :param raise_exc: Raise an exception on name conflicts if truthy.
    :returns: valid node name
    """
<<<<<<< HEAD
    string = to_identifier(string, strip_underscores=True)
=======
    string = to_identifier(string)
>>>>>>> 49c8ea8a

    #TODO: Remove this stanza once keywords are permissible in nodenames
    if keyword.iskeyword(string):
        string += '_'   # there are no keywords ending in "_"

    # Done if no deduplication needed
    if invalid is None:
        return string

    # Deduplicate
    if string in invalid and raise_exc:
        raise QuiltException("Conflicting node name after string conversion: {!r}".format(string))

    result = string
    counter = 1
    while result in invalid:
        # first conflicted name will be "somenode_2"
        # The result is "somenode", "somenode_2", "somenode_3"..
        counter += 1
        result = "{}_{}".format(string, counter)

    return result<|MERGE_RESOLUTION|>--- conflicted
+++ resolved
@@ -10,10 +10,7 @@
 from collections import namedtuple
 from six import BytesIO, string_types, Iterator
 
-<<<<<<< HEAD
 from .compat import pathlib
-=======
->>>>>>> 49c8ea8a
 from .const import QuiltException
 
 
@@ -183,7 +180,7 @@
     return is_identifier(string)
 
 
-def to_identifier(string, strip_underscores=False):
+def to_identifier(string):
     """Makes a python identifier (perhaps an ugly one) out of any string.
 
     This isn't an isomorphic change, the original name can't be recovered
@@ -195,21 +192,15 @@
     >>> to_identifier('9foo') -> 'n9foo'
 
     :param string: string to convert
-    :param strip_underscores: strip underscores from result when possible
     :returns: `string`, converted to python identifier if needed
     :rtype: string
     """
     # Not really useful to expose as a CONSTANT, and python will compile and cache
     result = re.sub(r'[^0-9a-zA-Z]+', '_', string)
 
-<<<<<<< HEAD
-    if strip_underscores:  # compatibility with older behavior and tests
-        result = result.strip('_')
-=======
     # compatibility with older behavior and tests, doesn't hurt anyways -- "_" is a
     # pretty useless name to translate to.  With this, it'll raise an exception.
     result = result.strip('_')
->>>>>>> 49c8ea8a
 
     if result and result[0].isdigit():
         result = "n" + result
@@ -250,11 +241,7 @@
     :param raise_exc: Raise an exception on name conflicts if truthy.
     :returns: valid node name
     """
-<<<<<<< HEAD
-    string = to_identifier(string, strip_underscores=True)
-=======
     string = to_identifier(string)
->>>>>>> 49c8ea8a
 
     #TODO: Remove this stanza once keywords are permissible in nodenames
     if keyword.iskeyword(string):
