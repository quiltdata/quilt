"""
Helper functions.
"""
import keyword
import gzip
import os
<<<<<<< HEAD
import keyword
=======
import re
>>>>>>> 714bfae2

from appdirs import user_config_dir, user_data_dir
from six import BytesIO, string_types, Iterator

from .compat import pathlib


APP_NAME = "QuiltCli"
APP_AUTHOR = "QuiltData"
BASE_DIR = user_data_dir(APP_NAME, APP_AUTHOR)
CONFIG_DIR = user_config_dir(APP_NAME, APP_AUTHOR)
PYTHON_IDENTIFIER_RE = re.compile(r'^[a-zA-Z_]\w*$')


class FileWithReadProgress(Iterator):
    """
    Acts like a file with mode='rb', but displays a progress bar while the file is read.
    """
    def __init__(self, path_or_fd, progress_cb):
        if isinstance(path_or_fd, string_types):
            self._fd = open(path_or_fd, 'rb')
            self._need_to_close = True
        else:
            self._fd = path_or_fd
            self._need_to_close = False

        self._progress_cb = progress_cb

    def read(self, size=-1):
        """Read bytes and update the progress bar."""
        buf = self._fd.read(size)
        self._progress_cb(len(buf))
        return buf

    def __iter__(self):
        return self

    def __next__(self):
        """Read the next line and update the progress bar."""
        buf = next(self._fd)
        self._progress_cb(len(buf))
        return buf

    def tell(self):
        """Get the file position."""
        return self._fd.tell()

    def seek(self, offset, whence=0):
        """Set the new file position."""
        self._fd.seek(offset, whence)

    def close(self):
        """Close the file."""
        if self._need_to_close:
            self._fd.close()

    def __enter__(self):
        return self

    def __exit__(self, type, value, traceback): # pylint:disable=W0622
        self.close()


def file_to_str(fname):
    """
    Read a file into a string
    PRE: fname is a small file (to avoid hogging memory and its discontents)
    """
    data = None
    # rU = read with Universal line terminator
    with open(fname, 'rU') as fd:
        data = fd.read()
    return data


def gzip_compress(data):
    """
    Compress a string. Same as gzip.compress in Python3.
    """
    buf = BytesIO()
    with gzip.GzipFile(fileobj=buf, mode='wb') as fd:
        fd.write(data)
    return buf.getvalue()


def sub_dirs(path, invisible=False):
    """
    Child directories (non-recursive)
    """
    dirs = [x for x in os.listdir(path) if os.path.isdir(os.path.join(path, x))]
    if not invisible:
        dirs = [x for x in dirs if not x.startswith('.')]

    return dirs


def sub_files(path, invisible=False):
    """
    Child files (non-recursive)
    """
    files = [x for x in os.listdir(path) if os.path.isfile(os.path.join(path, x))]
    if not invisible:
        files = [x for x in files if not x.startswith('.')]

    return files


<<<<<<< HEAD
def is_identifier(string, permit_keyword=False):
    """Check if string could be a valid python identifier

    :param string: string to be tested
    :param permit_keyword [False]: If True, allow string to be a Python keyword
    :returns: True if string can be a python identifier, False otherwise
    :rtype: bool
    """
    matched = PYTHON_IDENTIFIER_RE.match(string)
    if permit_keyword:
        return bool(matched)
    return bool(matched and not is_keyword(string))
=======
def is_identifier(string):
    """Check if string could be a valid python identifier

    :param string: string to be tested
    :returns: True if string can be a python identifier, False otherwise
    :rtype: bool
    """
    val = PYTHON_IDENTIFIER_RE.match(string) and not keyword.iskeyword(string)
    return True if val else False
>>>>>>> 714bfae2


def is_nodename(string):
    """Check if string could be a valid node name

    Convenience, and a good place to aggregate node-name related checks.

    :param string: string to be tested
    :returns: True if string could be used as a node name, False otherwise
    :rtype: bool
    """
    ## Currently a node name has the following characteristics:
    # * Must be a python identifier
    # * May be a python keyword
    # * Must not start with an underscore
    if string.startswith('_'):
        return False
    return bool(PYTHON_IDENTIFIER_RE.match(string))


def to_identifier(string):
    """Makes a python identifier (perhaps an ugly one) out of any string.

    This isn't an isomorphic change, the original filename can't be recovered
    from the change in all cases, so it must be stored separately.

    Examples:
    >>> to_identifier('#if') -> '_if'
    >>> to_identifier('global') -> 'global_'
    >>> to_identifier('9foo') -> 'n9foo'

    :param string: string to convert
    :returns: `string`, converted to python identifier if needed
    :rtype: string
    """
    # Not really useful to expose as a CONSTANT, and python will compile and cache
    string = re.sub(r'[^0-9a-zA-Z_]', '_', string)

    if string[0].isdigit():
        string = "n" + string
    if keyword.iskeyword(string):
        string = string + '_'

    return string


def to_nodename(string, invalid=None, raise_exc=False):
    """Makes a Quilt Node name (perhaps an ugly one) out of any string.

    This isn't an isomorphic change, the original filename can't be recovered
    from the change in all cases, so it must be stored separately (`FileNode`
    metadata)

    If `invalid` is given, it should be an iterable of names that the returned
    string cannot match -- for example, other node names.

    If `raise_exc` is False (default), an exception is raised when the
    converted string is present in `invalid`.  Otherwise, the converted string
    will have a number appended to its name.

    Example:
    # replace special chars -> remove prefix underscores -> rename keywords
    # '!if' -> '_if' -> 'if' -> 'if_'
    >>> to_nodename('!if') -> 'if_'
    >>> to_nodename('if', ['if_']) -> 'if__2'
    >>> to_nodename('9#blah') -> 'n9_blah'
    >>> to_nodename('9:blah', ['n9_blah', 'n9_blah_2']) -> 'n9_blah_3'

    :param string: string to convert to a nodename
    :param invalid: iterable of names to avoid
    :type invalid: iterable
    :param raise_exc: Raise an exception on name conflicts if truthy.
    :type raise_exc: bool
    :returns: valid node name
    :rtype: string
    """
    string = to_identifier(to_identifier(string).lstrip('_'))

    if string[0].isdigit():  # for valid cases like '_903'.lstrip('_') == invalid '903'
        string = 'n' + string

    if invalid is None:
        return string

    if not isinstance(invalid, set):
        invalid = set(invalid)

    if string in invalid and raise_exc:
        raise ValueError("Conflicting node name after string conversion: {!r}".format(string))

    result = string
    counter = 1
    while result in invalid:
        # first conflicted name will be "somenode_2"
        # The result is "somenode", "somenode_2", "somenode_3"..
        counter += 1
        result = "{}_{}".format(string, counter)

    return result


def filepath_to_nodepath(filepath, nodepath_separator='.', invalid=None):
    """Converts a single relative file path into a nodepath

    For example, 'foo/bar' -> 'foo.bar' -- see `to_nodename` for renaming rules.

    If the result is in 'invalid', the last element is renamed to avoid conflicts.

    :param filepath: filepath to convert to nodepath
    :param nodepath_separator: separator between node pathnames, typically '.' or '/'
    :param invalid: List of invalid or already-used results.
    """
    if not isinstance(invalid, set):
        invalid = set() if invalid is None else set(invalid)

    # PureWindowsPath recognizes c:\\, \\, or / anchors, and / or \ separators.
    filepath = pathlib.PureWindowsPath(filepath)
    if filepath.anchor:
        raise ValueError("Invalid filepath (relative file path required): " + str(PurePosixPath(filepath)))

    nodepath = pathlib.PurePath('/'.join(to_nodename(part) for part in filepath.parts))
    name = nodepath.name
    counter = 1
    while str(nodepath) in invalid:
        # first conflicted name will be "somenode_2"
        # The result is "somenode", "somenode_2", "somenode_3"..
        counter += 1
        nodepath = nodepath.with_name("{}_{}".format(name, counter))

    return nodepath_separator.join(nodepath.parts)


def filepaths_to_nodepaths(filepaths, nodepath_separator='.', iterator=True):
    """Converts multiple relative file paths into nodepaths.

    Automatically prevents naming conflicts amongst generated nodepath names.

    See `filepath_to_nodepath` for more info.

    :param filepaths: relative paths to convert to nodepaths
    :param nodepath_separator: used between node pathnames, typically '.' or '/'
    :param iterator: [default True] If falsey, return a list instead of an iterator.
    """
    result = _filepaths_to_nodepaths(filepaths, nodepath_separator)
    if iterator:
        return result
    return list(result)


def _filepaths_to_nodepaths(filepaths, nodepath_separator='.'):
    invalid = set()
    for path in filepaths:
        result = filepath_to_nodepath(path, nodepath_separator, invalid=invalid)
        invalid.add(result)
        yield result<|MERGE_RESOLUTION|>--- conflicted
+++ resolved
@@ -1,14 +1,10 @@
 """
 Helper functions.
 """
+import gzip
 import keyword
-import gzip
 import os
-<<<<<<< HEAD
-import keyword
-=======
 import re
->>>>>>> 714bfae2
 
 from appdirs import user_config_dir, user_data_dir
 from six import BytesIO, string_types, Iterator
@@ -116,7 +112,6 @@
     return files
 
 
-<<<<<<< HEAD
 def is_identifier(string, permit_keyword=False):
     """Check if string could be a valid python identifier
 
@@ -129,17 +124,6 @@
     if permit_keyword:
         return bool(matched)
     return bool(matched and not is_keyword(string))
-=======
-def is_identifier(string):
-    """Check if string could be a valid python identifier
-
-    :param string: string to be tested
-    :returns: True if string can be a python identifier, False otherwise
-    :rtype: bool
-    """
-    val = PYTHON_IDENTIFIER_RE.match(string) and not keyword.iskeyword(string)
-    return True if val else False
->>>>>>> 714bfae2
 
 
 def is_nodename(string):
