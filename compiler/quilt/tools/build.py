"""
parse build file, serialize package
"""
from collections import defaultdict, Iterable
import glob
import importlib
import json
import os
import re
from types import ModuleType

import numpy as np
import pandas as pd
from pandas import DataFrame as df
from six import iteritems, string_types

import yaml
from tqdm import tqdm

from .compat import pathlib
<<<<<<< HEAD
from .const import (DEFAULT_BUILDFILE, PACKAGE_DIR_NAME, PANDAS_PARSERS, RESERVED, DEFAULT_QUILT_YML,
                    QuiltException)
=======
from .const import DEFAULT_BUILDFILE, PANDAS_PARSERS, DEFAULT_QUILT_YML, PACKAGE_DIR_NAME, RESERVED, TargetType
>>>>>>> 6e6b2ded
from .core import GroupNode, PackageFormat
from .hashing import digest_file, digest_string
from .package import Package, ParquetLib
from .store import PackageStore, StoreException
from .util import FileWithReadProgress, is_nodename, to_identifier, parse_package, to_nodename

from . import check_functions as qc            # pylint:disable=W0611


class BuildException(QuiltException):
    """
    Build-time exception class
    """
    pass


def _have_pyspark():
    """
    Check if we're running Pyspark
    """
    if _have_pyspark.flag is None:
        try:
            if Package.get_parquet_lib() is ParquetLib.SPARK:
                import pyspark  # pylint:disable=W0612
                _have_pyspark.flag = True
            else:
                _have_pyspark.flag = False
        except ImportError:
            _have_pyspark.flag = False
    return _have_pyspark.flag
_have_pyspark.flag = None

def _path_hash(path, transform, kwargs):
    """
    Generate a hash of source file path + transform + args
    """
    sortedargs = ["%s:%r:%s" % (key, value, type(value))
                  for key, value in sorted(iteritems(kwargs))]
    srcinfo = "{path}:{transform}:{{{kwargs}}}".format(path=os.path.abspath(path),
                                                   transform=transform,
                                                   kwargs=",".join(sortedargs))
    return digest_string(srcinfo)

def _is_internal_node(node):
    is_leaf = not node or isinstance(node.get(RESERVED['file']), str) or node.get(RESERVED['package'])
    return not is_leaf

def _get_local_args(node, keys):
    result = {}
    for key in keys:
        if key in node:
            # do not consider value as argument in case it has 'file' key
            if (not isinstance(node[key], dict) or
                (isinstance(node[key], dict) and not RESERVED['file'] in node[key])):
                result[key] = node[key]
    return result

def _is_valid_group(group):
    return isinstance(group, dict) or group is None

def _pythonize_name(name):
    """Convert `name` to a Python Identifier, but raise BuildException on failure."""
    return to_identifier(name, strip_underscores=True)

def _run_checks(dataframe, checks, checks_contents, nodename, rel_path, target, env='default'):
    _ = env  # TODO: env support for checks
    print("Running data integrity checks...")
    checks_list = re.split(r'[,\s]+', checks.strip())
    unknown_checks = set(checks_list) - set(checks_contents)
    if unknown_checks:
        raise BuildException("Unknown check(s) '%s' for %s @ %s" %
                             (", ".join(list(unknown_checks)), rel_path, target))
    for check in checks_list:
        res = exec_yaml_python(checks_contents[check], dataframe, nodename, rel_path, target)
        if not res and res is not None:
            raise BuildException("Data check failed: %s on %s @ %s" % (
                check, rel_path, target))

def _gen_glob_data(dir, pattern, child_table):
    """Generates node data by globbing a directory for a pattern"""
    dir = pathlib.Path(dir)
    matched = False
    used_names = set()  # Used by to_nodename to prevent duplicate names
    # sorted so that renames (if any) are consistently ordered
    for filepath in sorted(dir.glob(pattern)):
        if filepath.is_dir():
            continue
        else:
            matched = True

        # create node info
        node_table = {} if child_table is None else child_table.copy()
        filepath = filepath.relative_to(dir)
        node_table[RESERVED['file']] = str(filepath)
        node_name = to_nodename(filepath.stem, invalid=used_names)
        used_names.add(node_name)
        print("Matched with {!r}: {!r} from {!r}".format(pattern, node_name, str(filepath)))

        yield node_name, node_table

    if not matched:
        print("Warning: {!r} matched no files.".format(pattern))
        return

def _consume(node, keys):
    for key in keys:
        node.pop(key)

def _build_node(build_dir, package, name, node, fmt, checks_contents=None,
                dry_run=False, env='default', ancestor_args={}):
    """
    Parameters
    ----------
    ancestor_args : dict
      any transform inherited from an ancestor
      plus any inherited handler kwargs
      Users can thus define kwargs that affect entire subtrees
      (e.g. transform: csv for 500 .txt files)
      and overriding of ancestor or peer values.
      Child transform or kwargs override ancestor k:v pairs.
    """
    if _is_internal_node(node):
        # Make a consumable copy.  This is to cover a quirk introduced by accepting nodes named
        # like RESERVED keys -- if a RESERVED key is actually matched, it should be removed from
        # the node, or it gets treated like a subnode (or like a node with invalid content)
        node = node.copy()

        # NOTE: YAML parsing does not guarantee key order
        # fetch local transform and kwargs values; we do it using ifs
        # to prevent `key: None` from polluting the update
        local_args = _get_local_args(node, [RESERVED['transform'], RESERVED['kwargs']])
        group_args = ancestor_args.copy()
        group_args.update(local_args)
        _consume(node, local_args)

        # if it's not a reserved word it's a group that we can descend
        groups = {k: v for k, v in iteritems(node) if _is_valid_group(v)}
        _consume(node, groups)

        if node:
            # Unused keys -- either keyword typos or node names with invalid values.
            #   For now, until build.yml schemas, pointing out one should do.
            key, value = node.popitem()
            raise BuildException("Invalid syntax: expected node data for {!r}, got {!r}".format(key, value))
        for child_name, child_table in groups.items():
            if glob.has_magic(child_name):
                # child_name is a glob string, use it to generate multiple child nodes
                for gchild_name, gchild_table in _gen_glob_data(build_dir, child_name, child_table):
                    full_gchild_name = name + '/' + gchild_name if name else gchild_name
                    _build_node(build_dir, package, full_gchild_name, gchild_table, fmt,
                        checks_contents=checks_contents, dry_run=dry_run, env=env, ancestor_args=group_args)
            else:
                if not isinstance(child_name, str) or not is_nodename(child_name):
                    raise StoreException("Invalid node name: %r" % child_name)
                full_child_name = name + '/' + child_name if name else child_name
                _build_node(build_dir, package, full_child_name, child_table, fmt,
                    checks_contents=checks_contents, dry_run=dry_run, env=env, ancestor_args=group_args)
    else:  # leaf node
        # prevent overwriting existing node names
        if name in package:
            raise BuildException("Naming conflict: {!r} added to package more than once".format(name))
        # handle group leaf nodes (empty groups)
        if not node:
            if not dry_run:
                package.save_group(name)
            return

        include_package = node.get(RESERVED['package'])
        rel_path = node.get(RESERVED['file'])
        if rel_path and include_package:
            raise BuildException("A node must define only one of {0} or {1}".format(RESERVED['file'], RESERVED['package']))
        elif include_package: # package composition
            team, user, pkgname, subpath = parse_package(include_package, allow_subpath=True)
            existing_pkg = PackageStore.find_package(team, user, pkgname)
            if existing_pkg is None:
                raise BuildException("Package not found: %s" % include_package)

            if subpath:
                try:
                    node = existing_pkg["/".join(subpath)]
                except KeyError:
                    msg = "Package {team}:{owner}/{pkg} has no subpackage: {subpath}"
                    raise BuildException(msg.format(team=team,
                                                    owner=user,
                                                    pkg=pkgname,
                                                    subpath=subpath))
            else:
                node = GroupNode(existing_pkg.get_contents().children)
            package.save_package_tree(name, node)
        elif rel_path: # handle nodes built from input files
            path = os.path.join(build_dir, rel_path)

            # get either the locally defined transform and target or inherit from an ancestor
            transform = node.get(RESERVED['transform']) or ancestor_args.get(RESERVED['transform'])

            ID = 'id' # pylint:disable=C0103
            PARQUET = 'parquet' # pylint:disable=C0103
            if transform:
                transform = transform.lower()
                if transform in PANDAS_PARSERS:
                    target = TargetType.PANDAS.value
                elif transform == PARQUET:
                    target = TargetType.PANDAS.value
                elif transform == ID:
                    target = TargetType.FILE.value
                else:
                    raise BuildException("Unknown transform '%s' for %s" %
                                         (transform, rel_path))
            else:
                # Guess transform and target based on file extension if not provided
                _, ext = splitext_no_dot(rel_path)
                
                if ext in PANDAS_PARSERS:
                    transform = ext
                    target = TargetType.PANDAS.value
                elif ext == PARQUET:
                    transform = ext
                    target = TargetType.PANDAS.value
                else:
                    transform = ID
                    target = TargetType.FILE.value
                print("Inferring 'transform: %s' for %s" % (transform, rel_path))


            # TODO: parse/check environments:
            # environments = node.get(RESERVED['environments'])
            checks = node.get(RESERVED['checks'])
            if transform == ID:
                #TODO move this to a separate function
                if checks:
                    with open(path, 'r') as fd:
                        data = fd.read()
                        _run_checks(data, checks, checks_contents, name, rel_path, target, env=env)
                if not dry_run:
                    print("Registering %s..." % path)
                    package.save_file(path, name, rel_path, target)
            elif transform == PARQUET:
                assert PackageFormat(fmt) is PackageFormat.PARQUET
                if checks:
                    from pyarrow.parquet import ParquetDataset
                    dataset = ParquetDataset(path)
                    table = dataset.read(nthreads=4)
                    dataframe = table.to_pandas()
                    _run_checks(dataframe, checks, checks_contents, name, rel_path, target, env=env)
                if not dry_run:
                    print("Registering %s..." % path)
                    package.save_file(path, name, rel_path, target)
            else:
                # copy so we don't modify shared ancestor_args
                handler_args = dict(ancestor_args.get(RESERVED['kwargs'], {}))
                # local kwargs win the update
                handler_args.update(node.get(RESERVED['kwargs'], {}))
                # Check Cache
                store = PackageStore()
                path_hash = _path_hash(path, transform, handler_args)
                source_hash = digest_file(path)

                cachedobjs = []
                if os.path.exists(store.cache_path(path_hash)):
                    with open(store.cache_path(path_hash), 'r') as entry:
                        cache_entry = json.load(entry)
                        if cache_entry['source_hash'] == source_hash:
                            cachedobjs = cache_entry['obj_hashes']
                            assert isinstance(cachedobjs, list)

                # TODO: check for changes in checks else use cache
                # below is a heavy-handed fix but it's OK for check builds to be slow
                if not checks and cachedobjs and all(os.path.exists(store.object_path(obj)) for obj in cachedobjs):
                    # Use existing objects instead of rebuilding
                    package.save_cached_df(cachedobjs, name, rel_path, transform, target, fmt)
                else:
                    # read source file into DataFrame
                    print("Serializing %s..." % path)
                    if _have_pyspark():
                        dataframe = _file_to_spark_data_frame(transform, path, handler_args)
                    else:
                        dataframe = _file_to_data_frame(transform, path, handler_args)

                    if checks:
                        # TODO: test that design works for internal nodes... e.g. iterating
                        # over the children and getting/checking the data, err msgs, etc.
                        _run_checks(dataframe, checks, checks_contents, name, rel_path, target, env=env)

                    # serialize DataFrame to file(s)
                    if not dry_run:
                        print("Saving as binary dataframe...")
                        obj_hashes = package.save_df(dataframe, name, rel_path, transform, target, fmt)

                        # Add to cache
                        cache_entry = dict(
                            source_hash=source_hash,
                            obj_hashes=obj_hashes
                            )
                        with open(store.cache_path(path_hash), 'w') as entry:
                            json.dump(cache_entry, entry)
        else: # rel_path and package are both None
            raise BuildException("Leaf nodes must define either a %s or %s key" % (RESERVED['file'], RESERVED['package']))


def _remove_keywords(d):
    """
    copy the dict, filter_keywords

    Parameters
    ----------
    d : dict
    """
    return { k:v for k, v in iteritems(d) if k not in RESERVED }

def _file_to_spark_data_frame(ext, path, handler_args):
    from pyspark import sql as sparksql
    ext = ext.lower() # ensure that case doesn't matter
    logic = PANDAS_PARSERS.get(ext)
    kwargs = dict(logic['kwargs'])
    kwargs.update(handler_args)

    spark = sparksql.SparkSession.builder.getOrCreate()
    dataframe = None
    reader = None
    # FIXME: Add json support?
    if logic['attr'] == "read_csv":
        sep = kwargs.get('sep')
        reader = spark.read.format("csv").option("header", "true")
        if sep:
            reader = reader.option("delimiter", sep)
        dataframe = reader.load(path)

        for col in dataframe.columns:
            pcol = _pythonize_name(col)
            if col != pcol:
                dataframe = dataframe.withColumnRenamed(col, pcol)
    else:
        dataframe = _file_to_data_frame(ext, path, handler_args)
    return dataframe

def _file_to_data_frame(ext, path, handler_args):
    logic = PANDAS_PARSERS.get(ext)

    # allow user to specify handler kwargs and override default kwargs
    kwargs = logic['kwargs'].copy()
    kwargs.update(handler_args)
    failover = logic.get('failover', None)
    handler = getattr(pd, logic['attr'], None)
    if handler is None:
        raise BuildException("Invalid handler: %r" % logic['attr'])

    dataframe = None
    try_again = False
    try:
        size = os.path.getsize(path)
        with tqdm(total=size, unit='B', unit_scale=True) as progress:
            def _callback(count):
                progress.update(count)
            with FileWithReadProgress(path, _callback) as fd:
                dataframe = handler(fd, **kwargs)
    except ValueError as error:
        if failover:
            warning = "Warning: failed fast parse on input %s.\n" % path
            warning += "Switching to Python engine."
            print(warning)
            try_again = True
        else:
            raise BuildException(str(error))

    if try_again:
        failover_args = {}
        failover_args.update(failover)
        failover_args.update(kwargs)
        try:
            dataframe = handler(path, **failover_args)
        except ValueError as error:
            raise BuildException(str(error))

    # cast object columns to strings
    # TODO does pyarrow finally support objects?
    for name, col in dataframe.iteritems():
        if col.dtype == 'object':
            dataframe[name] = col.astype(str)

    return dataframe

def build_package(team, username, package, yaml_path, checks_path=None, dry_run=False, env='default'):
    """
    Builds a package from a given Yaml file and installs it locally.

    Returns the name of the package.
    """
    def find(key, value):
        """
        find matching nodes recursively;
        only descend iterables that aren't strings
        """
        if isinstance(value, Iterable) and not isinstance(value, string_types):
            for k, v in iteritems(value):
                if k == key:
                    yield v
                elif isinstance(v, dict):
                    for result in find(key, v):
                        yield result
                elif isinstance(v, list):
                    for item in v:
                        for result in find(key, item):
                            yield result

    build_data = load_yaml(yaml_path)
    # default to 'checks.yml' if build.yml contents: contains checks, but
    # there's no inlined checks: defined by build.yml
    if (checks_path is None and list(find('checks', build_data['contents'])) and
        'checks' not in build_data):
        checks_path = 'checks.yml'
        checks_contents = load_yaml(checks_path, optional=True)
    elif checks_path is not None:
        checks_contents = load_yaml(checks_path)
    else:
        checks_contents = None
    build_package_from_contents(team, username, package, os.path.dirname(yaml_path), build_data,
                                checks_contents=checks_contents, dry_run=dry_run, env=env)

def build_package_from_contents(team, username, package, build_dir, build_data,
                                checks_contents=None, dry_run=False, env='default'):
    contents = build_data.get('contents', {})
    if not isinstance(contents, dict):
        raise BuildException("'contents' must be a dictionary")
    pkgformat = build_data.get('format', PackageFormat.default.value)
    if not isinstance(pkgformat, str):
        raise BuildException("'format' must be a string")
    try:
        pkgformat = PackageFormat(pkgformat)
    except ValueError:
        raise BuildException("Unsupported format: %r" % pkgformat)

    # HDF5 no longer supported.
    if pkgformat is PackageFormat.HDF5:
        raise BuildException("HDF5 format is no longer supported; please use PARQUET instead.")

    # inline checks take precedence
    checks_contents = {} if checks_contents is None else checks_contents
    checks_contents.update(build_data.get('checks', {}))

    store = PackageStore()
    newpackage = store.create_package(team, username, package, dry_run=dry_run)
    _build_node(build_dir, newpackage, '', contents, pkgformat,
                checks_contents=checks_contents, dry_run=dry_run, env=env)

    if not dry_run:
        newpackage.save_contents()

def splitext_no_dot(filename):
    """
    Wrap os.path.splitext to return the name and the extension
    without the '.' (e.g., csv instead of .csv)
    """
    name, ext = os.path.splitext(filename)
    ext = ext.lower()
    return name, ext.strip('.')

def generate_contents(startpath, outfilename=DEFAULT_BUILDFILE):
    """
    Generate a build file (yaml) based on the contents of a
    directory tree.
    """
    def _ignored_name(name):
        return (
            name.startswith('.') or
            name == PACKAGE_DIR_NAME or
            name.endswith('~') or
            name == outfilename
        )

    def _generate_contents(dir_path):
        safename_duplicates = defaultdict(list)
        for name in os.listdir(dir_path):
            if _ignored_name(name):
                continue

            path = os.path.join(dir_path, name)

            if os.path.isdir(path):
                nodename = name
                ext = None
            elif os.path.isfile(path):
                nodename, ext = splitext_no_dot(name)
            else:
                continue

            safename = _pythonize_name(nodename)
            safename_duplicates[safename].append((name, nodename, ext))

        safename_to_name = {}
        for safename, duplicates in iteritems(safename_duplicates):
            for name, nodename, ext in duplicates:
                if len(duplicates) > 1 and ext:
                    new_safename = _pythonize_name(name)  # Name with ext
                else:
                    new_safename = safename
                existing_name = safename_to_name.get(new_safename)
                if existing_name is not None:
                    raise BuildException(
                        "Duplicate node names in directory %r. %r was renamed to %r, which overlaps with %r" % (
                        dir_path, name, new_safename, existing_name)
                    )
                safename_to_name[new_safename] = name

        contents = {}
        for safename, name in iteritems(safename_to_name):
            path = os.path.join(dir_path, name)

            if os.path.isdir(path):
                data = _generate_contents(path)
            else:
                rel_path = os.path.relpath(path, startpath)
                data = dict(file=rel_path)

            contents[safename] = data

        return contents

    return dict(
        contents=_generate_contents(startpath)
    )

def generate_build_file(startpath, outfilename=DEFAULT_BUILDFILE):
    """
    Generate a build file (yaml) based on the contents of a
    directory tree.
    """
    buildfilepath = os.path.join(startpath, outfilename)
    if os.path.exists(buildfilepath):
        raise BuildException("Build file %s already exists." % buildfilepath)

    contents = generate_contents(startpath, outfilename)

    with open(buildfilepath, 'w') as outfile:
        yaml.dump(contents, outfile, default_flow_style=False)
    return buildfilepath

def load_yaml(filename, optional=False):
    if optional and (filename is None or not os.path.isfile(filename)):
        return None
    with open(filename, 'r') as fd:
        data = fd.read()
    try:
        res = yaml.load(data)
        if not filename.endswith(DEFAULT_QUILT_YML):
            if 'contents' not in res.keys():
                file_name = os.path.basename(filename)
                raise BuildException('Error in {}: missing "contents" node'.format(file_name))
    except yaml.scanner.ScannerError as error:
        mark = error.problem_mark
        message = ["Bad yaml syntax in {!r}".format(filename),
                   "  Line {}, column {}:".format(mark.line, mark.column)]
        message.extend(error.problem_mark.get_snippet().split(os.linesep))
        message.append("  " + error.problem)
        raise BuildException('\n'.join(message))
    if res is None:
        if optional:
            return None
        raise BuildException("Unable to open YAML file: %s" % filename)
    return res

def exec_yaml_python(chkcode, dataframe, nodename, path, target='pandas'):
    # TODO False vs Exception...
    try:
        # setup for eval
        qc.nodename = nodename
        qc.filename = path
        qc.data = dataframe
        eval_globals = {
            'qc': qc, 'numpy': np, 'df': df, 'pd': pd, 're': re
        }
        # single vs multi-line checks - YAML hackery
        if '\n' in str(chkcode):
            # note: python2 doesn't support named args for exec()
            # https://docs.python.org/2/reference/simple_stmts.html#exec
            exec(str(chkcode), eval_globals, {})  # pylint:disable=W0122
            res = True
        else:
            # str() to handle True/False
            res = eval(str(chkcode), eval_globals, {})  # pylint:disable=W0123
    except qc.CheckFunctionsReturn as ex:
        res = ex.result
    except Exception as ex:
        raise BuildException("Data check raised exception: %s on %s @ %s" % (ex, path, target))
    return res<|MERGE_RESOLUTION|>--- conflicted
+++ resolved
@@ -18,17 +18,13 @@
 from tqdm import tqdm
 
 from .compat import pathlib
-<<<<<<< HEAD
-from .const import (DEFAULT_BUILDFILE, PACKAGE_DIR_NAME, PANDAS_PARSERS, RESERVED, DEFAULT_QUILT_YML,
-                    QuiltException)
-=======
-from .const import DEFAULT_BUILDFILE, PANDAS_PARSERS, DEFAULT_QUILT_YML, PACKAGE_DIR_NAME, RESERVED, TargetType
->>>>>>> 6e6b2ded
+from .const import (DEFAULT_BUILDFILE, PANDAS_PARSERS, DEFAULT_QUILT_YML, PACKAGE_DIR_NAME, RESERVED,
+                    QuiltException, TargetType)
 from .core import GroupNode, PackageFormat
 from .hashing import digest_file, digest_string
 from .package import Package, ParquetLib
 from .store import PackageStore, StoreException
-from .util import FileWithReadProgress, is_nodename, to_identifier, parse_package, to_nodename
+from .util import FileWithReadProgress, is_nodename, to_nodename, to_identifier, parse_package
 
 from . import check_functions as qc            # pylint:disable=W0611
 
