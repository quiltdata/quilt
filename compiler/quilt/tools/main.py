--- conflicted
+++ resolved
@@ -288,12 +288,8 @@
     # user list
     shorthelp = "List users in your team."
     user_list_p = users_subparsers.add_parser("list", help=shorthelp)
-<<<<<<< HEAD
     user_list_p.add_argument("team", type=str)
-    user_list_p.set_defaults(func=command.cli_list_users)
-=======
     user_list_p.set_defaults(func=_cli_list_users)
->>>>>>> 0d6c6482
 
     # user create
     shorthelp = "Create a user. Must provide username and email. Username must be unique."
