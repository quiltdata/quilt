"""
Parses the command-line arguments and runs a command.
"""

from __future__ import print_function

import argparse
import sys
<<<<<<< HEAD
import os
=======
import pkg_resources
>>>>>>> 6a02f5a9

import requests

from . import command
from .const import DEFAULT_QUILT_YML

if os.environ.get('QUILT_TEST_CLI_SUBPROC') == "True":
    from ..test.test_cli import MockObject
    command = MockObject(command, use_stdout=True)

HANDLE = "owner/packge_name"
VERSION = command.VERSION



def get_full_version():
    try:
        quilt = pkg_resources.get_distribution('quilt')
    except pkg_resources.DistributionNotFound:
        pass
    else:
        return "quilt {} ({})".format(VERSION, quilt.egg_name())
    return "quilt " + VERSION


def argument_parser():
    parser = argparse.ArgumentParser(description="Quilt Command Line")
    subparsers = parser.add_subparsers(title="Commands", dest='cmd')
    subparsers.required = True

    def check_hash(group, hashstr):
        # TODO: add this universally once short hashes are supported in other functions.
        return (hashstr if 6 <= len(hashstr) <= 64 else
                group.error('hashes must be 6-64 chars long'))

    parser.add_argument('--version', action='version', version=get_full_version())

    config_p = subparsers.add_parser("config")
    config_p.set_defaults(func=command.config)

    login_p = subparsers.add_parser("login")
    login_p.set_defaults(func=command.login)

    logout_p = subparsers.add_parser("logout")
    logout_p.set_defaults(func=command.logout)

    log_p = subparsers.add_parser("log")
    log_p.add_argument("package", type=str, help=HANDLE)
    log_p.set_defaults(func=command.log)

    generate_p = subparsers.add_parser("generate")
    generate_p.add_argument("directory", help="Source file directory")
    generate_p.set_defaults(func=command.generate)

    build_p = subparsers.add_parser("build")
    build_p.add_argument("package", type=str, help=HANDLE)
    build_p.add_argument("path", type=str, help="Path to source directory or YAML file")
    build_p.set_defaults(func=command.build)

    check_p = subparsers.add_parser("check")
    check_p.add_argument("path", nargs="?", type=str, help="Path to source directory or YAML file")
    check_p.add_argument("--env", type=str, help="use which environment (default=default)")
    check_p.set_defaults(func=command.check)

    push_p = subparsers.add_parser("push")
    push_p.add_argument("package", type=str, help=HANDLE)
    push_p.add_argument("--public", action="store_true",
                        help=("Create or update a public package " +
                              "(fails if the package exists and is private)"))
    push_p.add_argument("--reupload", action="store_true",
                        help="Re-upload all fragments, even if fragment is already in registry")
    push_p.set_defaults(func=command.push)

    version_p = subparsers.add_parser("version")
    version_subparsers = version_p.add_subparsers(title="version", dest='cmd')
    version_subparsers.required = True

    version_list_p = version_subparsers.add_parser("list")
    version_list_p.add_argument("package", type=str, help=HANDLE)
    version_list_p.set_defaults(func=command.version_list)

    version_add_p = version_subparsers.add_parser("add")
    version_add_p.add_argument("package", type=str, help=HANDLE)
    version_add_p.add_argument("version", type=str, help="Version")
    version_add_p.add_argument("pkghash", type=str, help="Package hash")
    version_add_p.set_defaults(func=command.version_add)

    tag_p = subparsers.add_parser("tag")
    tag_subparsers = tag_p.add_subparsers(title="Tag", dest='cmd')
    tag_subparsers.required = True

    tag_list_p = tag_subparsers.add_parser("list")
    tag_list_p.add_argument("package", type=str, help=HANDLE)
    tag_list_p.set_defaults(func=command.tag_list)

    tag_add_p = tag_subparsers.add_parser("add")
    tag_add_p.add_argument("package", type=str, help=HANDLE)
    tag_add_p.add_argument("tag", type=str, help="Tag name")
    tag_add_p.add_argument("pkghash", type=str, help="Package hash")
    tag_add_p.set_defaults(func=command.tag_add)

    tag_remove_p = tag_subparsers.add_parser("remove")
    tag_remove_p.add_argument("package", type=str, help=HANDLE)
    tag_remove_p.add_argument("tag", type=str, help="Tag name")
    tag_remove_p.set_defaults(func=command.tag_remove)

    install_p = subparsers.add_parser("install")
    install_p.add_argument("package", type=str, help="owner/package_name[/path/...] or @filename",
                           nargs="?", default="@"+DEFAULT_QUILT_YML)
    install_p.set_defaults(func=command.install)
    install_p.add_argument("-f", "--force", action="store_true", help="Overwrite without prompting")
    install_group = install_p.add_mutually_exclusive_group()
    install_group.add_argument("-x", "--hash", help="Package hash",
                               type=lambda val: check_hash(install_p, val))
    install_group.add_argument("-v", "--version", type=str, help="Package version")
    install_group.add_argument("-t", "--tag", type=str, help="Package tag - defaults to 'latest'")

    access_p = subparsers.add_parser("access")
    access_subparsers = access_p.add_subparsers(title="Access", dest='cmd')
    access_subparsers.required = True

    access_list_p = access_subparsers.add_parser("list")
    access_list_p.add_argument("package", type=str, help=HANDLE)
    access_list_p.set_defaults(func=command.access_list)

    access_add_p = access_subparsers.add_parser("add")
    access_add_p.add_argument("package", type=str, help=HANDLE)
    access_add_p.add_argument("user", type=str, help="User to add")
    access_add_p.set_defaults(func=command.access_add)

    access_remove_p = access_subparsers.add_parser("remove")
    access_remove_p.add_argument("package", type=str, help=HANDLE)
    access_remove_p.add_argument("user", type=str, help="User to remove")
    access_remove_p.set_defaults(func=command.access_remove)

    delete_p = subparsers.add_parser(
        "delete", description="Delete the package (including all of its history) from the server")
    delete_p.add_argument("package", type=str, help="Owner/Package Name")
    delete_p.set_defaults(func=command.delete)

    search_p = subparsers.add_parser("search")
    search_p.add_argument("query", type=str, help="Search query (max 5 keywords)")
    search_p.set_defaults(func=command.search)

    ls_p = subparsers.add_parser("ls")
    ls_p.set_defaults(func=command.ls)

    inspect_p = subparsers.add_parser("inspect")
    inspect_p.add_argument("package", type=str, help=HANDLE)
    inspect_p.set_defaults(func=command.inspect)

    return parser


def main(args=None):
    """Build and run parser

    :param args: cli args from tests
    """
    parser = argument_parser()
    subparsers = parser._get_positional_actions()[0]
    args = parser.parse_args(args)

    # Convert argparse.Namespace into dict and clean it up.
    # We can then pass it directly to the helper function.
    kwargs = vars(args)
    cmd = kwargs['cmd']
    del kwargs['cmd']

    func = kwargs.pop('func')

    try:
        func(**kwargs)
        return 0
    except command.CommandException as ex:
        print(ex, file=sys.stderr)
        print()
        print(subparsers.choices[cmd].format_help())
        return 1
    except requests.exceptions.ConnectionError as ex:
        print("Failed to connect: %s" % ex, file=sys.stderr)
        return 1<|MERGE_RESOLUTION|>--- conflicted
+++ resolved
@@ -6,11 +6,8 @@
 
 import argparse
 import sys
-<<<<<<< HEAD
 import os
-=======
 import pkg_resources
->>>>>>> 6a02f5a9
 
 import requests
 
