--- conflicted
+++ resolved
@@ -83,12 +83,6 @@
     `CommandException`, `BuildException`, etc.
 
     All `QuiltException` instances should have a user friendly message,
-<<<<<<< HEAD
-    even if not expected to be seen by a user.
-    """
-    def __init__(self, message, *args):
-        super(QuiltException, self).__init__(message, *args)
-=======
     even if not expected to be seen by a user.  This is available as the
     'message' attribute, or as `str(error)`.
 
@@ -100,5 +94,4 @@
         # 1) This `super` call must exist, or 2.7 will have no text for str(error)
         # 2) This `super` call must have only one argument (the message) or str(error) will be a repr of args
         super(QuiltException, self).__init__(message)
->>>>>>> 49c8ea8a
         self.message = message