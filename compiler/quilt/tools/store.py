--- conflicted
+++ resolved
@@ -10,13 +10,8 @@
 from enum import Enum
 import pandas as pd
 
-<<<<<<< HEAD
 from .const import DEFAULT_TEAM, PACKAGE_DIR_NAME, QuiltException, SYSTEM_METADATA, TargetType
-from .core import FileNode, RootNode, TableNode, find_object_hashes
-=======
-from .const import DEFAULT_TEAM, PACKAGE_DIR_NAME, QuiltException, SYSTEM_METADATA
 from .core import FileNode, RootNode, find_object_hashes
->>>>>>> 22b4b2b9
 from .hashing import digest_file
 from .package import Package, PackageException
 from .util import BASE_DIR, sub_dirs, sub_files, is_nodename
