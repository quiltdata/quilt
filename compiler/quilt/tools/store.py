--- conflicted
+++ resolved
@@ -1,11 +1,8 @@
 """
 Build: parse and add user-supplied files to store
 """
-<<<<<<< HEAD
 from __future__ import print_function
-=======
 import json
->>>>>>> e531d5de
 import os
 from shutil import copyfile, move, rmtree
 import uuid
