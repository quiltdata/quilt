# -*- coding: utf-8 -*-
"""
Command line parsing and command dispatch
"""

from __future__ import print_function
from builtins import input      # pylint:disable=W0622
from collections import Counter
from datetime import datetime
import gzip
import hashlib
import json
import os
import platform
import re
from shutil import copyfileobj, move, rmtree, copy
import stat
import subprocess
import sys
import tempfile
from threading import Thread, Lock
import time
import yaml

from packaging.version import Version
import pandas as pd
import pkg_resources
import requests
from requests.packages.urllib3.util.retry import Retry
from requests.adapters import HTTPAdapter
from six import iteritems, itervalues, string_types
from six.moves.urllib.parse import urlparse, urlunparse
from tqdm import tqdm

from .build import (build_package, build_package_from_contents, generate_build_file,
                    generate_contents, BuildException, exec_yaml_python, load_yaml)
from .const import DEFAULT_BUILDFILE, LATEST_TAG
from .core import (hash_contents, find_object_hashes, PackageFormat, TableNode, FileNode, GroupNode,
                   decode_node, encode_node)
from .hashing import digest_file
<<<<<<< HEAD
from .store import PackageStore, parse_package, parse_package_extended
from .util import BASE_DIR, FileWithReadProgress, gzip_compress, is_nodename
=======
from .store import PackageStore, StoreException, VALID_NAME_RE
from .util import BASE_DIR, FileWithReadProgress, gzip_compress
>>>>>>> 2710bde6
from . import check_functions as qc

from .. import nodes
from ..imports import _from_core_node
from .compat import pathlib

# pyOpenSSL and S3 don't play well together. pyOpenSSL is completely optional, but gets enabled by requests.
# So... We disable it. That's what boto does.
# https://github.com/boto/botocore/issues/760
# https://github.com/boto/botocore/pull/803
try:
    from urllib3.contrib import pyopenssl
    pyopenssl.extract_from_urllib3()
except ImportError:
    pass


DEFAULT_REGISTRY_URL = 'https://pkg.quiltdata.com'
GIT_URL_RE = re.compile(r'(?P<url>http[s]?://[\w./~_-]+\.git)(?:@(?P<branch>[\w_-]+))?')

CHUNK_SIZE = 4096

PARALLEL_UPLOADS = 20
PARALLEL_DOWNLOADS = 20

S3_CONNECT_TIMEOUT = 30
S3_READ_TIMEOUT = 30
S3_TIMEOUT_RETRIES = 3
CONTENT_RANGE_RE = re.compile(r'^bytes (\d+)-(\d+)/(\d+)$')

LOG_TIMEOUT = 3  # 3 seconds

VERSION = pkg_resources.require('quilt')[0].version


class CommandException(Exception):
    """
    Exception class for all command-related failures.
    """
    pass

def parse_package_extended(name):
    hash = version = tag = None
    try:
        if ':' in name:
            name, versioninfo = name.split(':', 1)
            if ':' in versioninfo:
                info = versioninfo.split(':', 1)
                if len(info) == 2:
                    if 'version'.startswith(info[0]):
                        # usr/pkg:v:<string>  usr/pkg:version:<string>  etc
                        version = info[1]
                    elif 'tag'.startswith(info[0]):
                        # usr/pkg:t:<tag>  usr/pkg:tag:<tag>  etc
                        tag = info[1]
                    elif 'hash'.startswith(info[0]):
                        # usr/pkg:h:<hash>  usr/pkg:hash:<hash>  etc
                        hash = info[1]
                    else:
                        raise CommandException("Invalid versioninfo: %s." % info)
                else:
                    # usr/pkg:hashval
                    hash = versioninfo
        team, owner, pkg, subpath = parse_package(name, allow_subpath=True)
    except ValueError:
        pkg_format = 'owner/package_name/path[:v:<version> or :t:tag or :h:hash]'
        raise CommandException("Specify package as %s." % pkg_format)
    return owner, pkg, subpath, hash, version, tag

def parse_package(name, allow_subpath=False):
    try:
        values = name.split(':', 1)
        team = values[0] if len(values) > 1 else None

        values = values[-1].split('/')
        # Can't do "owner, pkg, *subpath = ..." in Python2 :(
        (owner, pkg), subpath = values[:2], values[2:]
        if not owner or not pkg:
            # Make sure they're not empty.
            raise ValueError
        if subpath and not allow_subpath:
            raise ValueError

    except ValueError:
        pkg_format = '[team:]owner/package_name/path' if allow_subpath else '[team:]owner/package_name'
        raise CommandException("Specify package as %s." % pkg_format)

    try:
        PackageStore.check_name(team, owner, pkg, subpath)
    except StoreException as ex:
        raise CommandException(str(ex))

    if allow_subpath:
        return team, owner, pkg, subpath
    return team, owner, pkg


_registry_url = None

def _load_config():
    config_path = os.path.join(BASE_DIR, 'config.json')
    if os.path.exists(config_path):
        with open(config_path) as fd:
            return json.load(fd)
    return {}

def _save_config(cfg):
    if not os.path.exists(BASE_DIR):
        os.makedirs(BASE_DIR)
    config_path = os.path.join(BASE_DIR, 'config.json')
    with open(config_path, 'w') as fd:
        json.dump(cfg, fd)

def _load_auth():
    auth_path = os.path.join(BASE_DIR, 'auth.json')
    if os.path.exists(auth_path):
        with open(auth_path) as fd:
            auth = json.load(fd)
            if 'access_token' in auth:
                # Old format; ignore it.
                auth = {}
            return auth
    return {}

def _save_auth(cfg):
    if not os.path.exists(BASE_DIR):
        os.makedirs(BASE_DIR)
    auth_path = os.path.join(BASE_DIR, 'auth.json')
    with open(auth_path, 'w') as fd:
        os.chmod(auth_path, stat.S_IRUSR | stat.S_IWUSR)
        json.dump(cfg, fd)

def get_registry_url(team):
    if team is not None:
        if not is_nodename(team):
            raise CommandException("Invalid team name: %r" % team)
        return "https://%s-registry.team.quiltdata.com" % team

    global _registry_url
    if _registry_url is not None:
        return _registry_url

    # Env variable; overrides the config.
    url = os.environ.get('QUILT_PKG_URL')
    if url is None:
        # Config file (generated by `quilt config`).
        cfg = _load_config()
        url = cfg.get('registry_url', '')

    # '' means default URL.
    _registry_url = url or DEFAULT_REGISTRY_URL
    return _registry_url

def config():
    answer = input("Please enter the URL for your custom Quilt registry (ask your administrator),\n" +
                   "or leave this line blank to use the default registry: ")
    if answer:
        url = urlparse(answer.rstrip('/'))
        if (url.scheme not in ['http', 'https'] or not url.netloc or
            url.path or url.params or url.query or url.fragment):
            raise CommandException("Invalid URL: %s" % answer)
        canonical_url = urlunparse(url)
    else:
        # When saving the config, store '' instead of the actual URL in case we ever change it.
        canonical_url = ''

    cfg = _load_config()
    cfg['registry_url'] = canonical_url
    _save_config(cfg)

    # Clear the cached URL.
    global _registry_url
    _registry_url = None

def _update_auth(team, refresh_token):
    response = requests.post("%s/api/token" % get_registry_url(team), data=dict(
        refresh_token=refresh_token
    ))

    if response.status_code != requests.codes.ok:
        raise CommandException("Authentication error: %s" % response.status_code)

    data = response.json()
    error = data.get('error')
    if error is not None:
        raise CommandException("Failed to log in: %s" % error)

    return dict(
        team=team,
        refresh_token=data['refresh_token'],
        access_token=data['access_token'],
        expires_at=data['expires_at']
    )

def _handle_response(resp, **kwargs):
    _ = kwargs                  # unused    pylint:disable=W0613
    if resp.status_code == requests.codes.unauthorized:
        raise CommandException("Authentication failed. Run `quilt login` again.")
    elif not resp.ok:
        try:
            data = resp.json()
            raise CommandException(data['message'])
        except ValueError:
            raise CommandException("Unexpected failure: error %s" % resp.status_code)

def _create_auth(team):
    """
    Reads the credentials, updates the access token if necessary, and returns it.
    """
    url = get_registry_url(team)
    contents = _load_auth()
    auth = contents.get(url)

    if auth is not None:
        # If the access token expires within a minute, update it.
        if auth['expires_at'] < time.time() + 60:
            try:
                auth = _update_auth(team, auth['refresh_token'])
            except CommandException as ex:
                raise CommandException(
                    "Failed to update the access token (%s). Run `quilt login` again." % ex
                )
            contents[url] = auth
            _save_auth(contents)

    return auth

def _create_session(auth):
    """
    Creates a session object to be used for `push`, `install`, etc.
    """
    session = requests.Session()
    session.hooks.update(dict(
        response=_handle_response
    ))
    session.headers.update({
        "Content-Type": "application/json",
        "Accept": "application/json",
        "User-Agent": "quilt-cli/%s (%s %s) %s/%s" % (
            VERSION, platform.system(), platform.release(),
            platform.python_implementation(), platform.python_version()
        )
    })
    if auth is not None:
        session.headers["Authorization"] = "Bearer %s" % auth['access_token']

    return session

_sessions = {}                  # pylint:disable=C0103

def _get_session(team):
    """
    Creates a session or returns an existing session.
    """
    global _sessions            # pylint:disable=C0103
    session = _sessions.get(team)
    if session is None:
        auth = _create_auth(team)
        _sessions[team] = session = _create_session(auth)

    assert session is not None

    return session

def _clear_session(team):
    global _sessions            # pylint:disable=C0103
    session = _sessions.pop(team, None)
    if session is not None:
        session.close()

def _create_s3_session():
    """
    Creates a session with automatic retries on 5xx errors.
    """
    sess = requests.Session()
    retries = Retry(total=3,
                    backoff_factor=.5,
                    status_forcelist=[500, 502, 503, 504])
    sess.mount('https://', HTTPAdapter(max_retries=retries))
    return sess

def _open_url(url):
    try:
        if sys.platform == 'win32':
            os.startfile(url)   # pylint:disable=E1101
        elif sys.platform == 'darwin':
            with open(os.devnull, 'r+') as null:
                subprocess.check_call(['open', url], stdin=null, stdout=null, stderr=null)
        else:
            with open(os.devnull, 'r+') as null:
                subprocess.check_call(['xdg-open', url], stdin=null, stdout=null, stderr=null)
    except Exception as ex:     # pylint:disable=W0703
        print("Failed to launch the browser: %s" % ex)

def _match_hash(session, team, owner, pkg, hash):
    hash = hash.lower()

    if not (6 <= len(hash) <= 64):
        raise CommandException('Invalid hash of length {}: {!r}\n  '
                               'Ensure that the hash is between 6 and 64 characters.'
                               .format(len(hash), hash))

    # short-circuit for exact length
    if len(hash) == 64:
        return hash

    response = session.get(
        "{url}/api/log/{owner}/{pkg}/".format(
            url=get_registry_url(team),
            owner=owner,
            pkg=pkg
        )
    )

    matches = set(entry['hash'] for entry in response.json()['logs']
                  if entry['hash'].startswith(hash))

    if len(matches) == 1:
        return matches.pop()
    if len(matches) > 1:
        # Sorting for consistency in testing, as well as visual comparison of hashes
        ambiguous = '\n'.join(sorted(matches))
        raise CommandException(
            "Ambiguous hash for package {owner}/{pkg}: {hash!r} matches the folowing hashes:\n\n{ambiguous}"
            .format(**locals()))
    raise CommandException("Invalid hash for package {owner}/{pkg}: {hash}".format(**locals()))

def _check_team_login(team):
    """
    Disallow simultaneous public cloud and team logins.
    """
    contents = _load_auth()

    for auth in itervalues(contents):
        existing_team = auth.get('team')
        if team and team != existing_team:
            raise CommandException(
                "Can't log in as team %r; log out first." % team
            )
        elif not team and existing_team:
            raise CommandException(
                "Can't log in as a public user; log out from team %r first." % existing_team
            )

def login(team=None):
    """
    Authenticate.

    Launches a web browser and asks the user for a token.
    """
    _check_team_login(team)

    login_url = "%s/login" % get_registry_url(team)

    print("Launching a web browser...")
    print("If that didn't work, please visit the following URL: %s" % login_url)

    _open_url(login_url)

    print()
    refresh_token = input("Enter the code from the webpage: ")

    login_with_token(team, refresh_token)

def login_with_token(team, refresh_token):
    """
    Authenticate using an existing token.
    """
    # Get an access token and a new refresh token.
    auth = _update_auth(team, refresh_token)

    url = get_registry_url(team)
    contents = _load_auth()
    contents[url] = auth
    _save_auth(contents)

    _clear_session(team)

def logout():
    """
    Become anonymous. Useful for testing.
    """
    # TODO revoke refresh token (without logging out of web sessions)
    if _load_auth():
        _save_auth({})
    else:
        print("Already logged out.")

    global _sessions            # pylint:disable=C0103
    _sessions = {}

def generate(directory, outfilename=DEFAULT_BUILDFILE):
    """
    Generate a build-file for quilt build from a directory of
    source files.
    """
    try:
        buildfilepath = generate_build_file(directory, outfilename=outfilename)
    except BuildException as builderror:
        raise CommandException(str(builderror))

    print("Generated build-file %s." % (buildfilepath))

def check(path=None, env='default'):
    """
    Execute the checks: rules for a given build.yml file.
    """
    # TODO: add files=<list of files> to check only a subset...
    # also useful for 'quilt build' to exclude certain files?
    # (if not, then require dry_run=True if files!=None/all)
    build("dry_run/dry_run", path=path, dry_run=True, env=env)

def _clone_git_repo(url, branch, dest):
    cmd = ['git', 'clone', '-q', '--depth=1']
    if branch:
        cmd += ['-b', branch]
    cmd += [url, dest]
    subprocess.check_call(cmd)

def _log(team, **kwargs):
    # TODO(dima): Save logs to a file, then send them when we get a chance.

    cfg = _load_config()
    if cfg.get('disable_analytics'):
        return

    session = _get_session(team)

    # Disable error handling.
    orig_response_hooks = session.hooks.get('response')
    session.hooks.update(dict(
        response=None
    ))

    try:
        session.post(
            "{url}/api/log".format(
                url=get_registry_url(team),
            ),
            data=json.dumps([kwargs]),
            timeout=LOG_TIMEOUT,
        )
    except requests.exceptions.RequestException:
        # Ignore logging errors.
        pass
    # restore disabled error-handling
    session.hooks['response'] = orig_response_hooks

def build(package, path=None, dry_run=False, env='default'):
    """
    Compile a Quilt data package, either from a build file or an existing package node.

    :param package: short package specifier, i.e. 'team:user/pkg'
    :param path: file path, git url, or existing package node
    """
    # TODO: rename 'path' param to 'target'?
    team, _, _ = parse_package(package)
    package_hash = hashlib.md5(package.encode('utf-8')).hexdigest()
    try:
        _build_internal(package, path, dry_run, env)
    except Exception as ex:
        _log(team, type='build', package=package_hash, dry_run=dry_run, env=env, error=str(ex))
        raise
    _log(team, type='build', package=package_hash, dry_run=dry_run, env=env)

def _build_internal(package, path, dry_run, env):
    # we may have a path, git URL, PackageNode, or None
    if isinstance(path, string_types):
        # is this a git url?
        is_git_url = GIT_URL_RE.match(path)
        if is_git_url:
            tmpdir = tempfile.mkdtemp()
            url = is_git_url.group('url')
            branch = is_git_url.group('branch')
            try:
                _clone_git_repo(url, branch, tmpdir)
                build_from_path(package, tmpdir, dry_run=dry_run, env=env)
            except Exception as exc:
                msg = "attempting git clone raised exception: {exc}"
                raise CommandException(msg.format(exc=exc))
            finally:
                if os.path.exists(tmpdir):
                    rmtree(tmpdir)
        else:
            build_from_path(package, path, dry_run=dry_run, env=env)
    elif isinstance(path, nodes.PackageNode):
        assert not dry_run  # TODO?
        build_from_node(package, path)
    elif path is None:
        assert not dry_run  # TODO?
        _build_empty(package)
    else:
        raise ValueError("Expected a PackageNode, path or git URL, but got %r" % path)

def _build_empty(package):
    """
    Create an empty package for convenient editing of de novo packages
    """
    team, owner, pkg = parse_package(package)

    store = PackageStore()
    new = store.create_package(team, owner, pkg)
    new.save_contents()

def build_from_node(package, node):
    """
    Compile a Quilt data package from an existing package node.
    """
    team, owner, pkg = parse_package(package)
    # deliberate access of protected member
    store = node._package.get_store()
    package_obj = store.create_package(team, owner, pkg)

    def _process_node(node, path=''):
        if isinstance(node, nodes.GroupNode):
            for key, child in node._items():
                _process_node(child, (path + '/' + key if path else key))
        elif isinstance(node, nodes.DataNode):
            core_node = node._node
            metadata = core_node.metadata or {}
            if isinstance(core_node, TableNode):
                dataframe = node._data()
                package_obj.save_df(dataframe, path, metadata.get('q_path'), metadata.get('q_ext'),
                                    'pandas', PackageFormat.default)
            elif isinstance(core_node, FileNode):
                src_path = node._data()
                package_obj.save_file(src_path, path, metadata.get('q_path'))
            else:
                assert False, "Unexpected core node type: %r" % core_node
        else:
            assert False, "Unexpected node type: %r" % node

    _process_node(node)
    package_obj.save_contents()

def build_from_path(package, path, dry_run=False, env='default', outfilename=DEFAULT_BUILDFILE):
    """
    Compile a Quilt data package from a build file.
    Path can be a directory, in which case the build file will be generated automatically.
    """
    team, owner, pkg = parse_package(package)

    if not os.path.exists(path):
        raise CommandException("%s does not exist." % path)

    try:
        if os.path.isdir(path):
            buildpath = os.path.join(path, outfilename)
            if os.path.exists(buildpath):
                raise CommandException(
                    "Build file already exists. Run `quilt build %r` instead." % buildpath
                )

            contents = generate_contents(path, outfilename)
            build_package_from_contents(team, owner, pkg, path, contents, dry_run=dry_run, env=env)
        else:
            build_package(team, owner, pkg, path, dry_run=dry_run, env=env)

        if not dry_run:
            print("Built %s%s/%s successfully." % (team + ':' if team else '', owner, pkg))
    except BuildException as ex:
        raise CommandException("Failed to build the package: %s" % ex)

def log(package):
    """
    List all of the changes to a package on the server.
    """
    team, owner, pkg = parse_package(package)
    session = _get_session(team)

    response = session.get(
        "{url}/api/log/{owner}/{pkg}/".format(
            url=get_registry_url(team),
            owner=owner,
            pkg=pkg
        )
    )

    format_str = "%-64s %-19s %s"

    print(format_str % ("Hash", "Pushed", "Author"))
    for entry in reversed(response.json()['logs']):
        ugly = datetime.fromtimestamp(entry['created'])
        nice = ugly.strftime("%Y-%m-%d %H:%M:%S")
        print(format_str % (entry['hash'], nice, entry['author']))

def push(package, public=False, team=False, reupload=False):
    """
    Push a Quilt data package to the server
    """
    using_team = team
    team, owner, pkg = parse_package(package)
    session = _get_session(team)

    pkgobj = PackageStore.find_package(team, owner, pkg)
    if pkgobj is None:
        raise CommandException("Package {owner}/{pkg} not found.".format(owner=owner, pkg=pkg))

    if using_team and public:
        raise CommandException("--team and --public are incompatible")

    if using_team and team is None:
        raise CommandException("--team cannot be used on non-team packages")

    if public and team is not None:
        raise CommandException("--public is not compatible with team packages, " +
                               "Maybe you meant --team")

    if using_team and team is not None:
        public = True

    pkghash = pkgobj.get_hash()

    def _push_package(dry_run=False):
        data = json.dumps(dict(
            dry_run=dry_run,
            public=public,
            contents=pkgobj.get_contents(),
            description=""  # TODO
        ), default=encode_node)

        compressed_data = gzip_compress(data.encode('utf-8'))

        return session.put(
            "{url}/api/package/{owner}/{pkg}/{hash}".format(
                url=get_registry_url(team),
                owner=owner,
                pkg=pkg,
                hash=pkghash
            ),
            data=compressed_data,
            headers={
                'Content-Encoding': 'gzip'
            }
        )

    print("Fetching upload URLs from the registry...")
    resp = _push_package(dry_run=True)
    upload_urls = resp.json()['upload_urls']

    obj_queue = sorted(set(find_object_hashes(pkgobj.get_contents())), reverse=True)
    total = len(obj_queue)

    total_bytes = 0
    for obj_hash in obj_queue:
        total_bytes += os.path.getsize(pkgobj.get_store().object_path(obj_hash))

    uploaded = []
    lock = Lock()

    headers = {
        'Content-Encoding': 'gzip'
    }

    print("Uploading %d fragments (%d bytes before compression)..." % (total, total_bytes))

    with tqdm(total=total_bytes, unit='B', unit_scale=True) as progress:
        def _worker_thread():
            with _create_s3_session() as s3_session:
                while True:
                    with lock:
                        if not obj_queue:
                            break
                        obj_hash = obj_queue.pop()

                    try:
                        obj_urls = upload_urls[obj_hash]

                        original_size = os.path.getsize(pkgobj.get_store().object_path(obj_hash))

                        if reupload or not s3_session.head(obj_urls['head']).ok:
                            # Create a temporary gzip'ed file.
                            with pkgobj.tempfile(obj_hash) as temp_file:
                                temp_file.seek(0, 2)
                                compressed_size = temp_file.tell()
                                temp_file.seek(0)

                                # Workaround for non-local variables in Python 2.7
                                class Context:
                                    compressed_read = 0
                                    original_last_update = 0

                                def _progress_cb(count):
                                    Context.compressed_read += count
                                    original_read = Context.compressed_read * original_size // compressed_size
                                    with lock:
                                        progress.update(original_read - Context.original_last_update)
                                    Context.original_last_update = original_read

                                with FileWithReadProgress(temp_file, _progress_cb) as fd:
                                    url = obj_urls['put']
                                    response = s3_session.put(url, data=fd, headers=headers)
                                    response.raise_for_status()
                        else:
                            with lock:
                                tqdm.write("Fragment %s already uploaded; skipping." % obj_hash)
                                progress.update(original_size)

                        with lock:
                            uploaded.append(obj_hash)
                    except requests.exceptions.RequestException as ex:
                        message = "Upload failed for %s:\n" % obj_hash
                        if ex.response is not None:
                            message += "URL: %s\nStatus code: %s\nResponse: %r\n" % (
                                ex.request.url, ex.response.status_code, ex.response.text
                            )
                        else:
                            message += "%s\n" % ex

                        with lock:
                            tqdm.write(message)

        threads = [
            Thread(target=_worker_thread, name="upload-worker-%d" % i)
            for i in range(PARALLEL_UPLOADS)
        ]
        for thread in threads:
            thread.daemon = True
            thread.start()
        for thread in threads:
            thread.join()

    if len(uploaded) != total:
        raise CommandException("Failed to upload fragments")

    print("Uploading package metadata...")
    _push_package()

    print("Updating the 'latest' tag...")
    session.put(
        "{url}/api/tag/{owner}/{pkg}/{tag}".format(
            url=get_registry_url(team),
            owner=owner,
            pkg=pkg,
            tag=LATEST_TAG
        ),
        data=json.dumps(dict(
            hash=pkghash
        ))
    )

    if team is None:
        url = "https://quiltdata.com/package/%s/%s" % (owner, pkg)
        teamstr = ""
    else:
        url = "https://%s.team.quiltdata.com/package/%s/%s" % (team, owner, pkg)
        teamstr = "%s:" % (team)

    print("Push complete. %s%s/%s is live:\n%s" % (teamstr, owner, pkg, url))

def version_list(package):
    """
    List the versions of a package.
    """
    team, owner, pkg = parse_package(package)
    session = _get_session(team)

    response = session.get(
        "{url}/api/version/{owner}/{pkg}/".format(
            url=get_registry_url(team),
            owner=owner,
            pkg=pkg
        )
    )

    for version in response.json()['versions']:
        print("%s: %s" % (version['version'], version['hash']))

def version_add(package, version, pkghash, force=False):
    """
    Add a new version for a given package hash.

    Version format needs to follow PEP 440.
    Versions are permanent - once created, they cannot be modified or deleted.
    """
    team, owner, pkg = parse_package(package)
    session = _get_session(team)

    try:
        Version(version)
    except ValueError:
        url = "https://www.python.org/dev/peps/pep-0440/#examples-of-compliant-version-schemes"
        raise CommandException(
            "Invalid version format; see %s" % url
        )

    if not force:
        answer = input("Versions cannot be modified or deleted; are you sure? (y/n) ")
        if answer.lower() != 'y':
            return

    session.put(
        "{url}/api/version/{owner}/{pkg}/{version}".format(
            url=get_registry_url(team),
            owner=owner,
            pkg=pkg,
            version=version
        ),
        data=json.dumps(dict(
            hash=_match_hash(session, team, owner, pkg, pkghash)
        ))
    )

def tag_list(package):
    """
    List the tags of a package.
    """
    team, owner, pkg = parse_package(package)
    session = _get_session(team)

    response = session.get(
        "{url}/api/tag/{owner}/{pkg}/".format(
            url=get_registry_url(team),
            owner=owner,
            pkg=pkg
        )
    )

    for tag in response.json()['tags']:
        print("%s: %s" % (tag['tag'], tag['hash']))

def tag_add(package, tag, pkghash):
    """
    Add a new tag for a given package hash.

    Unlike versions, tags can have an arbitrary format, and can be modified
    and deleted.

    When a package is pushed, it gets the "latest" tag.
    """
    team, owner, pkg = parse_package(package)
    session = _get_session(team)

    session.put(
        "{url}/api/tag/{owner}/{pkg}/{tag}".format(
            url=get_registry_url(team),
            owner=owner,
            pkg=pkg,
            tag=tag
        ),
        data=json.dumps(dict(
            hash=_match_hash(session, team, owner, pkg, pkghash)
        ))
    )

def tag_remove(package, tag):
    """
    Delete a tag.
    """
    team, owner, pkg = parse_package(package)
    session = _get_session(team)

    session.delete(
        "{url}/api/tag/{owner}/{pkg}/{tag}".format(
            url=get_registry_url(team),
            owner=owner,
            pkg=pkg,
            tag=tag
        )
    )

def install_via_requirements(requirements_str, force=False):
    """
    Download multiple Quilt data packages via quilt.xml requirements file.
    """
    if requirements_str[0] == '@':
        path = requirements_str[1:]
        if os.path.isfile(path):
            yaml_data = load_yaml(path)
        else:
            raise CommandException("Requirements file not found: {filename}".format(filename=path))
    else:
        yaml_data = yaml.load(requirements_str)
    for pkginfo in yaml_data['packages']:
        team, owner, pkg, subpath, hash, version, tag = parse_package_extended(pkginfo)

        package = owner + '/' + pkg
        if team:
            package = team + ':' + package
        if subpath:
            package += '/' + "/".join(subpath)

        install(package, hash, version, tag, force=force)

def install(package, hash=None, version=None, tag=None, force=False):
    """
    Download a Quilt data package from the server and install locally.

    At most one of `hash`, `version`, or `tag` can be given. If none are
    given, `tag` defaults to "latest".
    """
    if hash is version is tag is None:
        tag = LATEST_TAG

    # @filename ==> read from file
    # newline = multiple lines ==> multiple requirements
    package = package.strip()
    if len(package) == 0:
        raise CommandException("package name is empty.")

    if package[0] == '@' or '\n' in package:
        return install_via_requirements(package, force=force)

    assert [hash, version, tag].count(None) == 2

    team, owner, pkg, subpath = parse_package(package, allow_subpath=True)
    teamstr = "{}:".format(team) if team else ""
    session = _get_session(team)
    store = PackageStore()
    existing_pkg = store.get_package(team, owner, pkg)

    print("Downloading package metadata...")

    if version is not None:
        response = session.get(
            "{url}/api/version/{owner}/{pkg}/{version}".format(
                url=get_registry_url(team),
                owner=owner,
                pkg=pkg,
                version=version
            )
        )
        pkghash = response.json()['hash']
    elif tag is not None:
        response = session.get(
            "{url}/api/tag/{owner}/{pkg}/{tag}".format(
                url=get_registry_url(team),
                owner=owner,
                pkg=pkg,
                tag=tag
            )
        )
        pkghash = response.json()['hash']
    else:
        pkghash = _match_hash(session, team, owner, pkg, hash)
    assert pkghash is not None

    response = session.get(
        "{url}/api/package/{owner}/{pkg}/{hash}".format(
            url=get_registry_url(team),
            owner=owner,
            pkg=pkg,
            hash=pkghash
        ),
        params=dict(
            subpath='/'.join(subpath)
        )
    )
    assert response.ok # other responses handled by _handle_response

    if existing_pkg is not None and not force:
        print("{teamstr}{owner}/{pkg} already installed.".format(teamstr=teamstr, owner=owner, pkg=pkg))
        overwrite = input("Overwrite? (y/n) ")
        if overwrite.lower() != 'y':
            return

    dataset = response.json(object_hook=decode_node)
    response_urls = dataset['urls']
    response_contents = dataset['contents']

    # Verify contents hash
    if pkghash != hash_contents(response_contents):
        raise CommandException("Mismatched hash. Try again.")

    pkgobj = store.install_package(team, owner, pkg, response_contents)

    obj_queue = sorted(iteritems(response_urls), reverse=True)
    total = len(obj_queue)

    downloaded = []
    lock = Lock()

    print("Downloading %d fragments..." % total)

    with tqdm(total=total, unit='obj') as progress:
        def _worker_thread():
            with _create_s3_session() as s3_session:
                while True:
                    with lock:
                        if not obj_queue:
                            break
                        obj_hash, url = obj_queue.pop()

                    local_filename = store.object_path(obj_hash)
                    if os.path.exists(local_filename):
                        with lock:
                            progress.update(1)
                            downloaded.append(obj_hash)
                        continue

                    success = False

                    temp_path_gz = store.temporary_object_path(obj_hash + '.gz')
                    with open(temp_path_gz, 'ab') as output_file:
                        for attempt in range(S3_TIMEOUT_RETRIES):
                            try:
                                starting_length = output_file.tell()
                                response = s3_session.get(
                                    url,
                                    headers={
                                        'Range': 'bytes=%d-' % starting_length
                                    },
                                    stream=True,
                                    timeout=(S3_CONNECT_TIMEOUT, S3_READ_TIMEOUT)
                                )

                                # RANGE_NOT_SATISFIABLE means, we already have the whole file.
                                if response.status_code != requests.codes.RANGE_NOT_SATISFIABLE:
                                    if not response.ok:
                                        message = "Download failed for %s:\nURL: %s\nStatus code: %s\nResponse: %r\n" % (
                                            obj_hash, response.request.url, response.status_code, response.text
                                        )
                                        with lock:
                                            tqdm.write(message)
                                        break

                                    # Fragments have the 'Content-Encoding: gzip' header set to make requests ungzip
                                    # them automatically - but that turned out to be a bad idea because it makes
                                    # resuming downloads impossible.
                                    # HACK: For now, just delete the header. Eventually, update the data in S3.
                                    response.raw.headers.pop('Content-Encoding', None)

                                    # Make sure we're getting the expected range.
                                    content_range = response.headers.get('Content-Range', '')
                                    match = CONTENT_RANGE_RE.match(content_range)
                                    if not match or not int(match.group(1)) == starting_length:
                                        with lock:
                                            tqdm.write("Unexpected Content-Range: %s" % content_range)
                                        break

                                    for chunk in response.iter_content(CHUNK_SIZE):
                                        output_file.write(chunk)

                                success = True
                                break  # Done!
                            except requests.exceptions.ConnectionError as ex:
                                if attempt < S3_TIMEOUT_RETRIES - 1:
                                    with lock:
                                        tqdm.write("Download for %s timed out; retrying..." % obj_hash)
                                else:
                                    with lock:
                                        tqdm.write("Download failed for %s: %s" % (obj_hash, ex))
                                    break

                    if not success:
                        # We've already printed an error, so not much to do - just move on to the next object.
                        continue

                    # Ungzip the downloaded fragment.
                    temp_path = store.temporary_object_path(obj_hash)
                    try:
                        with gzip.open(temp_path_gz, 'rb') as f_in, open(temp_path, 'wb') as f_out:
                            copyfileobj(f_in, f_out)
                    finally:
                        # Delete the file unconditionally - in case it's corrupted and cannot be ungzipped.
                        os.remove(temp_path_gz)

                    # Check the hash of the result.
                    file_hash = digest_file(temp_path)
                    if file_hash != obj_hash:
                        os.remove(temp_path)
                        with lock:
                            tqdm.write("Fragment hashes do not match: expected %s, got %s." %
                                       (obj_hash, file_hash))
                            continue

                    move(temp_path, local_filename)

                    # Success.
                    with lock:
                        progress.update(1)
                        downloaded.append(obj_hash)

        threads = [
            Thread(target=_worker_thread, name="download-worker-%d" % i)
            for i in range(PARALLEL_DOWNLOADS)
        ]
        for thread in threads:
            thread.daemon = True
            thread.start()
        for thread in threads:
            thread.join()

    if len(downloaded) != total:
        raise CommandException("Failed to download fragments")

    pkgobj.save_contents()

def _setup_env(env, files):
    """ process data distribution. """
    # TODO: build.yml is not saved in the package system, so re-load it here
    with open('build.yml') as fd:
        buildfile = next(yaml.load_all(fd), None)
        environments = buildfile.get('environments', {})
    if env != 'default' and (env not in environments):
        raise CommandException(
            "environment %s not found in environments: section of build.yml" % env)
    if len(environments) == 0:
        return files
    if env == 'default' and 'default' not in environments:
        return files

    # TODO: this should be done during quilt push, not during install/import
    # (requires server support)
    # TODO: add a way to dry-run dataset checking
    print('processing environment %s: checking data...' % (env))
    environment = environments[env]
    dataset = environment.get('dataset')
    for key, val in files.items():
        # TODO: debug mode, where we can see which files were skipped
        if isinstance(val, pd.DataFrame):
            before_len = len(val)
            res = exec_yaml_python(dataset, val, key, '('+key+')')
            if not res and res is not None:
                raise BuildException("error creating dataset for environment: %s on file %s" % (
                    env, key))
            print('%s: %s=>%s recs' % (key, before_len, len(qc.data)))
            files[key] = qc.data

    # TODO: should be done on the server during quilt install
    # (requires server support)
    print('processing environment %s: slicing data...' % (env))
    instance_data = environment.get('instance_data')
    for key, val in files.items():
        # TODO: debug mode, where we can see which files were skipped
        if type(val) == pd.core.frame.DataFrame:
            before_len = len(val)
            # TODO: pass instance identifier, e.g. instance number N of M
            val['.qchash'] = val.apply(lambda x: abs(hash(tuple(x))), axis = 1)
            res = exec_yaml_python(instance_data, val, key, '('+key+')')
            if res == False:
                raise BuildException("error assigning data to instance in environment: %s on file %s" % (
                    env, key))
            print('%s: %s=>%s recs' % (key, before_len, len(qc.data)))
            files[key] = qc.data
    return files

def access_list(package):
    """
    Print list of users who can access a package.
    """
    team, owner, pkg = parse_package(package)
    session = _get_session(team)

    lookup_url = "{url}/api/access/{owner}/{pkg}".format(url=get_registry_url(team), owner=owner, pkg=pkg)
    response = session.get(lookup_url)

    data = response.json()
    users = data['users']

    print('\n'.join(users))

def access_add(package, user):
    """
    Add access
    """
    team, owner, pkg = parse_package(package)
    session = _get_session(team)

    session.put("%s/api/access/%s/%s/%s" % (get_registry_url(team), owner, pkg, user))

def access_remove(package, user):
    """
    Remove access
    """
    team, owner, pkg = parse_package(package)
    session = _get_session(team)

    session.delete("%s/api/access/%s/%s/%s" % (get_registry_url(team), owner, pkg, user))

def delete(package):
    """
    Delete a package from the server.

    Irreversibly deletes the package along with its history, tags, versions, etc.
    """
    team, owner, pkg = parse_package(package)

    teamstr = "{}:".format(team) if team else ""
    answer = input(
        "Are you sure you want to delete this package and its entire history? " +
        "Type '%s%s/%s' to confirm: " % (teamstr, owner, pkg)
    )

    if answer != '%s%s/%s' % (teamstr, owner, pkg):
        print("Not deleting.")
        return 1

    session = _get_session(team)

    session.delete("%s/api/package/%s/%s/" % (get_registry_url(team), owner, pkg))
    print("Deleted.")

def search(query):
    """
    Search for packages
    """
    team = None  # TODO
    session = _get_session(team)
    response = session.get("%s/api/search/" % get_registry_url(team), params=dict(q=query))

    packages = response.json()['packages']
    for pkg in packages:
        print("%(owner)s/%(name)s" % pkg)

def ls():                       # pylint:disable=C0103
    """
    List all installed Quilt data packages
    """
    for pkg_dir in PackageStore.find_store_dirs():
        print("%s" % pkg_dir)
        packages = PackageStore(pkg_dir).ls_packages()
        for idx, (package, tag, pkghash) in enumerate(packages):
            print("{0:30} {1:20} {2}".format(package, tag, pkghash))

def inspect(package):
    """
    Inspect package details
    """
    team, owner, pkg = parse_package(package)
    teamstr = "{}:".format(team) if team else ""

    pkgobj = PackageStore.find_package(team, owner, pkg)
    if pkgobj is None:
        raise CommandException("Package {teamstr}{owner}/{pkg} not found.".format(teamstr=teamstr, owner=owner, pkg=pkg))

    def _print_children(children, prefix, path):
        for idx, (name, child) in enumerate(children):
            if idx == len(children) - 1:
                new_prefix = u"└─"
                new_child_prefix = u"  "
            else:
                new_prefix = u"├─"
                new_child_prefix = u"│ "
            _print_node(child, prefix + new_prefix, prefix + new_child_prefix, name, path)

    def _print_node(node, prefix, child_prefix, name, path):
        name_prefix = u"─ "
        if isinstance(node, GroupNode):
            children = list(node.children.items())
            if children:
                name_prefix = u"┬ "
            print(prefix + name_prefix + name)
            _print_children(children, child_prefix, path + name)
        elif isinstance(node, TableNode):
            df = pkgobj.get_obj(node)
            assert isinstance(df, pd.DataFrame)
            info = "shape %s, type \"%s\"" % (df.shape, df.dtypes)
            print(prefix + name_prefix + ": " + info)
        elif isinstance(node, FileNode):
            print(prefix + name_prefix + name)
        else:
            assert False, "node=%s type=%s" % (node, type(node))

    print(pkgobj.get_path())
    _print_children(children=pkgobj.get_contents().children.items(), prefix='', path='')

def rm(package, force=False):
    """
    Remove a package (all instances) from the local store.
    """
    team, owner, pkg = parse_package(package)

    if not force:
        confirmed = input("Remove {0}? (y/n)".format(package))
        if confirmed.lower() != 'y':
            return

    store = PackageStore()
    deleted = store.remove_package(team, owner, pkg)
    for obj in deleted:
        print("Removed: {0}".format(obj))

def _load(package):
    team, owner, pkg, subpath, hash, version, tag = parse_package_extended(package)
    pkgobj = PackageStore.find_package(team, owner, pkg)
    if pkgobj is None:
        teamstr = team + ':' if team else ''
        raise CommandException("Package {teamstr}{owner}/{pkg} not found.".format(**locals()))
    module = _from_core_node(pkgobj, pkgobj.get_contents())
    return module, pkgobj, team, owner, pkg, subpath, hash, version, tag

def load(pkginfo):
    """functional interface to "from quilt.data.USER import PKG"""
    # TODO: support hashes/versions/etc.
    return _load(pkginfo)[0]

def update(pkginfo, content):
    """convenience function around _set()"""
    # NOTE: cannot be named set() because that would conflict with the python builtin function.
    # TODO: support hashes/versions/etc.
    module, _, _, _, _, subpath, _, _, _ = _load(pkginfo)
    module._set(subpath, content)
    return module

def export(package, output_path='.', filter=lambda x: True, mapper=lambda x: x, force=False):
    """Export package file data.

    Exports children of specified node to files (if they have file data).
    Does not export dataframes or other non-file data.

    The `filter` function takes export paths (without the output path prepended)
    should return `True` or `False` to indicate the node's inclusion in the export.

    The `mapper` function takes export paths (without the output path prepended),
    and should alter and return that path with any changes that are desired for the
    export (if any).

    :param package: package or subpackage name, e.g., user/foo or user/foo/bar
    :param output_path: distination folder
    :param filter: function -- takes a node path string, returns True to export
    :param mapper: function -- takes and returns a node path string
    :param force: if True, overwrite existing files
    """
    # TODO: Update docs
    # TODO: (future) Support other tags/versions
    # TODO: (future) export symlinks / hardlinks (Is this unwise for messing with datastore? windows compat?)
    # TODO: (future) support dataframes (not too painful, probably)
    output_path = pathlib.Path(output_path)
    node, _, _, _, _, subpath, _, _, _ = _load(package)

    def get_node_child_by_path(node, path):
        # get a node's children by path list or string: 'foo/bar/baz' or ['foo', 'bar', 'baz']
        assert isinstance(node, nodes.GroupNode)
        assert path
        if isinstance(path, str):
            path = path.split('/')
        for name in path:
            node = getattr(node, name)
        return node

    if subpath:
        node = get_node_child_by_path(node, subpath)

    def iter_filename_map(node):
        """Yields (<storage file path>, <original path>) pairs for given `node`.

        If `node._filename` exists and is truthy, yield pair for `node`.
        If `node` is a group node, yield pairs for children of `node`.

        :returns: Iterator of (<original path>, <storage file path>) pairs
        """
        if getattr(node, '_filename', None):
            orig_path = node._node.metadata['q_path']
            yield (node._filename, orig_path)

        if not isinstance(node, nodes.GroupNode):
            return

        for node_path, found_node in node._iteritems(recursive=True):
            storage_filepath = getattr(found_node, '_filename', None)  # only FileNodes have _filename
            if storage_filepath is not None:
                assert storage_filepath    # sanity check -- no blank filenames
                orig_filepath = found_node._node.metadata['q_path']
                if orig_filepath is None:
                    # This really shouldn't happen -- print a warning.
                    orig_filepath = node_path
                    msg = "WARNING: original file path not stored.  Based on node path, guessed: {}"
                    print(msg.format(orig_filepath))
                yield (storage_filepath, orig_filepath)

    def check_for_conflicts(export_list):
        """Checks for conflicting exports in the final export map of (src, dest) pairs"""

        conflict_counter = Counter(dest for src, dest in export_list)
        conflicts = [dest for dest, count in conflict_counter.items() if count > 1]
        verified_conflicts = []

        if conflicts:
            # kinda slow, but only happens if a conflict has definitely occurred.
            for conflict in conflicts:
                matches = [item for item in final_export_map if item[1] == conflict]
                # if all are from the same source, it's not really a conflict.
                src = matches[0][0]
                if all(src == item[0] for item in matches[1:]):
                    continue
                verified_conflicts.append(conflict)

        if verified_conflicts:
            conflict_strings = (os.linesep + '\t').join(str(c) for c in verified_conflicts)
            conflict_error = CommandException("Invalid export: Conflicting filenames contain different contents:\n\t"
                                              + conflict_strings)
            conflict_error.conflicts = verified_conflicts
            raise conflict_error

    # Iterate over filename map, filtering exports
    exports = ((src, dest) for src, dest in iter_filename_map(node) if filter(dest))

    # apply mapping to exports
    exports = ((src, mapper(dest)) for src, dest in exports)

    # alter data to (<export file Path>, <quilt storage Path>)
    # verify and clean up paths
    # pre-check that source exists and dest does not
    final_export_map = []
    zero_byte_files = set()
    for src, dest in exports:
        # general cleanup
        src = pathlib.Path(src).expanduser().absolute()
        dest = (output_path / dest).expanduser().absolute()

        # existence checks
        # this src check replaces previous existence assertion, doubling as zero-byte file check
        # Adam was running into an issue where shutil wasn't copy zero-byte files correctly (see below)
        if src.stat().st_size == 0:
            zero_byte_files.add(src)
        if dest.parent != output_path and dest.parent.exists() and not force:
            raise CommandException("Invalid export path: subdir already exists: {!r}".format(str(dest.parent)))
        if dest.exists() and not force:
            raise CommandException("Invalid export path: file already exists: {!r}".format(str(dest)))

        final_export_map.append((src, dest))

    # Skip it if there's nothing to do
    if not final_export_map:
        # Technically successful, but with nothing to do.
        # package may have no file nodes, or user may have filtered out all applicable targets.
        # -- should we consider it an error and raise?
        print("No files to export.")
        return

    # prevent conflicts
    check_for_conflicts(final_export_map)

    # ensure output path is writable.  I'd just check stat, but this is fully portable.
    # TODO: Performance re: write amplifacation per PR#266
    try:
        output_path.mkdir(exist_ok=True)  # could be '.'
        with tempfile.TemporaryFile(dir=str(output_path), prefix="quilt-export-write-test-", suffix='.tmp'):
            pass
    except OSError as error:
        raise CommandException("Invalid export path: not writable: " + str(error))

    # Paths verified, let's export..
    try:
        sys.stdout.write('Exporting.')
        sys.stdout.flush()
        for src, dest in final_export_map:
            if not dest.parent.exists():
                dest.parent.mkdir(parents=True, exist_ok=True)
            sys.stdout.write('.')
            sys.stdout.flush()
            if src in zero_byte_files:
                dest.touch()  # weird issue: zero-byte files not getting copied?!
            else:
                copy(str(src), str(dest))
        print('..done.')
    except OSError as error:
        commandex = CommandException("Unexpected error during export: " + str(error))
        commandex.original_error = error
        raise commandex
<|MERGE_RESOLUTION|>--- conflicted
+++ resolved
@@ -38,13 +38,9 @@
 from .core import (hash_contents, find_object_hashes, PackageFormat, TableNode, FileNode, GroupNode,
                    decode_node, encode_node)
 from .hashing import digest_file
-<<<<<<< HEAD
-from .store import PackageStore, parse_package, parse_package_extended
+from .store import PackageStore, StoreException, parse_package, parse_package_extended
 from .util import BASE_DIR, FileWithReadProgress, gzip_compress, is_nodename
-=======
-from .store import PackageStore, StoreException, VALID_NAME_RE
-from .util import BASE_DIR, FileWithReadProgress, gzip_compress
->>>>>>> 2710bde6
+
 from . import check_functions as qc
 
 from .. import nodes
