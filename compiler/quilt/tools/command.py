--- conflicted
+++ resolved
@@ -88,47 +88,6 @@
 
 
 def parse_package_extended(name):
-<<<<<<< HEAD
-    hash = version = tag = versioninfo = None
-    try:
-        needle, owner_pkg_sep = name.find(':'), name.find('/')
-        if needle != -1:
-            if needle < owner_pkg_sep:
-                # we have a team.  Needle points to team/pkg separator.
-                needle = name.find(':', needle + 1)  # advance the needle to the next ':'
-                if needle != -1:
-                    # we also have version info.
-                    name, versioninfo = name[:needle], name[needle + 1:]
-            else:
-                # no team.  Needle points to version info separator.
-                name, versioninfo = name[:needle], name[needle + 1:]
-        # Version Info has been extracted from name.
-        # we have a name with a team
-        if versioninfo:
-            if ':' in versioninfo:
-                info = versioninfo.split(':', 1)
-                if len(info) == 2:
-                    if 'version'.startswith(info[0]):
-                        # usr/pkg:v:<string>  usr/pkg:version:<string>  etc
-                        version = info[1]
-                    elif 'tag'.startswith(info[0]):
-                        # usr/pkg:t:<tag>  usr/pkg:tag:<tag>  etc
-                        tag = info[1]
-                    elif 'hash'.startswith(info[0]):
-                        # usr/pkg:h:<hash>  usr/pkg:hash:<hash>  etc
-                        hash = info[1]
-                    else:
-                        raise CommandException("Invalid versioninfo: %s." % info)
-                else:
-                    # usr/pkg:hashval
-                    hash = versioninfo
-        team, owner, pkg, subpath = parse_package(name, allow_subpath=True)
-    except ValueError:
-        pkg_format = 'owner/package_name/path[:v:<version> or :t:tag or :h:hash]'
-        raise CommandException("Specify package as %s." % pkg_format)
-    return team, owner, pkg, subpath, hash, version, tag
-
-=======
     """
     Parses the extended package syntax and returns a tuple of (package, hash, version, tag).
     """
@@ -138,8 +97,8 @@
         raise CommandException("Specify package as %s." % pkg_format)
 
     return match.groups()
->>>>>>> 8e1ce967
-
+
+  
 def parse_package(name, allow_subpath=False):
     try:
         values = name.split(':', 1)
@@ -934,6 +893,7 @@
         )
     )
 
+
 def install_via_requirements(requirements_str, force=False):
     """
     Download multiple Quilt data packages via quilt.xml requirements file.
@@ -947,19 +907,9 @@
     else:
         yaml_data = yaml.load(requirements_str)
     for pkginfo in yaml_data['packages']:
-<<<<<<< HEAD
-        team, owner, pkg, subpath, hash, version, tag = parse_package_extended(pkginfo)
-
-        package = owner + '/' + pkg
-        if team:
-            package = team + ':' + package
-        if subpath:
-            package += '/' + "/".join(subpath)
-        install(package, hash, version, tag, force=force)
-=======
         package, pkghash, version, tag = parse_package_extended(pkginfo)
         install(package, pkghash, version, tag, force=force)
->>>>>>> 8e1ce967
+
 
 def install(package, hash=None, version=None, tag=None, force=False):
     """
