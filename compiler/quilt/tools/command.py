--- conflicted
+++ resolved
@@ -1447,7 +1447,6 @@
 def load(pkginfo):
     """functional interface to "from quilt.data.USER import PKG"""
     # TODO: support hashes/versions/etc.
-<<<<<<< HEAD
     return _load(pkginfo)[0]
 
 def export(package, output_path='.', filter=lambda x: True, mapper=lambda x: x, force=False):
@@ -1661,7 +1660,4 @@
     except OSError as error:
         commandex = CommandException("Unexpected error during export: " + str(error))
         commandex.original_error = error
-        raise commandex
-=======
-    return _load(pkginfo)[0]
->>>>>>> 9a5a62c7
+        raise commandex