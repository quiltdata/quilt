--- conflicted
+++ resolved
@@ -37,7 +37,7 @@
 from .compat import pathlib
 from .const import DEFAULT_BUILDFILE, LATEST_TAG
 from .core import (hash_contents, find_object_hashes, PackageFormat, TableNode, FileNode, GroupNode,
-                   decode_node, encode_node, FILENAME_MISSING)
+                   decode_node, encode_node)
 from .hashing import digest_file
 from .store import PackageStore, StoreException
 from .util import BASE_DIR, FileWithReadProgress, gzip_compress, is_nodename
@@ -1395,8 +1395,6 @@
 
     print(json.dumps(response.json(), indent=2))
 
-<<<<<<< HEAD
-=======
 def reset_password(team, username):
     session = _get_session(team)
     response = session.post(
@@ -1405,7 +1403,6 @@
             ), data=json.dumps({'username':username})
     )
 
->>>>>>> 714bfae2
 def _load(package):
     info = parse_package_extended(package)
     team, user, name = info.team, info.user, info.name
@@ -1422,7 +1419,6 @@
     # TODO: support hashes/versions/etc.
     return _load(pkginfo)[0]
 
-<<<<<<< HEAD
 def export(package, output_path='.', filter=lambda x: True, mapper=lambda x: x, force=False):
     """Export package file data.
 
@@ -1480,8 +1476,8 @@
             storage_filepath = getattr(found_node, '_filename', None)  # _filename is None if not FileNode
             if storage_filepath is not None:
                 assert storage_filepath    # sanity check -- no blank filenames
-                orig_filepath = found_node._node.metadata['q_path']
-                if orig_filepath is None or orig_filepath == FILENAME_MISSING:
+                orig_filepath = found_node._node.metadata.get('q_path')
+                if not orig_filepath:
                     # This really shouldn't happen -- print a warning.
                     orig_filepath = node_path
                     msg = "WARNING: original file path not stored.  Based on node path, guessed: {}"
@@ -1603,6 +1599,4 @@
     except OSError as error:
         commandex = CommandException("Unexpected error during export: " + str(error))
         commandex.original_error = error
-        raise commandex
-=======
->>>>>>> 714bfae2
+        raise commandex