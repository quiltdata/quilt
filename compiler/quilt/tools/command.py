# -*- coding: utf-8 -*-
"""
Command line parsing and command dispatch
"""

from __future__ import print_function
from builtins import input      # pylint:disable=W0622
from collections import namedtuple
from datetime import datetime
import gzip
import hashlib
import json
import os
import platform
import re
from shutil import copyfileobj, move, rmtree
import stat
import subprocess
import sys
import tempfile
from threading import Thread, Lock
import time
import yaml

from packaging.version import Version
import pandas as pd
import pkg_resources
import requests
from requests.packages.urllib3.util.retry import Retry
from requests.adapters import HTTPAdapter
from six import iteritems, itervalues, string_types
from six.moves.urllib.parse import urlparse, urlunparse
from tqdm import tqdm

from .build import (build_package, build_package_from_contents, generate_build_file,
                    generate_contents, BuildException, exec_yaml_python, load_yaml)
from .const import DEFAULT_BUILDFILE, LATEST_TAG
from .core import (hash_contents, find_object_hashes, PackageFormat, TableNode, FileNode, GroupNode,
                   decode_node, encode_node)
from .hashing import digest_file
from .store import PackageStore, StoreException
from .util import BASE_DIR, FileWithReadProgress, gzip_compress, is_nodename
from . import check_functions as qc
from .. import nodes

# pyOpenSSL and S3 don't play well together. pyOpenSSL is completely optional, but gets enabled by requests.
# So... We disable it. That's what boto does.
# https://github.com/boto/botocore/issues/760
# https://github.com/boto/botocore/pull/803
try:
    from urllib3.contrib import pyopenssl
    pyopenssl.extract_from_urllib3()
except ImportError:
    pass


DEFAULT_REGISTRY_URL = 'https://pkg.quiltdata.com'
GIT_URL_RE = re.compile(r'(?P<url>http[s]?://[\w./~_-]+\.git)(?:@(?P<branch>[\w_-]+))?')

EXTENDED_PACKAGE_RE = re.compile(
    r'^((?:\w+:)?\w+/[\w/]+)(?::h(?:ash)?:(.+)|:v(?:ersion)?:(.+)|:t(?:ag)?:(.+))?$'
)

CHUNK_SIZE = 4096

PARALLEL_UPLOADS = 20
PARALLEL_DOWNLOADS = 20

S3_CONNECT_TIMEOUT = 30
S3_READ_TIMEOUT = 30
S3_TIMEOUT_RETRIES = 3
CONTENT_RANGE_RE = re.compile(r'^bytes (\d+)-(\d+)/(\d+)$')

LOG_TIMEOUT = 3  # 3 seconds

VERSION = pkg_resources.require('quilt')[0].version


class CommandException(Exception):
    """
    Exception class for all command-related failures.
    """
    pass


#return type for parse_package_extended
PackageInfo = namedtuple("PackageInfo", "full_name, team, user, name, subpath, hash, version, tag")
def parse_package_extended(identifier):
    """
    Parses the extended package syntax and returns a tuple of (package, hash, version, tag).
    """
    match = EXTENDED_PACKAGE_RE.match(identifier)
    if match is None:
        pkg_format = '[team:]owner/package_name/path[:v:<version> or :t:<tag> or :h:<hash>]'
        raise CommandException("Specify package as %s." % pkg_format)

    full_name, pkg_hash, version, tag = match.groups()
    team, user, name, subpath = parse_package(full_name, allow_subpath=True)

    # namedtuple return value
    return PackageInfo(full_name, team, user, name, subpath, pkg_hash, version, tag)

def parse_package(name, allow_subpath=False):
    try:
        values = name.split(':', 1)
        team = values[0] if len(values) > 1 else None

        values = values[-1].split('/')
        # Can't do "owner, pkg, *subpath = ..." in Python2 :(
        (owner, pkg), subpath = values[:2], values[2:]
        if not owner or not pkg:
            # Make sure they're not empty.
            raise ValueError
        if subpath and not allow_subpath:
            raise ValueError

    except ValueError:
        pkg_format = '[team:]owner/package_name/path' if allow_subpath else '[team:]owner/package_name'
        raise CommandException("Specify package as %s." % pkg_format)

    try:
        PackageStore.check_name(team, owner, pkg, subpath)
    except StoreException as ex:
        raise CommandException(str(ex))

    if allow_subpath:
        return team, owner, pkg, subpath
    return team, owner, pkg


_registry_url = None

def _load_config():
    config_path = os.path.join(BASE_DIR, 'config.json')
    if os.path.exists(config_path):
        with open(config_path) as fd:
            return json.load(fd)
    return {}

def _save_config(cfg):
    if not os.path.exists(BASE_DIR):
        os.makedirs(BASE_DIR)
    config_path = os.path.join(BASE_DIR, 'config.json')
    with open(config_path, 'w') as fd:
        json.dump(cfg, fd)

def _load_auth():
    auth_path = os.path.join(BASE_DIR, 'auth.json')
    if os.path.exists(auth_path):
        with open(auth_path) as fd:
            auth = json.load(fd)
            if 'access_token' in auth:
                # Old format; ignore it.
                auth = {}
            return auth
    return {}

def _save_auth(cfg):
    if not os.path.exists(BASE_DIR):
        os.makedirs(BASE_DIR)
    auth_path = os.path.join(BASE_DIR, 'auth.json')
    with open(auth_path, 'w') as fd:
        os.chmod(auth_path, stat.S_IRUSR | stat.S_IWUSR)
        json.dump(cfg, fd)

def get_registry_url(team):
    if team is not None:
        if not is_nodename(team):
            raise CommandException("Invalid team name: %r" % team)
        return "https://%s-registry.team.quiltdata.com" % team

    global _registry_url
    if _registry_url is not None:
        return _registry_url

    # Env variable; overrides the config.
    url = os.environ.get('QUILT_PKG_URL')
    if url is None:
        # Config file (generated by `quilt config`).
        cfg = _load_config()
        url = cfg.get('registry_url', '')

    # '' means default URL.
    _registry_url = url or DEFAULT_REGISTRY_URL
    return _registry_url

def config():
    answer = input("Please enter the URL for your custom Quilt registry (ask your administrator),\n" +
                   "or leave this line blank to use the default registry: ")
    if answer:
        url = urlparse(answer.rstrip('/'))
        if (url.scheme not in ['http', 'https'] or not url.netloc or
            url.path or url.params or url.query or url.fragment):
            raise CommandException("Invalid URL: %s" % answer)
        canonical_url = urlunparse(url)
    else:
        # When saving the config, store '' instead of the actual URL in case we ever change it.
        canonical_url = ''

    cfg = _load_config()
    cfg['registry_url'] = canonical_url
    _save_config(cfg)

    # Clear the cached URL.
    global _registry_url
    _registry_url = None

def _update_auth(team, refresh_token):
    response = requests.post("%s/api/token" % get_registry_url(team), data=dict(
        refresh_token=refresh_token
    ))

    if response.status_code != requests.codes.ok:
        raise CommandException("Authentication error: %s" % response.status_code)

    data = response.json()
    error = data.get('error')
    if error is not None:
        raise CommandException("Failed to log in: %s" % error)

    return dict(
        team=team,
        refresh_token=data['refresh_token'],
        access_token=data['access_token'],
        expires_at=data['expires_at']
    )

def _handle_response(resp, **kwargs):
    _ = kwargs                  # unused    pylint:disable=W0613
    if resp.status_code == requests.codes.unauthorized:
        raise CommandException("Authentication failed. Run `quilt login` again.")
    elif not resp.ok:
        try:
            data = resp.json()
            raise CommandException(data['message'])
        except ValueError:
            raise CommandException("Unexpected failure: error %s" % resp.status_code)

def _create_auth(team):
    """
    Reads the credentials, updates the access token if necessary, and returns it.
    """
    url = get_registry_url(team)
    contents = _load_auth()
    auth = contents.get(url)

    if auth is not None:
        # If the access token expires within a minute, update it.
        if auth['expires_at'] < time.time() + 60:
            try:
                auth = _update_auth(team, auth['refresh_token'])
            except CommandException as ex:
                raise CommandException(
                    "Failed to update the access token (%s). Run `quilt login` again." % ex
                )
            contents[url] = auth
            _save_auth(contents)

    return auth

def _create_session(auth):
    """
    Creates a session object to be used for `push`, `install`, etc.
    """
    session = requests.Session()
    session.hooks.update(dict(
        response=_handle_response
    ))
    session.headers.update({
        "Content-Type": "application/json",
        "Accept": "application/json",
        "User-Agent": "quilt-cli/%s (%s %s) %s/%s" % (
            VERSION, platform.system(), platform.release(),
            platform.python_implementation(), platform.python_version()
        )
    })
    if auth is not None:
        session.headers["Authorization"] = "Bearer %s" % auth['access_token']

    return session

_sessions = {}                  # pylint:disable=C0103

def _get_session(team):
    """
    Creates a session or returns an existing session.
    """
    global _sessions            # pylint:disable=C0103
    session = _sessions.get(team)
    if session is None:
        auth = _create_auth(team)
        _sessions[team] = session = _create_session(auth)

    assert session is not None

    return session

def _clear_session(team):
    global _sessions            # pylint:disable=C0103
    session = _sessions.pop(team, None)
    if session is not None:
        session.close()

def _create_s3_session():
    """
    Creates a session with automatic retries on 5xx errors.
    """
    sess = requests.Session()
    retries = Retry(total=3,
                    backoff_factor=.5,
                    status_forcelist=[500, 502, 503, 504])
    sess.mount('https://', HTTPAdapter(max_retries=retries))
    return sess

def _open_url(url):
    try:
        if sys.platform == 'win32':
            os.startfile(url)   # pylint:disable=E1101
        elif sys.platform == 'darwin':
            with open(os.devnull, 'r+') as null:
                subprocess.check_call(['open', url], stdin=null, stdout=null, stderr=null)
        else:
            with open(os.devnull, 'r+') as null:
                subprocess.check_call(['xdg-open', url], stdin=null, stdout=null, stderr=null)
    except Exception as ex:     # pylint:disable=W0703
        print("Failed to launch the browser: %s" % ex)

def _match_hash(session, team, owner, pkg, hash):
    hash = hash.lower()

    if not (6 <= len(hash) <= 64):
        raise CommandException('Invalid hash of length {}: {!r}\n  '
                               'Ensure that the hash is between 6 and 64 characters.'
                               .format(len(hash), hash))

    # short-circuit for exact length
    if len(hash) == 64:
        return hash

    response = session.get(
        "{url}/api/log/{owner}/{pkg}/".format(
            url=get_registry_url(team),
            owner=owner,
            pkg=pkg
        )
    )

    matches = set(entry['hash'] for entry in response.json()['logs']
                  if entry['hash'].startswith(hash))

    if len(matches) == 1:
        return matches.pop()
    if len(matches) > 1:
        # Sorting for consistency in testing, as well as visual comparison of hashes
        ambiguous = '\n'.join(sorted(matches))
        raise CommandException(
            "Ambiguous hash for package {owner}/{pkg}: {hash!r} matches the folowing hashes:\n\n{ambiguous}"
            .format(**locals()))
    raise CommandException("Invalid hash for package {owner}/{pkg}: {hash}".format(**locals()))

def _find_logged_in_team():
    """
    Find a team name in the auth credentials.
    There should be at most one, since we don't allow multiple team logins.
    """
    contents = _load_auth()
    auth = next(itervalues(contents), {})
    return auth.get('team')

def _check_team_login(team):
    """
    Disallow simultaneous public cloud and team logins.
    """
    contents = _load_auth()

    for auth in itervalues(contents):
        existing_team = auth.get('team')
        if team and team != existing_team:
            raise CommandException(
                "Can't log in as team %r; log out first." % team
            )
        elif not team and existing_team:
            raise CommandException(
                "Can't log in as a public user; log out from team %r first." % existing_team
            )

def login(team=None):
    """
    Authenticate.

    Launches a web browser and asks the user for a token.
    """
    _check_team_login(team)

    login_url = "%s/login" % get_registry_url(team)

    print("Launching a web browser...")
    print("If that didn't work, please visit the following URL: %s" % login_url)

    _open_url(login_url)

    print()
    refresh_token = input("Enter the code from the webpage: ")

    login_with_token(refresh_token, team)

def login_with_token(refresh_token, team=None):
    """
    Authenticate using an existing token.
    """
    # Get an access token and a new refresh token.
    auth = _update_auth(team, refresh_token)

    url = get_registry_url(team)
    contents = _load_auth()
    contents[url] = auth
    _save_auth(contents)

    _clear_session(team)

def logout():
    """
    Become anonymous. Useful for testing.
    """
    # TODO revoke refresh token (without logging out of web sessions)
    if _load_auth():
        _save_auth({})
    else:
        print("Already logged out.")

    global _sessions            # pylint:disable=C0103
    _sessions = {}

def generate(directory, outfilename=DEFAULT_BUILDFILE):
    """
    Generate a build-file for quilt build from a directory of
    source files.
    """
    try:
        buildfilepath = generate_build_file(directory, outfilename=outfilename)
    except BuildException as builderror:
        raise CommandException(str(builderror))

    print("Generated build-file %s." % (buildfilepath))

def check(path=None, env='default'):
    """
    Execute the checks: rules for a given build.yml file.
    """
    # TODO: add files=<list of files> to check only a subset...
    # also useful for 'quilt build' to exclude certain files?
    # (if not, then require dry_run=True if files!=None/all)
    build("dry_run/dry_run", path=path, dry_run=True, env=env)

def _clone_git_repo(url, branch, dest):
    cmd = ['git', 'clone', '-q', '--depth=1']
    if branch:
        cmd += ['-b', branch]
    cmd += [url, dest]
    subprocess.check_call(cmd)

def _log(team, **kwargs):
    # TODO(dima): Save logs to a file, then send them when we get a chance.

    cfg = _load_config()
    if cfg.get('disable_analytics'):
        return

    session = _get_session(team)

    # Disable error handling.
    orig_response_hooks = session.hooks.get('response')
    session.hooks.update(dict(
        response=None
    ))

    try:
        session.post(
            "{url}/api/log".format(
                url=get_registry_url(team),
            ),
            data=json.dumps([kwargs]),
            timeout=LOG_TIMEOUT,
        )
    except requests.exceptions.RequestException:
        # Ignore logging errors.
        pass
    # restore disabled error-handling
    session.hooks['response'] = orig_response_hooks

def build(package, path=None, dry_run=False, env='default'):
    """
    Compile a Quilt data package, either from a build file or an existing package node.

    :param package: short package specifier, i.e. 'team:user/pkg'
    :param path: file path, git url, or existing package node
    """
    # TODO: rename 'path' param to 'target'?
    team, _, _ = parse_package(package)
    logged_in_team = _find_logged_in_team()
    if logged_in_team is not None and team is None:
        answer = input("You're logged in as a team member, but you aren't specifying " +
                        "a team for the package you're currently building. Did you mean " +
                        "quilt build {team}:{package}? N to continue. (Y/n)".format(
                                team=logged_in_team, package=package))
        if answer.lower() != 'n':
            return
    package_hash = hashlib.md5(package.encode('utf-8')).hexdigest()
    try:
        _build_internal(package, path, dry_run, env)
    except Exception as ex:
        _log(team, type='build', package=package_hash, dry_run=dry_run, env=env, error=str(ex))
        raise
    _log(team, type='build', package=package_hash, dry_run=dry_run, env=env)

def _build_internal(package, path, dry_run, env):
    # we may have a path, git URL, PackageNode, or None
    if isinstance(path, string_types):
        # is this a git url?
        is_git_url = GIT_URL_RE.match(path)
        if is_git_url:
            tmpdir = tempfile.mkdtemp()
            url = is_git_url.group('url')
            branch = is_git_url.group('branch')
            try:
                _clone_git_repo(url, branch, tmpdir)
                build_from_path(package, tmpdir, dry_run=dry_run, env=env)
            except Exception as exc:
                msg = "attempting git clone raised exception: {exc}"
                raise CommandException(msg.format(exc=exc))
            finally:
                if os.path.exists(tmpdir):
                    rmtree(tmpdir)
        else:
            build_from_path(package, path, dry_run=dry_run, env=env)
    elif isinstance(path, nodes.PackageNode):
        assert not dry_run  # TODO?
        build_from_node(package, path)
    elif path is None:
        assert not dry_run  # TODO?
        _build_empty(package)
    else:
        raise ValueError("Expected a PackageNode, path or git URL, but got %r" % path)

def _build_empty(package):
    """
    Create an empty package for convenient editing of de novo packages
    """
    team, owner, pkg = parse_package(package)

    store = PackageStore()
    new = store.create_package(team, owner, pkg)
    new.save_contents()

def build_from_node(package, node):
    """
    Compile a Quilt data package from an existing package node.
    """
    team, owner, pkg = parse_package(package)
    # deliberate access of protected member
    store = node._package.get_store()
    package_obj = store.create_package(team, owner, pkg)

    def _process_node(node, path=''):
        if isinstance(node, nodes.GroupNode):
            for key, child in node._items():
                _process_node(child, (path + '/' + key if path else key))
        elif isinstance(node, nodes.DataNode):
            core_node = node._node
            metadata = core_node.metadata or {}
            if isinstance(core_node, TableNode):
                dataframe = node._data()
                package_obj.save_df(dataframe, path, metadata.get('q_path'), metadata.get('q_ext'),
                                    'pandas', PackageFormat.default)
            elif isinstance(core_node, FileNode):
                src_path = node._data()
                package_obj.save_file(src_path, path, metadata.get('q_path'))
            else:
                assert False, "Unexpected core node type: %r" % core_node
        else:
            assert False, "Unexpected node type: %r" % node

    _process_node(node)
    package_obj.save_contents()

def build_from_path(package, path, dry_run=False, env='default', outfilename=DEFAULT_BUILDFILE):
    """
    Compile a Quilt data package from a build file.
    Path can be a directory, in which case the build file will be generated automatically.
    """
    team, owner, pkg = parse_package(package)

    if not os.path.exists(path):
        raise CommandException("%s does not exist." % path)

    try:
        if os.path.isdir(path):
            buildpath = os.path.join(path, outfilename)
            if os.path.exists(buildpath):
                raise CommandException(
                    "Build file already exists. Run `quilt build %r` instead." % buildpath
                )

            contents = generate_contents(path, outfilename)
            build_package_from_contents(team, owner, pkg, path, contents, dry_run=dry_run, env=env)
        else:
            build_package(team, owner, pkg, path, dry_run=dry_run, env=env)

        if not dry_run:
            print("Built %s%s/%s successfully." % (team + ':' if team else '', owner, pkg))
    except BuildException as ex:
        raise CommandException("Failed to build the package: %s" % ex)

def log(package):
    """
    List all of the changes to a package on the server.
    """
    team, owner, pkg = parse_package(package)
    session = _get_session(team)

    response = session.get(
        "{url}/api/log/{owner}/{pkg}/".format(
            url=get_registry_url(team),
            owner=owner,
            pkg=pkg
        )
    )

    format_str = "%-64s %-19s %s"

    print(format_str % ("Hash", "Pushed", "Author"))
    for entry in reversed(response.json()['logs']):
        ugly = datetime.fromtimestamp(entry['created'])
        nice = ugly.strftime("%Y-%m-%d %H:%M:%S")
        print(format_str % (entry['hash'], nice, entry['author']))

def push(package, is_public=False, is_team=False, reupload=False):
    """
    Push a Quilt data package to the server
    """
    team, owner, pkg = parse_package(package)
    session = _get_session(team)

    pkgobj = PackageStore.find_package(team, owner, pkg)
    if pkgobj is None:
        raise CommandException("Package {owner}/{pkg} not found.".format(owner=owner, pkg=pkg))

    pkghash = pkgobj.get_hash()

    def _push_package(dry_run=False, sizes=dict()):
        data = json.dumps(dict(
            dry_run=dry_run,
            is_public=is_public,
            is_team=is_team,
            contents=pkgobj.get_contents(),
            description="",  # TODO
            sizes=sizes
        ), default=encode_node)

        compressed_data = gzip_compress(data.encode('utf-8'))

        return session.put(
            "{url}/api/package/{owner}/{pkg}/{hash}".format(
                url=get_registry_url(team),
                owner=owner,
                pkg=pkg,
                hash=pkghash
            ),
            data=compressed_data,
            headers={
                'Content-Encoding': 'gzip'
            }
        )

    print("Fetching upload URLs from the registry...")
    resp = _push_package(dry_run=True)
    upload_urls = resp.json()['upload_urls']

    obj_queue = sorted(set(find_object_hashes(pkgobj.get_contents())), reverse=True)
    total = len(obj_queue)

    obj_sizes = {
        obj_hash: os.path.getsize(pkgobj.get_store().object_path(obj_hash)) for obj_hash in obj_queue
    }
    total_bytes = sum(itervalues(obj_sizes))

    uploaded = []
    lock = Lock()

    headers = {
        'Content-Encoding': 'gzip'
    }

    print("Uploading %d fragments (%d bytes before compression)..." % (total, total_bytes))

    with tqdm(total=total_bytes, unit='B', unit_scale=True) as progress:
        def _worker_thread():
            with _create_s3_session() as s3_session:
                while True:
                    with lock:
                        if not obj_queue:
                            break
                        obj_hash = obj_queue.pop()

                    try:
                        obj_urls = upload_urls[obj_hash]

                        original_size = os.path.getsize(pkgobj.get_store().object_path(obj_hash))

                        if reupload or not s3_session.head(obj_urls['head']).ok:
                            # Create a temporary gzip'ed file.
                            with pkgobj.tempfile(obj_hash) as temp_file:
                                temp_file.seek(0, 2)
                                compressed_size = temp_file.tell()
                                temp_file.seek(0)

                                # Workaround for non-local variables in Python 2.7
                                class Context:
                                    compressed_read = 0
                                    original_last_update = 0

                                def _progress_cb(count):
                                    Context.compressed_read += count
                                    original_read = Context.compressed_read * original_size // compressed_size
                                    with lock:
                                        progress.update(original_read - Context.original_last_update)
                                    Context.original_last_update = original_read

                                with FileWithReadProgress(temp_file, _progress_cb) as fd:
                                    url = obj_urls['put']
                                    response = s3_session.put(url, data=fd, headers=headers)
                                    response.raise_for_status()
                        else:
                            with lock:
                                tqdm.write("Fragment %s already uploaded; skipping." % obj_hash)
                                progress.update(original_size)

                        with lock:
                            uploaded.append(obj_hash)
                    except requests.exceptions.RequestException as ex:
                        message = "Upload failed for %s:\n" % obj_hash
                        if ex.response is not None:
                            message += "URL: %s\nStatus code: %s\nResponse: %r\n" % (
                                ex.request.url, ex.response.status_code, ex.response.text
                            )
                        else:
                            message += "%s\n" % ex

                        with lock:
                            tqdm.write(message)

        threads = [
            Thread(target=_worker_thread, name="upload-worker-%d" % i)
            for i in range(PARALLEL_UPLOADS)
        ]
        for thread in threads:
            thread.daemon = True
            thread.start()
        for thread in threads:
            thread.join()

    if len(uploaded) != total:
        raise CommandException("Failed to upload fragments")

    print("Uploading package metadata...")
    resp = _push_package(sizes=obj_sizes)
    package_url = resp.json()['package_url']

    print("Updating the 'latest' tag...")
    session.put(
        "{url}/api/tag/{owner}/{pkg}/{tag}".format(
            url=get_registry_url(team),
            owner=owner,
            pkg=pkg,
            tag=LATEST_TAG
        ),
        data=json.dumps(dict(
            hash=pkghash
        ))
    )

    if team is None:
        teamstr = ""
    else:
        teamstr = "%s:" % (team,)

    print("Push complete. %s%s/%s is live:\n%s" % (teamstr, owner, pkg, package_url))

def version_list(package):
    """
    List the versions of a package.
    """
    team, owner, pkg = parse_package(package)
    session = _get_session(team)

    response = session.get(
        "{url}/api/version/{owner}/{pkg}/".format(
            url=get_registry_url(team),
            owner=owner,
            pkg=pkg
        )
    )

    for version in response.json()['versions']:
        print("%s: %s" % (version['version'], version['hash']))

def version_add(package, version, pkghash, force=False):
    """
    Add a new version for a given package hash.

    Version format needs to follow PEP 440.
    Versions are permanent - once created, they cannot be modified or deleted.
    """
    team, owner, pkg = parse_package(package)
    session = _get_session(team)

    try:
        Version(version)
    except ValueError:
        url = "https://www.python.org/dev/peps/pep-0440/#examples-of-compliant-version-schemes"
        raise CommandException(
            "Invalid version format; see %s" % url
        )

    if not force:
        answer = input("Versions cannot be modified or deleted; are you sure? (y/n) ")
        if answer.lower() != 'y':
            return

    session.put(
        "{url}/api/version/{owner}/{pkg}/{version}".format(
            url=get_registry_url(team),
            owner=owner,
            pkg=pkg,
            version=version
        ),
        data=json.dumps(dict(
            hash=_match_hash(session, team, owner, pkg, pkghash)
        ))
    )

def tag_list(package):
    """
    List the tags of a package.
    """
    team, owner, pkg = parse_package(package)
    session = _get_session(team)

    response = session.get(
        "{url}/api/tag/{owner}/{pkg}/".format(
            url=get_registry_url(team),
            owner=owner,
            pkg=pkg
        )
    )

    for tag in response.json()['tags']:
        print("%s: %s" % (tag['tag'], tag['hash']))

def tag_add(package, tag, pkghash):
    """
    Add a new tag for a given package hash.

    Unlike versions, tags can have an arbitrary format, and can be modified
    and deleted.

    When a package is pushed, it gets the "latest" tag.
    """
    team, owner, pkg = parse_package(package)
    session = _get_session(team)

    session.put(
        "{url}/api/tag/{owner}/{pkg}/{tag}".format(
            url=get_registry_url(team),
            owner=owner,
            pkg=pkg,
            tag=tag
        ),
        data=json.dumps(dict(
            hash=_match_hash(session, team, owner, pkg, pkghash)
        ))
    )

def tag_remove(package, tag):
    """
    Delete a tag.
    """
    team, owner, pkg = parse_package(package)
    session = _get_session(team)

    session.delete(
        "{url}/api/tag/{owner}/{pkg}/{tag}".format(
            url=get_registry_url(team),
            owner=owner,
            pkg=pkg,
            tag=tag
        )
    )

def install_via_requirements(requirements_str, force=False):
    """
    Download multiple Quilt data packages via quilt.xml requirements file.
    """
    if requirements_str[0] == '@':
        path = requirements_str[1:]
        if os.path.isfile(path):
            yaml_data = load_yaml(path)
        else:
            raise CommandException("Requirements file not found: {filename}".format(filename=path))
    else:
        yaml_data = yaml.load(requirements_str)
    for pkginfo in yaml_data['packages']:
        info = parse_package_extended(pkginfo)
        install(info.full_name, info.hash, info.version, info.tag, force=force)

def install(package, hash=None, version=None, tag=None, force=False):
    """
    Download a Quilt data package from the server and install locally.

    At most one of `hash`, `version`, or `tag` can be given. If none are
    given, `tag` defaults to "latest".
    """
    if hash is version is tag is None:
        tag = LATEST_TAG

    # @filename ==> read from file
    # newline = multiple lines ==> multiple requirements
    package = package.strip()
    if len(package) == 0:
        raise CommandException("package name is empty.")

    if package[0] == '@' or '\n' in package:
        return install_via_requirements(package, force=force)

    assert [hash, version, tag].count(None) == 2

    team, owner, pkg, subpath = parse_package(package, allow_subpath=True)
    teamstr = "{}:".format(team) if team else ""
    session = _get_session(team)
    store = PackageStore()
    existing_pkg = store.get_package(team, owner, pkg)

    print("Downloading package metadata...")

    try:
        if version is not None:
            response = session.get(
                "{url}/api/version/{owner}/{pkg}/{version}".format(
                    url=get_registry_url(team),
                    owner=owner,
                    pkg=pkg,
                    version=version
                )
            )
            pkghash = response.json()['hash']
        elif tag is not None:
            response = session.get(
                "{url}/api/tag/{owner}/{pkg}/{tag}".format(
                    url=get_registry_url(team),
                    owner=owner,
                    pkg=pkg,
                    tag=tag
                )
            )
            pkghash = response.json()['hash']
        else:
            pkghash = _match_hash(session, team, owner, pkg, hash)
<<<<<<< HEAD
    except CommandException as e:
        logged_in_team = _find_logged_in_team()
        if team is None and logged_in_team is not None:
            notfoundstr = ("Package {owner}/{pkg} does not exist " +
                           "(do you need to log in?)").format(owner=owner, pkg=pkg)
            if str(e).startswith(notfoundstr):
                raise CommandException(("Package {owner}/{pkg} does not exist. " +
                                       "Maybe you meant {team}:{owner}/{pkg}?").format(
                                                        owner=owner, pkg=pkg, team=logged_in_team))
        else:
            raise e
=======

    except CommandException as e:
        if _find_logged_in_team() is not None:
            if str(e).startswith('Package {package} does not exist'.format(package=package)):
                message = ('Package {package} does not exist. Did you mean {team}:{package}?'
                        .format(package=package, team=_find_logged_in_team()))
                raise CommandException(message)
        raise e
>>>>>>> 7a9ff63c

    assert pkghash is not None

    response = session.get(
        "{url}/api/package/{owner}/{pkg}/{hash}".format(
            url=get_registry_url(team),
            owner=owner,
            pkg=pkg,
            hash=pkghash
        ),
        params=dict(
            subpath='/'.join(subpath)
        )
    )
    assert response.ok # other responses handled by _handle_response

    if existing_pkg is not None and not force:
        print("{teamstr}{owner}/{pkg} already installed.".format(teamstr=teamstr, owner=owner, pkg=pkg))
        overwrite = input("Overwrite? (y/n) ")
        if overwrite.lower() != 'y':
            return

    dataset = response.json(object_hook=decode_node)
    response_urls = dataset['urls']
    response_contents = dataset['contents']
    obj_sizes = dataset['sizes']

    # Verify contents hash
    if pkghash != hash_contents(response_contents):
        raise CommandException("Mismatched hash. Try again.")

    pkgobj = store.install_package(team, owner, pkg, response_contents)

    obj_queue = sorted(iteritems(response_urls), reverse=True)
    total = len(obj_queue)
    # Some objects might be missing a size; ignore those for now.
    total_bytes = sum(size or 0 for size in itervalues(obj_sizes))

    downloaded = []
    lock = Lock()

    print("Downloading %d fragments (%d bytes before compression)..." % (total, total_bytes))

    with tqdm(total=total_bytes, unit='B', unit_scale=True) as progress:
        def _worker_thread():
            with _create_s3_session() as s3_session:
                while True:
                    with lock:
                        if not obj_queue:
                            break
                        obj_hash, url = obj_queue.pop()
                        original_size = obj_sizes[obj_hash] or 0  # If the size is unknown, just treat it as 0.

                    local_filename = store.object_path(obj_hash)
                    if os.path.exists(local_filename):
                        with lock:
                            progress.update(original_size)
                            downloaded.append(obj_hash)
                        continue

                    success = False

                    temp_path_gz = store.temporary_object_path(obj_hash + '.gz')
                    with open(temp_path_gz, 'ab') as output_file:
                        for attempt in range(S3_TIMEOUT_RETRIES):
                            try:
                                starting_length = output_file.tell()
                                response = s3_session.get(
                                    url,
                                    headers={
                                        'Range': 'bytes=%d-' % starting_length
                                    },
                                    stream=True,
                                    timeout=(S3_CONNECT_TIMEOUT, S3_READ_TIMEOUT)
                                )

                                # RANGE_NOT_SATISFIABLE means, we already have the whole file.
                                if response.status_code == requests.codes.RANGE_NOT_SATISFIABLE:
                                    with lock:
                                        progress.update(original_size)
                                else:
                                    if not response.ok:
                                        message = "Download failed for %s:\nURL: %s\nStatus code: %s\nResponse: %r\n" % (
                                            obj_hash, response.request.url, response.status_code, response.text
                                        )
                                        with lock:
                                            tqdm.write(message)
                                        break

                                    # Fragments have the 'Content-Encoding: gzip' header set to make requests ungzip
                                    # them automatically - but that turned out to be a bad idea because it makes
                                    # resuming downloads impossible.
                                    # HACK: For now, just delete the header. Eventually, update the data in S3.
                                    response.raw.headers.pop('Content-Encoding', None)

                                    # Make sure we're getting the expected range.
                                    content_range = response.headers.get('Content-Range', '')
                                    match = CONTENT_RANGE_RE.match(content_range)
                                    if not match or not int(match.group(1)) == starting_length:
                                        with lock:
                                            tqdm.write("Unexpected Content-Range: %s" % content_range)
                                        break

                                    compressed_size = int(match.group(3))

                                    # We may have started with a partially-downloaded file, so update the progress bar.
                                    compressed_read = starting_length
                                    original_read = compressed_read * original_size // compressed_size
                                    with lock:
                                        progress.update(original_read)
                                    original_last_update = original_read

                                    # Do the actual download.
                                    for chunk in response.iter_content(CHUNK_SIZE):
                                        output_file.write(chunk)
                                        compressed_read += len(chunk)
                                        original_read = compressed_read * original_size // compressed_size
                                        with lock:
                                            progress.update(original_read - original_last_update)
                                        original_last_update = original_read

                                success = True
                                break  # Done!
                            except requests.exceptions.ConnectionError as ex:
                                if attempt < S3_TIMEOUT_RETRIES - 1:
                                    with lock:
                                        tqdm.write("Download for %s timed out; retrying..." % obj_hash)
                                else:
                                    with lock:
                                        tqdm.write("Download failed for %s: %s" % (obj_hash, ex))
                                    break

                    if not success:
                        # We've already printed an error, so not much to do - just move on to the next object.
                        continue

                    # Ungzip the downloaded fragment.
                    temp_path = store.temporary_object_path(obj_hash)
                    try:
                        with gzip.open(temp_path_gz, 'rb') as f_in, open(temp_path, 'wb') as f_out:
                            copyfileobj(f_in, f_out)
                    finally:
                        # Delete the file unconditionally - in case it's corrupted and cannot be ungzipped.
                        os.remove(temp_path_gz)

                    # Check the hash of the result.
                    file_hash = digest_file(temp_path)
                    if file_hash != obj_hash:
                        os.remove(temp_path)
                        with lock:
                            tqdm.write("Fragment hashes do not match: expected %s, got %s." %
                                       (obj_hash, file_hash))
                            continue

                    move(temp_path, local_filename)

                    # Success.
                    with lock:
                        downloaded.append(obj_hash)

        threads = [
            Thread(target=_worker_thread, name="download-worker-%d" % i)
            for i in range(PARALLEL_DOWNLOADS)
        ]
        for thread in threads:
            thread.daemon = True
            thread.start()
        for thread in threads:
            thread.join()

    if len(downloaded) != total:
        raise CommandException("Failed to download fragments")

    pkgobj.save_contents()

def _setup_env(env, files):
    """ process data distribution. """
    # TODO: build.yml is not saved in the package system, so re-load it here
    with open('build.yml') as fd:
        buildfile = next(yaml.load_all(fd), None)
        environments = buildfile.get('environments', {})
    if env != 'default' and (env not in environments):
        raise CommandException(
            "environment %s not found in environments: section of build.yml" % env)
    if len(environments) == 0:
        return files
    if env == 'default' and 'default' not in environments:
        return files

    # TODO: this should be done during quilt push, not during install/import
    # (requires server support)
    # TODO: add a way to dry-run dataset checking
    print('processing environment %s: checking data...' % (env))
    environment = environments[env]
    dataset = environment.get('dataset')
    for key, val in files.items():
        # TODO: debug mode, where we can see which files were skipped
        if isinstance(val, pd.DataFrame):
            before_len = len(val)
            res = exec_yaml_python(dataset, val, key, '('+key+')')
            if not res and res is not None:
                raise BuildException("error creating dataset for environment: %s on file %s" % (
                    env, key))
            print('%s: %s=>%s recs' % (key, before_len, len(qc.data)))
            files[key] = qc.data

    # TODO: should be done on the server during quilt install
    # (requires server support)
    print('processing environment %s: slicing data...' % (env))
    instance_data = environment.get('instance_data')
    for key, val in files.items():
        # TODO: debug mode, where we can see which files were skipped
        if type(val) == pd.core.frame.DataFrame:
            before_len = len(val)
            # TODO: pass instance identifier, e.g. instance number N of M
            val['.qchash'] = val.apply(lambda x: abs(hash(tuple(x))), axis = 1)
            res = exec_yaml_python(instance_data, val, key, '('+key+')')
            if res == False:
                raise BuildException("error assigning data to instance in environment: %s on file %s" % (
                    env, key))
            print('%s: %s=>%s recs' % (key, before_len, len(qc.data)))
            files[key] = qc.data
    return files

def access_list(package):
    """
    Print list of users who can access a package.
    """
    team, owner, pkg = parse_package(package)
    session = _get_session(team)

    lookup_url = "{url}/api/access/{owner}/{pkg}".format(url=get_registry_url(team), owner=owner, pkg=pkg)
    response = session.get(lookup_url)

    data = response.json()
    users = data['users']

    print('\n'.join(users))

def access_add(package, user):
    """
    Add access
    """
    team, owner, pkg = parse_package(package)
    session = _get_session(team)

    session.put("%s/api/access/%s/%s/%s" % (get_registry_url(team), owner, pkg, user))

def access_remove(package, user):
    """
    Remove access
    """
    team, owner, pkg = parse_package(package)
    session = _get_session(team)

    session.delete("%s/api/access/%s/%s/%s" % (get_registry_url(team), owner, pkg, user))

def delete(package):
    """
    Delete a package from the server.

    Irreversibly deletes the package along with its history, tags, versions, etc.
    """
    team, owner, pkg = parse_package(package)

    teamstr = "{}:".format(team) if team else ""
    answer = input(
        "Are you sure you want to delete this package and its entire history? " +
        "Type '%s%s/%s' to confirm: " % (teamstr, owner, pkg)
    )

    if answer != '%s%s/%s' % (teamstr, owner, pkg):
        print("Not deleting.")
        return 1

    session = _get_session(team)

    session.delete("%s/api/package/%s/%s/" % (get_registry_url(team), owner, pkg))
    print("Deleted.")

def search(query, team=None):
    """
    Search for packages
    """
    if team is None:
        team = _find_logged_in_team()

    if team is not None:
        session = _get_session(team)
        response = session.get("%s/api/search/" % get_registry_url(team), params=dict(q=query))
        print("* Packages in team %s" % team)
        packages = response.json()['packages']
        for pkg in packages:
            print(("%s:" % team) + ("%(owner)s/%(name)s" % pkg))
        if len(packages) == 0:
            print("(No results)")
        print("* Packages in public cloud")

    public_session = _get_session(None)
    response = public_session.get("%s/api/search/" % get_registry_url(None), params=dict(q=query))
    packages = response.json()['packages']
    for pkg in packages:
        print("%(owner)s/%(name)s" % pkg)
    if len(packages) == 0:
        print("(No results)")

def ls():                       # pylint:disable=C0103
    """
    List all installed Quilt data packages
    """
    for pkg_dir in PackageStore.find_store_dirs():
        print("%s" % pkg_dir)
        packages = PackageStore(pkg_dir).ls_packages()
        for idx, (package, tag, pkghash) in enumerate(packages):
            print("{0:30} {1:20} {2}".format(package, tag, pkghash))

def inspect(package):
    """
    Inspect package details
    """
    team, owner, pkg = parse_package(package)
    teamstr = "{}:".format(team) if team else ""

    pkgobj = PackageStore.find_package(team, owner, pkg)
    if pkgobj is None:
        raise CommandException("Package {teamstr}{owner}/{pkg} not found.".format(teamstr=teamstr, owner=owner, pkg=pkg))

    def _print_children(children, prefix, path):
        for idx, (name, child) in enumerate(children):
            if idx == len(children) - 1:
                new_prefix = u"└─"
                new_child_prefix = u"  "
            else:
                new_prefix = u"├─"
                new_child_prefix = u"│ "
            _print_node(child, prefix + new_prefix, prefix + new_child_prefix, name, path)

    def _print_node(node, prefix, child_prefix, name, path):
        name_prefix = u"─ "
        if isinstance(node, GroupNode):
            children = list(node.children.items())
            if children:
                name_prefix = u"┬ "
            print(prefix + name_prefix + name)
            _print_children(children, child_prefix, path + name)
        elif isinstance(node, TableNode):
            df = pkgobj.get_obj(node)
            assert isinstance(df, pd.DataFrame)
            info = "shape %s, type \"%s\"" % (df.shape, df.dtypes)
            print(prefix + name_prefix + ": " + info)
        elif isinstance(node, FileNode):
            print(prefix + name_prefix + name)
        else:
            assert False, "node=%s type=%s" % (node, type(node))

    print(pkgobj.get_path())
    _print_children(children=pkgobj.get_contents().children.items(), prefix='', path='')

def rm(package, force=False):
    """
    Remove a package (all instances) from the local store.
    """
    team, owner, pkg = parse_package(package)

    if not force:
        confirmed = input("Remove {0}? (y/n)".format(package))
        if confirmed.lower() != 'y':
            return

    store = PackageStore()
    deleted = store.remove_package(team, owner, pkg)
    for obj in deleted:
        print("Removed: {0}".format(obj))

def list_users(team=None):
    # get team from disk if not specified
    if team is None:
        team = _find_logged_in_team()
    session = _get_session(team)
    url = get_registry_url(team)
    resp = session.get('%s/api/users/list' % url)
    return resp.json()

def create_user(username, email, team):
    # get team from disk if not specified
    session = _get_session(team)
    url = get_registry_url(team)
    resp = session.post('%s/api/users/create' % url,
            data=json.dumps({'username':username, 'email':email}))

def list_packages(username, team=None):
    if team is None:
        team = _find_logged_in_team()
    session = _get_session(team)
    url = get_registry_url(team)
    resp = session.get('%s/api/admin/package_list/%s' % (url, username))
    return resp.json()

def disable_user(username, team):
    # get team from disk if not specified
    session = _get_session(team)
    url = get_registry_url(team)
    resp = session.post('%s/api/users/disable' % url,
            data=json.dumps({'username':username}))

def delete_user(username, team, force=False):
    # get team from disk if not specified
    if not force:
        confirmed = input("Really delete user '{0}'? (y/n)".format(username))
        if confirmed.lower() != 'y':
            return

    session = _get_session(team)
    url = get_registry_url(team)
    resp = session.post('%s/api/users/delete' % url, data=json.dumps({'username':username}))

def audit(user_or_package):
    parts = user_or_package.split('/')
    if len(parts) > 2 or not all(is_nodename(part) for part in parts):
        raise CommandException("Need either a user or a user/package")

    team = _find_logged_in_team()
    if not team:
        raise CommandException("Not logged in as a team user")

    session = _get_session(team)
    response = session.get(
        "{url}/api/audit/{user_or_package}/".format(
            url=get_registry_url(team),
            user_or_package=user_or_package
        )
    )

    print(json.dumps(response.json(), indent=2))<|MERGE_RESOLUTION|>--- conflicted
+++ resolved
@@ -965,7 +965,6 @@
             pkghash = response.json()['hash']
         else:
             pkghash = _match_hash(session, team, owner, pkg, hash)
-<<<<<<< HEAD
     except CommandException as e:
         logged_in_team = _find_logged_in_team()
         if team is None and logged_in_team is not None:
@@ -977,16 +976,6 @@
                                                         owner=owner, pkg=pkg, team=logged_in_team))
         else:
             raise e
-=======
-
-    except CommandException as e:
-        if _find_logged_in_team() is not None:
-            if str(e).startswith('Package {package} does not exist'.format(package=package)):
-                message = ('Package {package} does not exist. Did you mean {team}:{package}?'
-                        .format(package=package, team=_find_logged_in_team()))
-                raise CommandException(message)
-        raise e
->>>>>>> 7a9ff63c
 
     assert pkghash is not None
 
