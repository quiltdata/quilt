"""
Tests for CLI

Quick reference:
    When adding a new test, the test should append the specific param
        key paths it covers to TESTED_PARAMS.
    When test_cli_new_param or test_cli_missing_param fails, add or
        remove the param key paths from KNOWN_PARAMS, and add/remove
        related tests, which should be easily findable by the key path.
    When test_coverage fails, the path is present in KNOWN_PARAMS, but
        no test has added the key path to TESTED_PARAMS.

=== Adding/Removing Params ===
Terminology:
    param tree: param info represented by an `ArgparseIntrospector`
    keypath: A list, containing indexes into a nested mapping.
        A keypath can be used directly to get an item from an
        `ArgparseIntrospector` object, for example:
            keypath = [0, 'access', 0, 'add', 0]
            params = get_all_param_paths()
            # returns 'package', which is the name of the first param
            # for 'quilt access add <package>, <user>'
            params[keypath]

Usage:
    When a new param is created or deleted in main.py's ArgumentParser,
    a test will fail.  The failed test will show the key paths for which
    a test must be added or removed.

    This indicates that there should be a test written for the specific
    combination of arguments that has been created, and/or that tests
    for arguments that no longer exist should be removed (or verified).

    This helps to recognize when a change has been made that might be a
    breaking change.

    Key paths take the form:
        [0, 'version', 0, 'add', 0]


=== CLI <--> Python API Testing ===

To test that the CLI is calling the API correctly, we mock the
command module using the MockObject class.  During this process,
the following steps occur:
    * params for the specific commands to be tested are marked as
      tested in TESTED_PARAMS.
    * If the OS environment has QUILT_TEST_CLI_SUBPROC=True
      * Quilt is called as a subprocess with the specified options
        and QUILT_TEST_CLI_SUBPROC="True" in the environment
      * QUILT_TEST_CLI_SUBPROC is read and MockObject is used
        by tools/main.py
      * MockObject emits JSON to stdout
      * JSON is read from subprocess
    * Otherwise:
      * quilt.tools.main.command is mocked with MockObject
      * quilt.tools.main.argument_parser() is called
      * quilt.tools.main.main() is called with parsed args
    * Function calls are read from MockObject instance
    * Function is verified to exist in actual command module
    * args and kwargs are bound to the function (without calling it)
      to ensure that the arguments work.
    * Types, values, or other conditions to be sent to the command
      function may be checked by the specific test as well.

The binding step should prevent any CLI parameters from changes or
removal (or incompatible additions) on the API side.
"""
#NOTE: This is slow in subproc mode due to frequent quilt executions (see #194)
#TODO: More tests!
#TODO: remove xfail from test_coverage() once coverage is complete

# BUG: (minor) add args/kwargs items into param trees.
# It's not very easy to do this, but it fixes the issue that
# we currently leave some ambiguity as to whether [0, 'foo', 'bar']
# indicates:
#     Anonymous positional argument 0
#     Followed by required argument 'foo'
#     Followed by required or optional argument 'bar'
# or indicates:
#     Positional 0, when 'foo' is given
#     Followed by required or optional argument "bar"
#
# This means if the argument order is restructured in a particular way,
# a change may not be noticed.  And, as we all know, if it's possible,
# it will eventually occur.
# Fixing this improves our coverage, but might be somewhat complex.

import collections
import inspect
import json
import os
import pkg_resources
import signal
import sys

from subprocess import check_output, CalledProcessError, Popen, PIPE
from time import sleep

import pytest
from six import string_types, PY2

from ..tools.const import EXIT_KB_INTERRUPT
from .utils import BasicQuiltTestCase

# inspect.argspec is deprecated, so
try:
    from funcsigs import signature  # python 2.7
except ImportError:
    from inspect import signature


## "Static" vars
_TEST_DIR = os.path.dirname(os.path.abspath(__file__))
_QUILT_DIR = os.path.dirname(_TEST_DIR)
PACKAGE_DIR = os.path.dirname(_QUILT_DIR)

# When a test for CLI params is called, append the param key paths that
# the test addresses to this variable.
# Get an example key path by calling get_all_param_paths()
TESTED_PARAMS = []

## KNOWN_PARAMS
# This is a list of keypaths.
# When adding a new param to the cli, add the param here.
# New or missing cli param keypaths can be found in test errors,
# These can be directly added or removed from the KNOWN_PARAMS
# variable, as befits your situation.
KNOWN_PARAMS = [
    ['--dev'],
    ['--version'],
    [0],
    [0, 'access'],
    [0, 'access', 0],
    [0, 'access', 0, 'add'],
    [0, 'access', 0, 'add', 0],
    [0, 'access', 0, 'add', 1],
    [0, 'access', 0, 'list'],
    [0, 'access', 0, 'list', 0],
    [0, 'access', 0, 'remove'],
    [0, 'access', 0, 'remove', 0],
    [0, 'access', 0, 'remove', 1],
    [0, 'audit'],
    [0, 'audit', 0],
    [0, 'build'],
    [0, 'build', 0],
    [0, 'build', 1],
    [0, 'check'],
    [0, 'check', '--env'],
    [0, 'check', 0],
    [0, 'config'],
    [0, 'delete'],
    [0, 'delete', 0],
    [0, 'generate'],
    [0, 'generate', 0],
    [0, 'help'],
    [0, 'help', 0],
    [0, 'inspect'],
    [0, 'inspect', 0],
    [0, 'install'],
    [0, 'install', '-f'],
    [0, 'install', '-t'],
    [0, 'install', '-v'],
    [0, 'install', '-x'],
    [0, 'install', 0],
    [0, 'log'],
    [0, 'log', 0],
    [0, 'login'],
    [0, 'login', 0],
    [0, 'logout'],
    [0, 'ls'],
    [0, 'push'],
    [0, 'push', '--public'],
    [0, 'push', '--team'],
    [0, 'push', '--reupload'],
    [0, 'push', 0],
    [0, 'rm'],
    [0, 'rm', '-f'],
    [0, 'rm', 0],
    [0, 'search'],
    [0, 'search', 0],
    [0, 'tag'],
    [0, 'tag', 0],
    [0, 'tag', 0, 'add'],
    [0, 'tag', 0, 'add', 0],
    [0, 'tag', 0, 'add', 1],
    [0, 'tag', 0, 'add', 2],
    [0, 'tag', 0, 'list'],
    [0, 'tag', 0, 'list', 0],
    [0, 'tag', 0, 'remove'],
    [0, 'tag', 0, 'remove', 0],
    [0, 'tag', 0, 'remove', 1],
    [0, 'user'],
    [0, 'user', 0],
    [0, 'user', 0, 'create'],
    [0, 'user', 0, 'create', 0],
    [0, 'user', 0, 'create', 1],
    [0, 'user', 0, 'create', 2],
    [0, 'user', 0, 'delete'],
    [0, 'user', 0, 'delete', 0],
    [0, 'user', 0, 'delete', '-f'],
    [0, 'user', 0, 'delete', 1],
    [0, 'user', 0, 'disable'],
    [0, 'user', 0, 'disable', 0],
    [0, 'user', 0, 'disable', 1],
    [0, 'user', 0, 'list'],
    [0, 'user', 0, 'list', 0],
    [0, 'version'],
    [0, 'version', 0],
    [0, 'version', 0, 'add'],
    [0, 'version', 0, 'add', 0],
    [0, 'version', 0, 'add', 1],
    [0, 'version', 0, 'add', 2],
    [0, 'version', 0, 'list'],
    [0, 'version', 0, 'list', 0],
]


## Helper functions
def get_all_param_paths():
    """Get all paths by introspecting the ArgumentParser from main()

    This returns a list of key paths into the current param tree
    as per `get_current_param_tree()`.

    Key paths take the form:
        [0, 'version', 0, 'add', 0]
    ..where numbers indicate a positional param, and text indicates either
    a permitted argument for a positional, or an option.

    :returns: list of lists (list of key paths)
    :rtype: list
    """
    return get_missing_key_paths(get_current_param_tree(), {}, exhaustive=True)


def get_current_param_tree():
    """Get a tree of param names.

    This has the same structure as KNOWN_PARAMS, but contains the
    current params from main().

    :rtype: ArgparseIntrospector
    """
    from ..tools import main
    return ArgparseIntrospector(main.argument_parser())


def get_missing_key_paths(a, b, exhaustive=False):
    """Return key paths from a that aren't in b

    Key paths take the form of a list of keys in a which, if followed, lead to
    a missing key in b.

    If 'exhaustive' is True, then paths in `a` whose parents are known to be
    missing from `b` will also be included.  If it is False, only the topmost
    key paths will be included.
    Example:
        if two paths are missing from `b`:  ['x', 'y', 'z'] and ['x', 'y'],
        then with `exhaustive` set, both will be returned.  With `exhaustive`
        not set, only ['x', 'y'] will be returned.

    :param a: ArgparseIntrospector or list of paths to acquire paths from
    :param b: ArgparseIntrospector or list of paths be tested
    :param exhaustive: Include children of paths missing from b as well
    :rtype: list
    """
    if isinstance(a, ArgparseIntrospector):
        a = list(a.iterpaths())
    if isinstance(b, ArgparseIntrospector):
        b = list(b.iterpaths())
    b_set = set(tuple(kp) for kp in b)

    results = []
    for kpath in a:
        if tuple(kpath) not in b_set:
            results.append(kpath)
    return results


def get_paramtest_coverage():
    """Shows CLI param test coverage based on reporting by test functions.

    Returns a dict with `'missing'` and `'percentage'` keys.
    """
    ideal_data = [tuple(v) for v in get_all_param_paths()]
    ideal = set(ideal_data)
    tested = set(tuple(v) for v in TESTED_PARAMS)
    # remove covered test cases that aren't in the main argparser
    tested &= ideal
    missing = ideal - tested
    covered = ideal - missing
    return {'missing': [list(v) for v in ideal_data if v in missing],
            'percentage': len(covered) / len(ideal)}


def fails_binding(func, args, kwargs):
    """Check if the given `args` and `kwargs` fails binding to `func`.

    :returns: False if bound successfully, string message if failed.
    """
    try:
        signature(func).bind(*args, **kwargs)
        return False
    except TypeError as error:
        return error.args[0] if error.args and error.args[0] else "Failed to bind"


class ArgparseIntrospector(collections.Mapping):
    def __init__(self, argparse_object, ignore=('-h', '--help'), leaf_func=lambda x: getattr(x, 'dest', None)):
        """Create a parameter tree from an argparse parser.

        Once an ArgumentParser is configured, it can be passed as the param
        `argparse_object`, which makes the parameters available as a tree.

        If any parameter has an item from `ignore` in its opton strings, it
        will be excluded from the tree and from iteration.

        The `leaf_func` param warrants a bit more of an in-depth description.
        When an object is found not to have any further children, it is passed
        to the leaf_func.  The returned value is then entered into the tree.
        The default function simply returns the object's "dest" attribute,
        which acts as a very short description of what the argument is, in
        this case.

        :param argparse_object: A (configured) ArgumentParser object
        :param ignore: Ignore arguments in given iterable (-h, --help by default)
        :param leaf_func: Receives an object.  Data returned is entered into tree.
        """
        self.data = argparse_object
        self.ignored = ignore
        self.leaf_func = leaf_func

    def __getitem__(self, key):
        """Fetch value by key or key path."""
        if not isinstance(key, list):
            return self._getitem(key)
        key_path = key
        if not key_path:
            raise KeyError("empty key path list")
        value = self
        for k in key_path:
            try:
                value = value[k]
            except (KeyError, TypeError):
                raise KeyError("Invalid key path", key_path)
        return value

    def _getitem(self, k):
        if k in self.ignored:
            raise KeyError("Ignored: {!r}".format(k))

        if isinstance(k, int):
            positionals = self.data._get_positional_actions()
            try:
                action = positionals[k]
            except IndexError:
                raise KeyError(k)
            choices = action.choices
            if not choices:
                return self.leaf_func(action)
            return collections.OrderedDict((choice, ArgparseIntrospector(parser))
                                            for choice, parser in choices.items())
        else:
            optionals = self.data._get_optional_actions()
            for o in optionals:
                if k in o.option_strings:
                    return self.leaf_func(o)
        raise KeyError(k)

    def __len__(self):
        return len(tuple(self.__iter__()))

    def __iter__(self):
        for index, positional in enumerate(self.data._get_positional_actions()):
            yield index
        for optional in self.data._get_optional_actions():
            if any(s in self.ignored for s in optional.option_strings):
                continue
            yield optional.option_strings[0]

    def as_dict(self):
        def _mcopy(old):
            if not old:
                return self.leaf_func(old.data)
            if not isinstance(old, collections.Mapping):
                return old
            new = {}
            for k, v in old.items():
                new[k] = _mcopy(v) if v else None
            return new
        return _mcopy(self)

    @classmethod
    def _iterpaths(cls, mapping, sortkey=lambda x: repr(x)):
        """Iterate recursively over contained keys and key paths"""
        if sortkey:
            keys = sorted(mapping, key=sortkey)
        else:
            keys = mapping.keys()
        for key in keys:
            value = mapping[key]
            yield [key]
            if isinstance(value, collections.Mapping):
                for path in cls._iterpaths(value, sortkey):
                    yield [key] + path

    def iterpaths(self, sortkey=lambda x: repr(x)):
        for x in self._iterpaths(self, sortkey):
            yield x

    def __repr__(self):
        message = "ArgparseIntrospector with args: [\n    {}\n]"
        args = '\n    '.join(repr(x) for x in self.iterpaths())
        return message.format(args)


class MockObject(object):
    """Mocks objects with callables.

    For any attribute that is accessed, if that attribute is callable
    or doesn't exist, it retrieves a fake callabe.
    The fake callable does the following:
      * asserts that self._result is empty
      * records the call args as self._result
      * records whether or not the function existed
      * if use_stdout is True, it prints json of _result to stdout
    """
    _target = None
    __result = {}

    def __init__(self, target, use_stdout=False):
        self._target = target
        self._use_stdout = use_stdout

    @property
    def _result(self):
        """Deletes itself after being read."""
        result = self.__result
        self.__result = {}
        return result

    @_result.setter
    def _result(self, v):
        assert not self.__result
        self.__result = v

    def __getattr__(self, attrname):
        matched = hasattr(self._target, attrname)
        attr = getattr(self._target, attrname, None)

        # don't mock non-callable attributes
        if matched and not callable(attr):
            return attr
        # don't mock exceptions
        if inspect.isclass(attr) and issubclass(attr, BaseException):
            return attr

        def dummy_func(*args, **kwargs):
            bind_failure = fails_binding(attr, args=args, kwargs=kwargs)

            result = {
                'func': attrname,
                'matched': matched,
                'args': args,
                'kwargs': kwargs,
                'bind failure': bind_failure,
            }

            if self._use_stdout:
                print(json.dumps(result, indent=4))
            self._result = result
        return dummy_func


class TestCLI(BasicQuiltTestCase):
    def setUp(self):
        # must be imported from within functions to avoid circular import
        from ..tools import main, command

        self.mock_command = MockObject(command)
        main.command = self.mock_command
        self._main = main

        self.param_tree = get_current_param_tree()
        self.parser = self.param_tree.data

        # used when using subprocess calls
        self.env = os.environ.copy()
        self.env['PYTHON_PATH'] = PACKAGE_DIR

        self.quilt_command = [sys.executable, '-c', 'from quilt.tools import main; main.main()',
                              'quilt testing']

    def tearDown(self):
        # restore the real 'command' module back to the 'main' module
        self._main.command = self.mock_command._target

    def execute(self, cli_args):
        """Execute a command using the method specified by the environment

        When "QUILT_TEST_CLI_SUBPROC" is set to "True", use a subprocess.
        Otherwise, call main() directly.

        :returns: dict of return codes and calls made to `command` functions
        """
        # CLI mode -- actually executes "quilt <cli args>"
        # This mode is preferable, once quilt load times improve.
        if self.env.get('QUILT_TEST_CLI_SUBPROC', '').lower() == 'true':
            return self.execute_cli(cli_args)
        # Fast mode -- calls main.main(cli_args) instead of actually executing quilt
        else:
            return self.execute_fast(cli_args)

    def execute_cli(self, cli_args):
        """Execute quilt <cli_args> by executing quilt in a subprocess

        Typically only runs when 'QUILT_TEST_CLI_SUBPROC' is set, and also
        sets it in the subprocess OS environment.

        This method is preferable for completeness of testing, but currently
        quilt loads far too slowly for it to be useful except perhaps in
        automated testing like Travis or Appveyor.
        """
        result = {}

        quilt = self.quilt_command
        cmd = quilt + cli_args
        env = self.env.copy()

        if not env.get('QUILT_TEST_CLI_SUBPROC', '').lower() == 'true':
            env['QUILT_TEST_CLI_SUBPROC'] = "True"

        try:
            result = json.loads(check_output(cmd, env=env).decode())
            result['return code'] = 0
        except CalledProcessError as error:
            result['return code'] = error.returncode
        return result

    def execute_fast(self, cli_args):
        """Execute quilt by calling quilt.tools.main.main(cli_args)

        This process is significantly faster than execute_cli, but may be
        slightly less complete.
        """
        result = {}
        try:
            self._main.main(cli_args)
        except SystemExit as error:
            result['return code'] = error.args[0] if error.args else 0
        else:
            result['return code'] = 0
        result.update(self.mock_command._result)
        return result

    def execute_with_checks(self, cli_args, funcname):
        """Execute via self.execute, then perform basic checks on the results

        Convenience method.

        This may not always be applicable, but it checks a few commond conditions.
        """
        result = self.execute(cli_args)

        assert result['return code'] == 0      # command accepted by argparse?
        assert result['matched'] is True       # found func in mocked object?
        assert not result['bind failure']      # argparse calling args matched func args?
        assert not result['args']              # only kwargs were used to call the function?
        assert result['func'] == funcname      # called func matches expected funcname?

        return result

    def test_cli_new_param(self):
        missing_paths = get_missing_key_paths(self.param_tree, KNOWN_PARAMS, exhaustive=True)
        if missing_paths:
            message = "Unknown/new CLI param key paths:\n\t{}"
            pytest.fail(message.format('\n\t'.join(repr(x) for x in missing_paths)))

    def test_cli_missing_param(self):
        missing_paths = get_missing_key_paths(KNOWN_PARAMS, self.param_tree, exhaustive=True)
        if missing_paths:
            message = "Missing CLI param key paths:\n\t{}"
            pytest.fail(message.format('\n\t'.join(repr(x) for x in missing_paths)))

    def test_cli_command_config(self):
        """Ensures the 'config' command calls a specific API"""
        ## This test covers the following arguments that require testing
        TESTED_PARAMS.extend([
            [0, 'config'],
        ])

        ## This section tests for circumstances expected to be rejected by argparse.
        expect_fail_2_args = [
            'config --badparam'.split(),
            ]
        for args in expect_fail_2_args:
            assert self.execute(args)['return code'] == 2

        ## This section tests for appropriate types and values.
        cmd = ['config']
        result = self.execute_with_checks(cmd, funcname='config')

        # Specific tests
        assert not result['kwargs']

    def test_cli_command_login(self):
        """Ensures the 'login' command calls a specific API"""
        ## This test covers the following arguments that require testing
        TESTED_PARAMS.extend([
            [0, 'login'],
            [0, 'login', 0],
        ])

        ## This section tests for circumstances expected to be rejected by argparse.
        expect_fail_2_args = [
            'login too many params'.split(),
            ]
        for args in expect_fail_2_args:
            assert self.execute(args)['return code'] == 2, 'with args: ' + str(args)

        ## This section tests for acceptable types and values.
        # plain login
        cmd = ['login']
        result = self.execute_with_checks(cmd, funcname='login')

        # Specific tests
        assert not result['args']
        assert result['kwargs']['team'] is None

        # login with team name
        cmd = ['login', 'example_team']
        result = self.execute(cmd)

        # General tests
        assert result['return code'] == 0
        assert result['matched'] is True  # func name recognized by MockObject class?
        assert not result['bind failure']

        # Specific tests
        assert result['func'] == 'login'
        assert not result['args']
        assert result['kwargs']['team'] == 'example_team'

    def test_cli_command_logout(self):
        """Ensures the 'login' command calls a specific API"""
        ## This test covers the following arguments that require testing
        TESTED_PARAMS.extend([
            [0, 'logout'],
        ])

        ## This section tests for circumstances expected to be rejected by argparse.
        expect_fail_2_args = [
            'logout too many params'.split(),
            ]
        for args in expect_fail_2_args:
            assert self.execute(args)['return code'] == 2, 'with args: ' + str(args)

        ## This section tests for acceptable types and values.
        cmd = ['logout']
        result = self.execute_with_checks(cmd, funcname='logout')

        # Specific tests
        assert not result['args']

    def test_cli_command_push(self):
        ## This test covers the following arguments that require testing
        TESTED_PARAMS.extend([
            [0, 'push'],
            [0, 'push', 0],
            [0, 'push', '--public'],
            [0, 'push', '--reupload'],
            [0, 'push', '--team'],
        ])

        ## This section tests for circumstances expected to be rejected by argparse.
        expect_fail_2_args = [
            'push'.split(),
            'push --public'.split(),
            'push --reupload'.split(),
            'push --public --reupload'.split(),
            'push --public --team'.split(),
            'push --public --team fakeuser/fakepackage'.split(),  # mutually exclusive options
            ]
        for args in expect_fail_2_args:
            assert self.execute(args)['return code'] == 2, "using args: " + str(args)

        ## This section tests for appropriate types and values.
        cmd = 'push fakeuser/fakepackage'.split()
        result = self.execute_with_checks(cmd, funcname='push')

        # Specific tests
        assert not result['args']
        kwargs = result['kwargs']
        assert kwargs == {
            'reupload': False,
            'public': False,
            'package': 'fakeuser/fakepackage',
            'team': False,
        }

        ## Test the flags as well..
        # public (and reupload)
        cmd = 'push --reupload --public fakeuser/fakepackage'.split()
        result = self.execute_with_checks(cmd, funcname='push')

        # Specific tests
        assert not result['args']
        kwargs = result['kwargs']
        assert kwargs == {
            'reupload': True,
            'public': True,
            'package': 'fakeuser/fakepackage',
            'team': False,
        }

        # team (without reupload)
        cmd = 'push --reupload --team blah:fakeuser/fakepackage'.split()
        result = self.execute(cmd)

        # General tests
        assert result['return code'] == 0
        assert result['matched'] is True  # func name recognized by MockObject class?
        assert not result['bind failure']

        # Specific tests
        assert not result['args']
        assert result['func'] == 'push'
        kwargs = result['kwargs']
        assert kwargs == {
            'reupload': True,
            'public': False,
            'package': 'blah:fakeuser/fakepackage',
            'team': True,
        }


    def test_cli_option_dev_flag(self):
        # also test ctrl-c
        if os.name == 'nt':
            pytest.xfail("This test causes appveyor to freeze in windows.")

        TESTED_PARAMS.append(['--dev'])

        cmd = ['--dev', 'install', 'user/test']
        if os.name == 'posix':
            SIGINT = signal.SIGINT
        elif os.name == 'nt':
            SIGINT = signal.CTRL_C_EVENT
        else:
            raise ValueError("Unknown OS type: " + os.name)

        result = self.execute(cmd)

        # was the --dev arg accepted by argparse?
        assert result['return code'] == 0

        # We need to run a command that blocks.  To do so, I'm disabling the
        # test mocking of the command module, and executing a command that
        # blocks waiting for input ('config').
        no_mock = os.environ.copy()
        no_mock['QUILT_TEST_CLI_SUBPROC'] = 'false'

        # With no '--dev' arg, the process should exit without a traceback
        cmd = self.quilt_command + ['config']
        proc = Popen(cmd, stdin=PIPE, stdout=PIPE, stderr=PIPE, env=no_mock)
        # if interrupt is sent too fast, the files won't even be parsed.
        sleep(3)
        proc.send_signal(SIGINT)
        stdout, stderr = (b.decode() for b in proc.communicate())
        assert 'Traceback' not in stderr
        # Return code should indicate keyboard interrupt
        assert proc.returncode == EXIT_KB_INTERRUPT

        # With the '--dev' arg, the process should display a traceback
        cmd = self.quilt_command + ['--dev', 'config']
        proc = Popen(cmd, stdin=PIPE, stdout=PIPE, stderr=PIPE, env=no_mock)
        # if interrupt is sent too fast, the files won't even be parsed.
        sleep(3)
        proc.send_signal(SIGINT)
        stdout, stderr = (b.decode() for b in proc.communicate())
        print("\n\n{}\n\n{}\n\n".format(stdout, stderr))
        assert 'Traceback (most recent call last)' in stderr
        # Return code should be the generic exit code '1' for unhandled exception
        assert proc.returncode == 1


<<<<<<< HEAD
=======
# need capsys, so this isn't in the unittest class
def test_cli_command_version_flag(capsys):
    """Tests that `quilt --version` is working"""
    TESTED_PARAMS.append(['--version'])

    from quilt.tools.main import main

    with pytest.raises(SystemExit):
        main(['--version'])
    outerr = capsys.readouterr()

    # there's not a lot to test here -- this literally just does the same thing
    # that 'quilt --version' does, but this at least ensures that it still
    # exists and still produces the expected result.
    dist = pkg_resources.get_distribution('quilt')
    expectation = "quilt {} ({})\n".format(dist.version, dist.egg_name())

    # in python 2, apparently argparse's 'version' handler prints to stderr.
    result = outerr.err if PY2 else outerr.out

    assert expectation == result


>>>>>>> 66599a7b
# need capsys, so this isn't in the unittest class
def test_cli_command_in_help(capsys):
    """Tests for inclusion in 'help'

    Only tests the base subcommand, not sub-subcommands.
    """
    from quilt.tools.main import main

    expected_params = set()
    hidden_params = set()
    expected_optionals = set()
    hidden_optionals = {'--dev'}

    for argpath in KNOWN_PARAMS:
        if len(argpath) == 1:
            if isinstance(argpath[0], string_types):
                assert argpath[0].startswith('-'),  "bug in test, not in tested code"
                expected_optionals.add(argpath[0])
            continue
        if isinstance(argpath[1], string_types):
            expected_params.add(argpath[1])

    with pytest.raises(SystemExit):
        main(['help'])

    outerr = capsys.readouterr()
    lines = outerr.out.split('\n')

    for pos, line in enumerate(lines):
        if line.strip() == '<subcommand>':
            start = pos + 1

    found_params = []
    for pos, line in enumerate(lines[start:]):
        print(line)
        if line.strip() == "optional arguments:":
            print("stopping (optionals)")
            start = pos + 1
            break
        splitline = line.split(None, 1)
        if not splitline:
            print('skipped (splitline)')
            continue
        if line[4] == ' ':  # skip multiline help text
            print('skipped (char 4)')
            continue
        arg = splitline[0]
        found_params.append(arg)

    assert found_params == sorted(found_params), 'Help params should be sorted properly'
    assert set(found_params) | hidden_params == expected_params, 'Found params do not match expected params'

    found_optionals = []
    for line in lines[start:]:
        splitline = line.split(None, 1)   # ignore second optional form if present (--help, -h)
        if not splitline:
            continue
        optional = splitline[0].rstrip(',')
        if not optional.startswith('-'):
            continue
        print(optional)
        if optional in ['--help', '-h']:
            continue
        found_optionals.append(optional)

    assert found_optionals == sorted(found_optionals)
    assert set(found_optionals) | hidden_optionals == expected_optionals


@pytest.mark.xfail
def test_coverage():
    result = get_paramtest_coverage()

    # this display can be removed once this function isn't xfailed anymore
    if result['missing']:
        msg = ("\nThe following param paths aren't tested,\n"
               "except for change notification and signature matching:\n  {}")
        print(msg.format("\n  ".join(repr(x) for x in result['missing'])))
    print("Param-path specific test coverage: {:.0f}%".format(result['percentage'] * 100))

    assert not result['missing']  # cli params not tested yet
    assert result['percentage'] == 1<|MERGE_RESOLUTION|>--- conflicted
+++ resolved
@@ -785,8 +785,6 @@
         assert proc.returncode == 1
 
 
-<<<<<<< HEAD
-=======
 # need capsys, so this isn't in the unittest class
 def test_cli_command_version_flag(capsys):
     """Tests that `quilt --version` is working"""
@@ -810,13 +808,14 @@
     assert expectation == result
 
 
->>>>>>> 66599a7b
 # need capsys, so this isn't in the unittest class
 def test_cli_command_in_help(capsys):
     """Tests for inclusion in 'help'
 
     Only tests the base subcommand, not sub-subcommands.
     """
+    TESTED_PARAMS.append(['--version'])
+
     from quilt.tools.main import main
 
     expected_params = set()
