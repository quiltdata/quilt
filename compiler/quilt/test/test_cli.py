--- conflicted
+++ resolved
@@ -704,13 +704,7 @@
         self._general_execute_tests(result, funcname='push')
 
         # Specific tests
-<<<<<<< HEAD
-        assert result['kwargs']['reupload'] is False
-        assert result['kwargs']['public'] is False
-        assert result['kwargs']['package'] == 'fakeuser/fakepackage'
-=======
         assert not result['args']
-        assert result['func'] == 'push'
         kwargs = result['kwargs']
         assert kwargs == {
             'reupload': False,
@@ -718,7 +712,6 @@
             'package': 'fakeuser/fakepackage',
             'team': False,
         }
->>>>>>> 939f592c
 
         ## Test the flags as well..
         # public (and reupload)
@@ -729,13 +722,7 @@
         self._general_execute_tests(result, funcname='push')
 
         # Specific tests
-<<<<<<< HEAD
-        assert result['kwargs']['reupload'] is True
-        assert result['kwargs']['public'] is True
-        assert result['kwargs']['package'] == 'fakeuser/fakepackage'
-=======
         assert not result['args']
-        assert result['func'] == 'push'
         kwargs = result['kwargs']
         assert kwargs == {
             'reupload': True,
@@ -763,8 +750,6 @@
             'package': 'blah:fakeuser/fakepackage',
             'team': True,
         }
-
->>>>>>> 939f592c
 
     def test_cli_command_export(self):
         ## This test covers the following arguments that require testing
