--- conflicted
+++ resolved
@@ -53,12 +53,9 @@
     def make_contents(cls, **args):
         contents = RootNode(dict(
             group=GroupNode(dict([
-<<<<<<< HEAD
-                (key, TableNode([val]) if 'table' in key
-                    else FileNode([val], metadata={'q_path': key}))
-=======
-                (key, TableNode([val], PackageFormat.default.value) if 'table' in key else FileNode([val]))
->>>>>>> 1452947b
+                (key, TableNode([val], PackageFormat.default.value)
+                 if 'table' in key
+                 else FileNode([val], metadata={'q_path': key}))
                 for key, val in args.items()]
             ))
         ))
@@ -254,6 +251,8 @@
         self._mock_log('akarve/sales', contents_hash1)
         with assertRaisesRegex(self, command.CommandException, "Invalid hash"):
             command.install("packages:\n- akarve/sales:h:123456")
+        # TODO: Is this OK to drop? #merge_uncertainty
+        #self._mock_tag('akarve/sales', 'unknown', contents_hash1)
 
     def test_quilt_yml_unknown_tag(self):
         table_data1, table_hash1 = self.make_table_data('table1')
@@ -342,18 +341,9 @@
             file_hash_list.append(file_hash)
             file_name_list.append(file_name)
 
-<<<<<<< HEAD
         contents = RootNode(
-            {name: FileNode([file_hash_list[n]], metadata={'q_path': name})
-             for n, name in enumerate(file_name_list)},
-            format=PackageFormat.HDF5,
-        )
-=======
-        contents = RootNode(dict(
-            file0=FileNode([file_hash_list[0]]),
-            file1=FileNode([file_hash_list[1]]),
-        ))
->>>>>>> 1452947b
+            {filename: FileNode([file_hash_list[n]], metadata={'q_path': filename})
+             for n, filename in enumerate(file_name_list)})
         contents_hash = hash_contents(contents)
 
         # Create a package store object to use its path helpers
