"""
Tests for magic imports.
"""

import os
import time

import pandas as pd
from six import string_types

from ..nodes import GroupNode, DataNode
from ..tools import command
from ..tools.const import PACKAGE_DIR_NAME
from ..tools.package import Package, PackageException
from ..tools.store import PackageStore
from .utils import patch, QuiltTestCase

class ImportTest(QuiltTestCase):
    def test_imports(self):
        mydir = os.path.dirname(__file__)
        build_path = os.path.join(mydir, './build.yml')
        command.build('foo/package', build_path)

        # Good imports

        from ..data.foo import package
        from ..data.foo.package import dataframes
        from ..data.foo.package import README

        # Contents of the imports

        assert isinstance(package, GroupNode)
        assert isinstance(dataframes, GroupNode)
        assert isinstance(dataframes.csv, DataNode)
        assert isinstance(README, DataNode)

        assert package.dataframes == dataframes
        assert package.README == README

        assert set(dataframes._keys()) == {'xls', 'csv', 'tsv', 'xls_skip', 'nulls'}
        assert set(dataframes._group_keys()) == set()
        assert set(dataframes._data_keys()) == {'xls', 'csv', 'tsv', 'xls_skip', 'nulls'}

        assert isinstance(README(), string_types)
        assert isinstance(README._data(), string_types)
        assert isinstance(dataframes.csv(), pd.DataFrame)
        assert isinstance(dataframes.csv._data(), pd.DataFrame)

        str(package)
        str(dataframes)
        str(README)

        # Bad attributes of imported packages

        with self.assertRaises(AttributeError):
            package.foo

        with self.assertRaises(AttributeError):
            package.dataframes.foo

        with self.assertRaises(AttributeError):
            package.dataframes.csv.foo

        # Bad imports

        with self.assertRaises(ImportError):
            from ..data.foo import bad_package

        with self.assertRaises(ImportError):
            from ..data.bad_user import bad_package

        with self.assertRaises(ImportError):
            from ..data.foo.dataframes import blah

        with self.assertRaises(ImportError):
            from ..data.foo.baz import blah

    def test_team_imports(self):
        mydir = os.path.dirname(__file__)
        build_path = os.path.join(mydir, './build.yml')
        command.build('test:bar/package', build_path)

        # Good imports

        from ..team.test.bar import package
        from ..team.test.bar.package import dataframes
        from ..team.test.bar.package import README

        # Contents of the imports

        assert isinstance(package, GroupNode)
        assert isinstance(dataframes, GroupNode)
        assert isinstance(dataframes.csv, DataNode)
        assert isinstance(README, DataNode)

        assert package.dataframes == dataframes
        assert package.README == README

        assert set(dataframes._keys()) == {'xls', 'csv', 'tsv', 'xls_skip', 'nulls'}
        assert set(dataframes._group_keys()) == set()
        assert set(dataframes._data_keys()) == {'xls', 'csv', 'tsv', 'xls_skip', 'nulls'}

        assert isinstance(README(), string_types)
        assert isinstance(README._data(), string_types)
        assert isinstance(dataframes.csv(), pd.DataFrame)
        assert isinstance(dataframes.csv._data(), pd.DataFrame)

        str(package)
        str(dataframes)
        str(README)

        # Bad attributes of imported packages

        with self.assertRaises(AttributeError):
            package.foo

        with self.assertRaises(AttributeError):
            package.dataframes.foo

        with self.assertRaises(AttributeError):
            package.dataframes.csv.foo

        # Bad imports

        with self.assertRaises(ImportError):
            from ..team.test.bar import bad_package

        with self.assertRaises(ImportError):
            from ..team.test.bad_user import bad_package

        with self.assertRaises(ImportError):
            from ..team.test.bar.dataframes import blah

        with self.assertRaises(ImportError):
            from ..team.test.bar.baz import blah

    def test_import_group_as_data(self):
        mydir = os.path.dirname(__file__)
        build_path = os.path.join(mydir, './build_group_data.yml')
        command.build('foo/grppkg', build_path)

        # Good imports
        from ..data.foo.grppkg import dataframes
        assert isinstance(dataframes, GroupNode)
        assert isinstance(dataframes.csvs.csv, DataNode)
        assert isinstance(dataframes._data(), pd.DataFrame)

        # Incompatible Schema
        from ..data.foo.grppkg import incompatible
        with self.assertRaises(PackageException):
            incompatible._data()

    def test_team_import_group_as_data(self):
        mydir = os.path.dirname(__file__)
        build_path = os.path.join(mydir, './build_group_data.yml')
        command.build('test:bar/grppkg', build_path)

        # Good imports
        from ..team.test.bar.grppkg import dataframes
        assert isinstance(dataframes, GroupNode)
        assert isinstance(dataframes.csvs.csv, DataNode)
        assert isinstance(dataframes._data(), pd.DataFrame)

        # Incompatible Schema
        from ..team.test.bar.grppkg import incompatible
        with self.assertRaises(PackageException):
            incompatible._data()

    def test_multiple_package_dirs(self):
        mydir = os.path.dirname(__file__)
        build_path = os.path.join(mydir, './build.yml')  # Contains 'dataframes'
        simple_build_path = os.path.join(mydir, './build_simple.yml')  # Empty

        new_build_dir = 'aaa/bbb/%s' % PACKAGE_DIR_NAME

        # Build two packages:
        # - First one exists in the default dir and the new dir; default should take priority.
        # - Second one only exists in the new dir.

        # First package.
        command.build('foo/multiple1', build_path)

        # First and second package in the new build dir.
        with patch.dict(os.environ, {'QUILT_PRIMARY_PACKAGE_DIR': new_build_dir}):
            command.build('foo/multiple1', simple_build_path)
            command.build('foo/multiple2', simple_build_path)

        # Cannot see the second package yet.
        with self.assertRaises(ImportError):
            from ..data.foo import multiple2

        # Now search the new build dir.
        dirs = 'foo/%s:%s' % (PACKAGE_DIR_NAME, new_build_dir)
        with patch.dict(os.environ, {'QUILT_PACKAGE_DIRS': dirs}):
            # Can import the second package now.
            from ..data.foo import multiple2

            # The first package contains data from the default dir.
            from ..data.foo import multiple1
            assert multiple1.dataframes

    def test_save(self):
        mydir = os.path.dirname(__file__)
        build_path = os.path.join(mydir, './build.yml')
        command.build('foo/package1', build_path)

        from ..data.foo import package1

        # Build an identical package
        command.build('foo/package2', package1)

        from ..data.foo import package2
        teststore = PackageStore(self._store_dir)
        contents1 = open(os.path.join(teststore.package_path(None, 'foo', 'package1'),
                                      Package.CONTENTS_DIR,
                                      package1._package.get_hash())).read()
        contents2 = open(os.path.join(teststore.package_path(None, 'foo', 'package2'),
                                      Package.CONTENTS_DIR,
                                      package2._package.get_hash())).read()
        assert contents1 == contents2

        # Rename an attribute
        package1.dataframes2 = package1.dataframes
        del package1.dataframes

        # Modify an existing dataframe
        csv = package1.dataframes2.csv._data()
        csv.at[0, 'Int0'] = 42

        # Add a new dataframe
        df = pd.DataFrame(dict(a=[1, 2, 3]))
        package1._set(['new', 'df'], df)
        assert package1.new.df._data() is df

        # Add a new file
        file_path = os.path.join(mydir, 'data/foo.csv')
        package1._set(['new', 'file'], 'data/foo.csv', build_dir=mydir)
        assert package1.new.file._data() == file_path

        # Add a new group
        package1._add_group('newgroup')
        assert isinstance(package1.newgroup, GroupNode)
        package1.newgroup._add_group('foo')
        assert isinstance(package1.newgroup.foo, GroupNode)

        # Overwrite a leaf node
        new_path = os.path.join(mydir, 'data/nuts.csv')
        package1._set(['newgroup', 'foo'], 'data/nuts.csv', build_dir=mydir)
        assert package1.newgroup.foo._data() == new_path

        # Overwrite the whole group
<<<<<<< HEAD
        new_path = os.path.join(mydir, 'data/nuts.csv')
=======
>>>>>>> cd8bb6f9
        package1._set(['newgroup'], 'data/nuts.csv', build_dir=mydir)
        assert package1.newgroup._data() == new_path

        # Built a new package and verify the new contents
        command.build('foo/package3', package1)

        from ..data.foo import package3

        assert hasattr(package3, 'dataframes2')
        assert not hasattr(package3, 'dataframes')

        new_csv = package3.dataframes2.csv._data()
        assert new_csv.xs(0)['Int0'] == 42

        new_df = package3.new.df._data()
        assert new_df.xs(2)['a'] == 3

        new_file = package3.new.file._data()
        assert isinstance(new_file, string_types)

    def test_team_save(self):
        mydir = os.path.dirname(__file__)
        build_path = os.path.join(mydir, './build.yml')
        command.build('test:bar/package1', build_path)

        from ..team.test.bar import package1

        # Build an identical package
        command.build('test:bar/package2', package1)

        from ..team.test.bar import package2
        teststore = PackageStore(self._store_dir)
        contents1 = open(os.path.join(teststore.package_path('test', 'bar', 'package1'),
                                      Package.CONTENTS_DIR,
                                      package1._package.get_hash())).read()
        contents2 = open(os.path.join(teststore.package_path('test', 'bar', 'package2'),
                                      Package.CONTENTS_DIR,
                                      package2._package.get_hash())).read()
        assert contents1 == contents2

        # Rename an attribute
        package1.dataframes2 = package1.dataframes
        del package1.dataframes

        # Modify an existing dataframe
        csv = package1.dataframes2.csv._data()
        csv.at[0, 'Int0'] = 42

        # Add a new dataframe
        df = pd.DataFrame(dict(a=[1, 2, 3]))
        package1._set(['new', 'df'], df)
        assert package1.new.df._data() is df

        # Add a new file
        file_path = os.path.join(mydir, 'data/foo.csv')
        package1._set(['new', 'file'], 'data/foo.csv', mydir)
        assert package1.new.file._data() == file_path

        # Add a new group
        package1._add_group('newgroup')
        assert isinstance(package1.newgroup, GroupNode)
        package1.newgroup._add_group('foo')
        assert isinstance(package1.newgroup.foo, GroupNode)

        # Overwrite a leaf node
        new_path = os.path.join(mydir, 'data/nuts.csv')
        package1._set(['newgroup', 'foo'], 'data/nuts.csv', mydir)
        assert package1.newgroup.foo._data() == new_path

        # Overwrite the whole group
        package1._set(['newgroup'], 'data/nuts.csv', mydir)
        assert package1.newgroup._data() == new_path

        # Built a new package and verify the new contents
        command.build('test:bar/package3', package1)

        from ..team.test.bar import package3

        assert hasattr(package3, 'dataframes2')
        assert not hasattr(package3, 'dataframes')

        new_csv = package3.dataframes2.csv._data()
        assert new_csv.xs(0)['Int0'] == 42

        new_df = package3.new.df._data()
        assert new_df.xs(2)['a'] == 3

        new_file = package3.new.file._data()
        assert isinstance(new_file, string_types)

    def test_set_non_node_attr(self):
        mydir = os.path.dirname(__file__)
        build_path = os.path.join(mydir, './build.yml')
        command.build('foo/package4', build_path)

        from ..data.foo import package4

        # Assign a DataFrame as a node
        # (should throw exception)
        df = pd.DataFrame(dict(a=[1, 2, 3]))
        with self.assertRaises(AttributeError):
            package4.newdf = df

    def test_load_update(self):
        # also tests dynamic import
        mydir = os.path.dirname(__file__)
        build_path = os.path.join(mydir, './build.yml')
        command.build('foo/package5', build_path)
        from ..data.foo import package5

        # make a copy, to prove we can
        newpkgname = 'foo/copied_package'
        command.build(newpkgname, package5)

        newfilename = 'myfile'+str(int(time.time()))
        with open(newfilename, 'w') as fh:
            fh.write('hello world1')

        module = command.load(newpkgname)
        module._set([newfilename], newfilename)
        command.build(newpkgname, module)

        # current spec requires that build() *not* update the in-memory module tree.
        newpath1 = getattr(module, newfilename)()
        assert newpath1 == newfilename

        # current spec requires that load() reload from disk, i.e. gets a reference
        # to the local object store
        # this is important because of potential changes to myfile
        reloaded_module = command.load(newpkgname)
        assert reloaded_module is not module
        newpath2 = getattr(reloaded_module, newfilename)()
        assert 'myfile' not in newpath2

    def test_multiple_updates(self):
        mydir = os.path.dirname(__file__)
        build_path = os.path.join(mydir, './build.yml')
        command.build('foo/package6', build_path)
        from ..data.foo import package6

        newfilename1 = 'myfile1'+str(int(time.time()))
        with open(newfilename1, 'w') as fh:
            fh.write('hello world1')

        package6._set([newfilename1], newfilename1)

        newfilename2 = 'myfile2'+str(int(time.time()))
        with open(newfilename2, 'w') as fh:
            fh.write('hello world2')

        package6._set([newfilename1], newfilename2)

        assert getattr(package6, newfilename1)() == newfilename2

    def test_team_imports(self):
        mydir = os.path.dirname(__file__)
        build_path1 = os.path.join(mydir, './build_simple.yml')
        command.build('my_team:foo/team_imports', build_path1)
        build_path2 = os.path.join(mydir, './build_empty.yml')
        command.build('foo/team_imports', build_path2)

        # Verify that both imports work, and packages are in fact different.

        from ..team.my_team.foo import team_imports as pkg1
        from ..data.foo import team_imports as pkg2

        assert hasattr(pkg1, 'foo')
        assert not hasattr(pkg2, 'foo')

    def test_team_set_non_node_attr(self):
        mydir = os.path.dirname(__file__)
        build_path = os.path.join(mydir, './build.yml')
        command.build('test:bar/package4', build_path)

        from ..team.test.bar import package4

        # Assign a DataFrame as a node
        # (should throw exception)
        df = pd.DataFrame(dict(a=[1, 2, 3]))
        with self.assertRaises(AttributeError):
            package4.newdf = df<|MERGE_RESOLUTION|>--- conflicted
+++ resolved
@@ -249,10 +249,6 @@
         assert package1.newgroup.foo._data() == new_path
 
         # Overwrite the whole group
-<<<<<<< HEAD
-        new_path = os.path.join(mydir, 'data/nuts.csv')
-=======
->>>>>>> cd8bb6f9
         package1._set(['newgroup'], 'data/nuts.csv', build_dir=mydir)
         assert package1.newgroup._data() == new_path
 
