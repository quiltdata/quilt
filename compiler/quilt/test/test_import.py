"""
Tests for magic imports.
"""

import os
import tempfile
import pandas as pd
import time
import quilt
from six import string_types

from quilt.data import GroupNode, DataNode
from quilt.tools import command
from quilt.tools.const import PACKAGE_DIR_NAME
from quilt.tools.package import Package, PackageException
from quilt.tools.store import PackageStore
from .utils import QuiltTestCase

class ImportTest(QuiltTestCase):
    def test_imports(self):
        mydir = os.path.dirname(__file__)
        build_path = os.path.join(mydir, './build.yml')
        command.build('foo/package', build_path)

        # Good imports

        from quilt.data.foo import package
        from quilt.data.foo.package import dataframes
        from quilt.data.foo.package import README

        # Contents of the imports

        assert isinstance(package, GroupNode)
        assert isinstance(dataframes, GroupNode)
        assert isinstance(dataframes.csv, DataNode)
        assert isinstance(README, DataNode)

        assert package.dataframes == dataframes
        assert package.README == README

        assert set(dataframes._keys()) == {'xls', 'csv', 'tsv', 'xls_skip', 'nulls'}
        assert set(dataframes._group_keys()) == set()
        assert set(dataframes._data_keys()) == {'xls', 'csv', 'tsv', 'xls_skip', 'nulls'}

        assert isinstance(README(), string_types)
        assert isinstance(README._data(), string_types)
        assert isinstance(dataframes.csv(), pd.DataFrame)
        assert isinstance(dataframes.csv._data(), pd.DataFrame)

        str(package)
        str(dataframes)
        str(README)

        # Bad attributes of imported packages

        with self.assertRaises(AttributeError):
            package.foo

        with self.assertRaises(AttributeError):
            package.dataframes.foo

        with self.assertRaises(AttributeError):
            package.dataframes.csv.foo

        # Bad imports

        with self.assertRaises(ImportError):
            import quilt.data.foo.bad_package

        with self.assertRaises(ImportError):
            import quilt.data.bad_user.bad_package

        with self.assertRaises(ImportError):
            from quilt.data.foo.dataframes import blah

        with self.assertRaises(ImportError):
            from quilt.data.foo.baz import blah

    def test_import_group_as_data(self):
        mydir = os.path.dirname(__file__)
        build_path = os.path.join(mydir, './build_group_data.yml')
        command.build('foo/grppkg', build_path)

        # Good imports
        from quilt.data.foo.grppkg import dataframes
        assert isinstance(dataframes, GroupNode)
        assert isinstance(dataframes.csvs.csv, DataNode)
        assert isinstance(dataframes._data(), pd.DataFrame)

        # Incompatible Schema
        from quilt.data.foo.grppkg import incompatible
        with self.assertRaises(PackageException):
            incompatible._data()

    def test_multiple_package_dirs(self):
        # First level
        mydir = os.path.dirname(__file__)
        build_path = os.path.join(mydir, './build_simple.yml')
        command.build('foo/nested', build_path)

        # Second level: different package
        os.mkdir("aaa")
        os.chdir("aaa")
        build_path = os.path.join(mydir, './build.yml')
        command.build('foo/nested', build_path)

        # Third level: empty package directory
        os.mkdir("bbb")
        os.chdir("bbb")
        os.mkdir(PACKAGE_DIR_NAME)

        # Imports should find the second package
        from quilt.data.foo.nested import dataframes

    def test_save(self):
        mydir = os.path.dirname(__file__)
        build_path = os.path.join(mydir, './build.yml')
        command.build('foo/package1', build_path)

        from quilt.data.foo import package1

        # Build an identical package
        command.build('foo/package2', package1)

        from quilt.data.foo import package2
        teststore = PackageStore(self._store_dir)
        contents1 = open(os.path.join(teststore.package_path('foo', 'package1'),
                                      Package.CONTENTS_DIR,
                                      package1._package.get_hash())).read()
        contents2 = open(os.path.join(teststore.package_path('foo', 'package2'),
                                      Package.CONTENTS_DIR,
                                      package2._package.get_hash())).read()
        assert contents1 == contents2

        # Rename an attribute
        package1.dataframes2 = package1.dataframes
        del package1.dataframes

        # Modify an existing dataframe
        csv = package1.dataframes2.csv._data()
        csv.at[0, 'Int0'] = 42

        # Add a new dataframe
        df = pd.DataFrame(dict(a=[1, 2, 3]))
        package1._set(['new', 'df'], df)
        assert package1.new.df._data() is df

        # Add a new file
        file_path = os.path.join(mydir, 'data/foo.csv')
        package1._set(['new', 'file'], file_path)
        assert package1.new.file._data() == file_path

        # Add a new group
        package1._add_group('newgroup')
        assert isinstance(package1.newgroup, GroupNode)
        package1.newgroup._add_group('foo')
        assert isinstance(package1.newgroup.foo, GroupNode)

        # Overwrite a leaf node
        new_path = os.path.join(mydir, 'data/nuts.csv')
        package1._set(['newgroup', 'foo'], new_path)
        assert package1.newgroup.foo._data() == new_path

        # Overwrite the whole group
        package1._set(['newgroup'], new_path)
        assert package1.newgroup._data() == new_path

        # Built a new package and verify the new contents
        command.build('foo/package3', package1)

        from quilt.data.foo import package3

        assert hasattr(package3, 'dataframes2')
        assert not hasattr(package3, 'dataframes')

        new_csv = package3.dataframes2.csv._data()
        assert new_csv.xs(0)['Int0'] == 42

        new_df = package3.new.df._data()
        assert new_df.xs(2)['a'] == 3

        new_file = package3.new.file._data()
        assert isinstance(new_file, string_types)

    def test_set_non_node_attr(self):
        mydir = os.path.dirname(__file__)
        build_path = os.path.join(mydir, './build.yml')
        command.build('foo/package4', build_path)

        from quilt.data.foo import package4

        # Assign a DataFrame as a node
        # (should throw exception)
        df = pd.DataFrame(dict(a=[1, 2, 3]))
        with self.assertRaises(AttributeError):
<<<<<<< HEAD
            package1.newdf = df

    def test_importpkg_update(self):
        # also tests dynamic import
        mydir = os.path.dirname(__file__)
        build_path = os.path.join(mydir, './build.yml')
        command.build('foo/package', build_path)
        from quilt.data.foo import package

        # make a copy, to prove we can
        newpkgname = 'foo/newpackage'
        quilt.build(newpkgname, package)

        newfilename = 'myfile'+str(int(time.time()))
        with open(newfilename, 'w') as fh:
            fh.write('hello world1')

        module = quilt.importpkg(newpkgname)
        module._set([newfilename], newfilename)
        quilt.build(newpkgname, module)

        # current spec requires that build() *not* update the in-memory module tree.
        newpath1 = getattr(module, newfilename)()
        assert newpath1 == newfilename
        
        # current spec requires that importpkg() reload from disk, i.e. gets a reference
        # to the local object store
        # this is important because of potential changes to myfile
        reloaded_module = quilt.importpkg(newpkgname)
        newpath2 = getattr(reloaded_module, newfilename)()
        assert 'myfile' not in newpath2

    def test_multiple_updates(self):
        mydir = os.path.dirname(__file__)
        build_path = os.path.join(mydir, './build.yml')
        command.build('foo/package', build_path)
        from quilt.data.foo import package

        newfilename1 = 'myfile1'+str(int(time.time()))
        with open(newfilename1, 'w') as fh:
            fh.write('hello world1')

        package._set([newfilename1], newfilename1)

        newfilename2 = 'myfile2'+str(int(time.time()))
        with open(newfilename2, 'w') as fh:
            fh.write('hello world2')

        package._set([newfilename1], newfilename2)

        assert getattr(package, newfilename1)() == newfilename2
=======
            package4.newdf = df
>>>>>>> 71da5dcf
<|MERGE_RESOLUTION|>--- conflicted
+++ resolved
@@ -193,8 +193,7 @@
         # (should throw exception)
         df = pd.DataFrame(dict(a=[1, 2, 3]))
         with self.assertRaises(AttributeError):
-<<<<<<< HEAD
-            package1.newdf = df
+            package4.newdf = df
 
     def test_importpkg_update(self):
         # also tests dynamic import
@@ -244,7 +243,4 @@
 
         package._set([newfilename1], newfilename2)
 
-        assert getattr(package, newfilename1)() == newfilename2
-=======
-            package4.newdf = df
->>>>>>> 71da5dcf
+        assert getattr(package, newfilename1)() == newfilename2