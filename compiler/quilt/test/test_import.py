"""
Tests for magic imports.
"""

import os
import tempfile
import time
import quilt

import pandas as pd
from six import string_types

from quilt.nodes import GroupNode, DataNode
from quilt.tools import command
from quilt.tools.const import PACKAGE_DIR_NAME
from quilt.tools.package import Package, PackageException
from quilt.tools.store import PackageStore
from .utils import QuiltTestCase

class ImportTest(QuiltTestCase):
    def test_imports(self):
        mydir = os.path.dirname(__file__)
        build_path = os.path.join(mydir, './build.yml')
        command.build('foo/package', build_path)

        # Good imports

        from quilt.data.foo import package
        from quilt.data.foo.package import dataframes
        from quilt.data.foo.package import README

        # Contents of the imports

        assert isinstance(package, GroupNode)
        assert isinstance(dataframes, GroupNode)
        assert isinstance(dataframes.csv, DataNode)
        assert isinstance(README, DataNode)

        assert package.dataframes == dataframes
        assert package.README == README

        assert set(dataframes._keys()) == {'xls', 'csv', 'tsv', 'xls_skip', 'nulls'}
        assert set(dataframes._group_keys()) == set()
        assert set(dataframes._data_keys()) == {'xls', 'csv', 'tsv', 'xls_skip', 'nulls'}

        assert isinstance(README(), string_types)
        assert isinstance(README._data(), string_types)
        assert isinstance(dataframes.csv(), pd.DataFrame)
        assert isinstance(dataframes.csv._data(), pd.DataFrame)

        str(package)
        str(dataframes)
        str(README)

        # Bad attributes of imported packages

        with self.assertRaises(AttributeError):
            package.foo

        with self.assertRaises(AttributeError):
            package.dataframes.foo

        with self.assertRaises(AttributeError):
            package.dataframes.csv.foo

        # Bad imports

        with self.assertRaises(ImportError):
            import quilt.data.foo.bad_package

        with self.assertRaises(ImportError):
            import quilt.data.bad_user.bad_package

        with self.assertRaises(ImportError):
            from quilt.data.foo.dataframes import blah

        with self.assertRaises(ImportError):
            from quilt.data.foo.baz import blah

    def test_team_imports(self):
        mydir = os.path.dirname(__file__)
        build_path = os.path.join(mydir, './build.yml')
        command.build('test:bar/package', build_path)

        # Good imports

        from quilt.team.test.bar import package
        from quilt.team.test.bar.package import dataframes
        from quilt.team.test.bar.package import README

        # Contents of the imports

        assert isinstance(package, GroupNode)
        assert isinstance(dataframes, GroupNode)
        assert isinstance(dataframes.csv, DataNode)
        assert isinstance(README, DataNode)

        assert package.dataframes == dataframes
        assert package.README == README

        assert set(dataframes._keys()) == {'xls', 'csv', 'tsv', 'xls_skip', 'nulls'}
        assert set(dataframes._group_keys()) == set()
        assert set(dataframes._data_keys()) == {'xls', 'csv', 'tsv', 'xls_skip', 'nulls'}

        assert isinstance(README(), string_types)
        assert isinstance(README._data(), string_types)
        assert isinstance(dataframes.csv(), pd.DataFrame)
        assert isinstance(dataframes.csv._data(), pd.DataFrame)

        str(package)
        str(dataframes)
        str(README)

        # Bad attributes of imported packages

        with self.assertRaises(AttributeError):
            package.foo

        with self.assertRaises(AttributeError):
            package.dataframes.foo

        with self.assertRaises(AttributeError):
            package.dataframes.csv.foo

        # Bad imports

        with self.assertRaises(ImportError):
            import quilt.team.test.bar.bad_package

        with self.assertRaises(ImportError):
            import quilt.team.test.bad_user.bad_package

        with self.assertRaises(ImportError):
            from quilt.team.test.bar.dataframes import blah

        with self.assertRaises(ImportError):
            from quilt.team.test.bar.baz import blah

    def test_import_group_as_data(self):
        mydir = os.path.dirname(__file__)
        build_path = os.path.join(mydir, './build_group_data.yml')
        command.build('foo/grppkg', build_path)

        # Good imports
        from quilt.data.foo.grppkg import dataframes
        assert isinstance(dataframes, GroupNode)
        assert isinstance(dataframes.csvs.csv, DataNode)
        assert isinstance(dataframes._data(), pd.DataFrame)

        # Incompatible Schema
        from quilt.data.foo.grppkg import incompatible
        with self.assertRaises(PackageException):
            incompatible._data()

    def test_team_import_group_as_data(self):
        mydir = os.path.dirname(__file__)
        build_path = os.path.join(mydir, './build_group_data.yml')
        command.build('test:bar/grppkg', build_path)

        # Good imports
        from quilt.team.test.bar.grppkg import dataframes
        assert isinstance(dataframes, GroupNode)
        assert isinstance(dataframes.csvs.csv, DataNode)
        assert isinstance(dataframes._data(), pd.DataFrame)

        # Incompatible Schema
        from quilt.team.test.bar.grppkg import incompatible
        with self.assertRaises(PackageException):
            incompatible._data()

    def test_multiple_package_dirs(self):
        # First level
        mydir = os.path.dirname(__file__)
        build_path = os.path.join(mydir, './build_simple.yml')
        command.build('foo/nested', build_path)

        # Second level: different package
        os.mkdir("aaa")
        os.chdir("aaa")
        build_path = os.path.join(mydir, './build.yml')
        command.build('foo/nested', build_path)

        # Third level: empty package directory
        os.mkdir("bbb")
        os.chdir("bbb")
        os.mkdir(PACKAGE_DIR_NAME)

        # Imports should find the second package
        from quilt.data.foo.nested import dataframes

    def test_save(self):
        mydir = os.path.dirname(__file__)
        build_path = os.path.join(mydir, './build.yml')
        command.build('foo/package1', build_path)

        from quilt.data.foo import package1

        # Build an identical package
        command.build('foo/package2', package1)

        from quilt.data.foo import package2
        teststore = PackageStore(self._store_dir)
        contents1 = open(os.path.join(teststore.package_path(None, 'foo', 'package1'),
                                      Package.CONTENTS_DIR,
                                      package1._package.get_hash())).read()
        contents2 = open(os.path.join(teststore.package_path(None, 'foo', 'package2'),
                                      Package.CONTENTS_DIR,
                                      package2._package.get_hash())).read()
        assert contents1 == contents2

        # Rename an attribute
        package1.dataframes2 = package1.dataframes
        del package1.dataframes

        # Modify an existing dataframe
        csv = package1.dataframes2.csv._data()
        csv.at[0, 'Int0'] = 42

        # Add a new dataframe
        df = pd.DataFrame(dict(a=[1, 2, 3]))
        package1._set(['new', 'df'], df)
        assert package1.new.df._data() is df

        # Add a new file
        file_path = os.path.join(mydir, 'data/foo.csv')
        package1._set(['new', 'file'], file_path)
        assert package1.new.file._data() == file_path

        # Add a new group
        package1._add_group('newgroup')
        assert isinstance(package1.newgroup, GroupNode)
        package1.newgroup._add_group('foo')
        assert isinstance(package1.newgroup.foo, GroupNode)

        # Overwrite a leaf node
        new_path = os.path.join(mydir, 'data/nuts.csv')
        package1._set(['newgroup', 'foo'], new_path)
        assert package1.newgroup.foo._data() == new_path

        # Overwrite the whole group
        package1._set(['newgroup'], new_path)
        assert package1.newgroup._data() == new_path

        # Built a new package and verify the new contents
        command.build('foo/package3', package1)

        from quilt.data.foo import package3

        assert hasattr(package3, 'dataframes2')
        assert not hasattr(package3, 'dataframes')

        new_csv = package3.dataframes2.csv._data()
        assert new_csv.xs(0)['Int0'] == 42

        new_df = package3.new.df._data()
        assert new_df.xs(2)['a'] == 3

        new_file = package3.new.file._data()
        assert isinstance(new_file, string_types)

    def test_team_save(self):
        mydir = os.path.dirname(__file__)
        build_path = os.path.join(mydir, './build.yml')
        command.build('test:bar/package1', build_path)

        from quilt.team.test.bar import package1

        # Build an identical package
        command.build('test:bar/package2', package1)

        from quilt.team.test.bar import package2
        teststore = PackageStore(self._store_dir)
        contents1 = open(os.path.join(teststore.package_path('test', 'bar', 'package1'),
                                      Package.CONTENTS_DIR,
                                      package1._package.get_hash())).read()
        contents2 = open(os.path.join(teststore.package_path('test', 'bar', 'package2'),
                                      Package.CONTENTS_DIR,
                                      package2._package.get_hash())).read()
        assert contents1 == contents2

        # Rename an attribute
        package1.dataframes2 = package1.dataframes
        del package1.dataframes

        # Modify an existing dataframe
        csv = package1.dataframes2.csv._data()
        csv.at[0, 'Int0'] = 42

        # Add a new dataframe
        df = pd.DataFrame(dict(a=[1, 2, 3]))
        package1._set(['new', 'df'], df)
        assert package1.new.df._data() is df

        # Add a new file
        file_path = os.path.join(mydir, 'data/foo.csv')
        package1._set(['new', 'file'], file_path)
        assert package1.new.file._data() == file_path

        # Add a new group
        package1._add_group('newgroup')
        assert isinstance(package1.newgroup, GroupNode)
        package1.newgroup._add_group('foo')
        assert isinstance(package1.newgroup.foo, GroupNode)

        # Overwrite a leaf node
        new_path = os.path.join(mydir, 'data/nuts.csv')
        package1._set(['newgroup', 'foo'], new_path)
        assert package1.newgroup.foo._data() == new_path

        # Overwrite the whole group
        package1._set(['newgroup'], new_path)
        assert package1.newgroup._data() == new_path

        # Built a new package and verify the new contents
        command.build('test:bar/package3', package1)

        from quilt.team.test.bar import package3

        assert hasattr(package3, 'dataframes2')
        assert not hasattr(package3, 'dataframes')

        new_csv = package3.dataframes2.csv._data()
        assert new_csv.xs(0)['Int0'] == 42

        new_df = package3.new.df._data()
        assert new_df.xs(2)['a'] == 3

        new_file = package3.new.file._data()
        assert isinstance(new_file, string_types)

    def test_set_non_node_attr(self):
        mydir = os.path.dirname(__file__)
        build_path = os.path.join(mydir, './build.yml')
        command.build('foo/package4', build_path)

        from quilt.data.foo import package4

        # Assign a DataFrame as a node
        # (should throw exception)
        df = pd.DataFrame(dict(a=[1, 2, 3]))
        with self.assertRaises(AttributeError):
            package4.newdf = df

<<<<<<< HEAD
    def test_importpkg_update(self):
        # also tests dynamic import
        mydir = os.path.dirname(__file__)
        build_path = os.path.join(mydir, './build.yml')
        command.build('foo/package', build_path)
        from quilt.data.foo import package

        # make a copy, to prove we can
        newpkgname = 'foo/newpackage'
        quilt.build(newpkgname, package)

        newfilename = 'myfile'+str(int(time.time()))
        with open(newfilename, 'w') as fh:
            fh.write('hello world1')

        module = quilt.importpkg(newpkgname)
        module._set([newfilename], newfilename)
        quilt.build(newpkgname, module)

        # current spec requires that build() *not* update the in-memory module tree.
        newpath1 = getattr(module, newfilename)()
        assert newpath1 == newfilename
        
        # current spec requires that importpkg() reload from disk, i.e. gets a reference
        # to the local object store
        # this is important because of potential changes to myfile
        reloaded_module = quilt.importpkg(newpkgname)
        newpath2 = getattr(reloaded_module, newfilename)()
        assert 'myfile' not in newpath2

    def test_multiple_updates(self):
        mydir = os.path.dirname(__file__)
        build_path = os.path.join(mydir, './build.yml')
        command.build('foo/package', build_path)
        from quilt.data.foo import package

        newfilename1 = 'myfile1'+str(int(time.time()))
        with open(newfilename1, 'w') as fh:
            fh.write('hello world1')

        package._set([newfilename1], newfilename1)

        newfilename2 = 'myfile2'+str(int(time.time()))
        with open(newfilename2, 'w') as fh:
            fh.write('hello world2')

        package._set([newfilename1], newfilename2)

        assert getattr(package, newfilename1)() == newfilename2

    def test_team_imports(self):
        mydir = os.path.dirname(__file__)
        build_path1 = os.path.join(mydir, './build_simple.yml')
        command.build('my_team:foo/team_imports', build_path1)
        build_path2 = os.path.join(mydir, './build_empty.yml')
        command.build('foo/team_imports', build_path2)

        # Verify that both imports work, and packages are in fact different.

        from quilt.team.my_team.foo import team_imports as pkg1
        from quilt.data.foo import team_imports as pkg2

        assert hasattr(pkg1, 'foo')
        assert not hasattr(pkg2, 'foo')
=======
    def test_team_set_non_node_attr(self):
        mydir = os.path.dirname(__file__)
        build_path = os.path.join(mydir, './build.yml')
        command.build('test:bar/package4', build_path)

        from quilt.team.test.bar import package4

        # Assign a DataFrame as a node
        # (should throw exception)
        df = pd.DataFrame(dict(a=[1, 2, 3]))
        with self.assertRaises(AttributeError):
            package4.newdf = df
>>>>>>> 939f592c
<|MERGE_RESOLUTION|>--- conflicted
+++ resolved
@@ -341,7 +341,6 @@
         with self.assertRaises(AttributeError):
             package4.newdf = df
 
-<<<<<<< HEAD
     def test_importpkg_update(self):
         # also tests dynamic import
         mydir = os.path.dirname(__file__)
@@ -406,7 +405,7 @@
 
         assert hasattr(pkg1, 'foo')
         assert not hasattr(pkg2, 'foo')
-=======
+
     def test_team_set_non_node_attr(self):
         mydir = os.path.dirname(__file__)
         build_path = os.path.join(mydir, './build.yml')
@@ -418,5 +417,4 @@
         # (should throw exception)
         df = pd.DataFrame(dict(a=[1, 2, 3]))
         with self.assertRaises(AttributeError):
-            package4.newdf = df
->>>>>>> 939f592c
+            package4.newdf = df