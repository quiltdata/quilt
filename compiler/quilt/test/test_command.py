--- conflicted
+++ resolved
@@ -229,11 +229,7 @@
             )
         )
 
-<<<<<<< HEAD
-        command.login_with_token(old_refresh_token)
-=======
         command.login_with_token(old_refresh_token, None)
->>>>>>> 2ba4a3c2
 
         assert self.requests_mock.calls[0].request.body == "refresh_token=%s" % old_refresh_token
 
@@ -255,11 +251,7 @@
         )
 
         with self.assertRaises(command.CommandException):
-<<<<<<< HEAD
-            command.login_with_token("123")
-=======
             command.login_with_token("123", None)
->>>>>>> 2ba4a3c2
 
         mock_save.assert_not_called()
 
@@ -275,11 +267,7 @@
         )
 
         with self.assertRaises(command.CommandException):
-<<<<<<< HEAD
-            command.login_with_token("123")
-=======
             command.login_with_token("123", None)
->>>>>>> 2ba4a3c2
 
         mock_save.assert_not_called()
 
