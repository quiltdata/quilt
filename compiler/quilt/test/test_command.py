"""
Tests for commands.

Covered cases:
CRUD related:
    1. users/list
        - OK
        - no auth
        - not found
        - server error
    2. users/create
        - OK
        - no auth
        - not found
        - server error
        - already created (duplicate)
        - bogus email
        - empty name
        - empty email
        - non existing team
    3. users/disable
        - OK
        - no auth
        - not found
        - server error
        - already disabled
        - empty name
        - deleted user
        - unknown user
        - non existing team
    4. users/delete
        - OK
        - no auth
        - not found
        - server error
        - already deleted
        - empty name
        - unknown user
        - non existing team
    5. audit user or package
        - OK
        - no auth
        - no team
        - not admin
<<<<<<< HEAD
    6. users/list_detailed
        - OK
        - no auth
        - no admin
        - not found
        - server error
=======
    6. access list
        - OK
        - no auth
    7. access remove
        - OK
        - no auth
        - not owner
        - revoke owner
        - free plan
    8. access add
        - OK
        - no auth
        - not owner
>>>>>>> 62368dcf
"""
# Disable no-self-use, protected-access, too-many-public-methods
# pylint: disable=R0201, W0212, R0904

import hashlib
import json
import os
import shutil
import time

import requests
import responses

import pytest
from io import StringIO
import pandas as pd
from six import assertRaisesRegex

from .utils import QuiltTestCase, patch
from ..tools import command, store


class CommandTest(QuiltTestCase):
    def _mock_error(self, endpoint, status, team=None, message="",
                    method=responses.POST):
        self.requests_mock.add(
            method,
            '%s/api/%s' % (command.get_registry_url(team), endpoint),
            body=json.dumps(dict(message=message)),
            status=status
        )

    @patch('quilt.tools.command._save_config')
    @patch('quilt.tools.command._load_config')
    @patch('quilt.tools.command.input')
    def test_config_urls_default(self, mock_input, mock_load_config, mock_save_config):
        # test setting default URL with blank string -- result should be default
        mock_load_config.return_value = {}
        mock_input.return_value = ''

        command.config()

        assert mock_input.called

        args, kwargs = mock_save_config.call_args
        mock_load_config.return_value = args[0] if args else kwargs['cfg']
        assert command.get_registry_url(None) == command.DEFAULT_REGISTRY_URL

    @patch('quilt.tools.command._save_config')
    @patch('quilt.tools.command._load_config')
    @patch('quilt.tools.command.input')
    def test_config_good_urls(self, mock_input, mock_load_config, mock_save_config):
        test_urls = [
            'https://foo.com',
            'http://foo.com',
            'https://foo.bar.net',
            ]
        # test general URL setting -- result should match input
        for test_url in test_urls:
            mock_load_config.return_value = {}
            mock_input.return_value = test_url

            command.config()

            assert mock_input.called
            mock_input.reset_mock()

            args, kwargs = mock_save_config.call_args
            mock_load_config.return_value = args[0] if args else kwargs['cfg']
            assert test_url == command.get_registry_url(None)

    @patch('quilt.tools.command._save_config')
    @patch('quilt.tools.command._load_config')
    @patch('quilt.tools.command.input')
    def test_config_bad_urls(self, mock_input, mock_load_config, mock_save_config):
        test_urls = [
            'foo.com',
            'ftp://foo.com',
            'blah://bar.com',
            'http://foo.bar.com/baz',
            ]
        # test general URL setting -- result should match initial state
        mock_load_config.return_value = {}
        initial_url = command.get_registry_url(None)

        for test_url in test_urls:
            mock_input.return_value = test_url

            with assertRaisesRegex(self, command.CommandException, 'Invalid URL'):
                command.config()

            assert mock_input.called
            mock_input.reset_mock()

            mock_save_config.assert_not_called()

            assert command.get_registry_url(None) == initial_url

    def test_version_add_badversion(self):
        with assertRaisesRegex(self, command.CommandException, 'Invalid version format'):
            command.version_add('user/test', '2.9.12.2error', 'fabc123', force=True)

    @patch('quilt.tools.command._match_hash')
    @patch('quilt.tools.command.input')
    def test_version_add_confirmed(self, mock_input, mock_match_hash):
        registry_url = command.get_registry_url(None)
        mock_input.return_value = 'y'
        mock_match_hash.return_value = 'fabc123'

        # Response content is not checked by version_add, so
        # status ok and URL verification are enough
        self.requests_mock.add(
            responses.PUT,
            registry_url + "/api/version/user/test/2.9.12",
            status=200,
        )

        command.version_add('user/test', '2.9.12', 'fabc123')

    @patch('quilt.tools.command.input')
    def test_version_add_declined(self, mock_input):
        mock_input.return_value = 'n'
        command.version_add('user/test', '2.9.12', 'fabc123')  # should produce no mock network activity

    def test_ambiguous_hash(self):
        registry_url = command.get_registry_url(None)
        session = command._get_session(None)
        ambiguous_token = "795a7b"
        # There should be at least two results that start with the ambiguous_token, plus some non-ambiguous
        # results in fake_data to test against.
        fake_data = {'logs': [
            {'author': 'user', 'created': 1490816524.0,
             'hash': '885696c6e40613b3c601e95037caf4e43bda58c39f67ab5d5e56beefb3662ff4'},
            {'author': 'user', 'created': 1490816507.0,
             'hash': '795a7bc9e40613b3c601e95037caf4e43bda58c39f67ab5d5e56beefb3662ff4'},
            {'author': 'user', 'created': 1490816473.0,
             'hash': '795a7bc6e40613b3c601e95037caf4e43bda58c39f67ab5d5e56beefb3662ff4'},
            {'author': 'user', 'created': 1490816524.0,
             'hash': '2501a6c6e40a7b355901fc5037caf4e43bda58c39f67ab5d5e56beefb3662ff4'},
        ]}
        self.requests_mock.add(
            responses.GET,
            registry_url + "/api/log/user/test/",
            json=fake_data
        )
        # Ambiguous hashes in _match_hash's exception will be sorted -- sorted here to match.
        fake_data_ambiguous = sorted(entry['hash'] for entry in fake_data['logs']
                               if entry['hash'].startswith(ambiguous_token))
        # this will match each ambiguous hash, in order, separated by anything.
        # ..it allows for formatting changes in the error, but requires the same order.
        fake_data_regexp = r'(.|\n)+'.join(fake_data_ambiguous)
        with assertRaisesRegex(self, command.CommandException, fake_data_regexp):
            command._match_hash(session, team=None, owner='user', pkg='test', hash='795a7b')

    def test_push_invalid_package(self):
        with assertRaisesRegex(self, command.CommandException, "owner/package_name"):
            command.push(package="no_user")
        with assertRaisesRegex(self, command.CommandException, "owner/package_name"):
            command.push(package="a/b/c")

    def test_install_invalid_package(self):
        with assertRaisesRegex(self, command.CommandException, "owner/package_name"):
            command.install(package="no_user")

    def test_inspect_invalid_package(self):
        with assertRaisesRegex(self, command.CommandException, "owner/package_name"):
            command.inspect(package="no_user")
        with assertRaisesRegex(self, command.CommandException, "owner/package_name"):
            command.inspect(package="a/b/c")

    def test_push_missing_package(self):
        with assertRaisesRegex(self, command.CommandException, "not found"):
            command.push(package="owner/package")

    def test_inspect_missing_package(self):
        with assertRaisesRegex(self, command.CommandException, "not found"):
            command.inspect(package="owner/package")

    @patch('quilt.tools.command._open_url')
    @patch('quilt.tools.command.input')
    @patch('quilt.tools.command.login_with_token')
    def test_login(self, mock_login_with_token, mock_input, mock_open):
        old_refresh_token = "123"

        mock_input.return_value = old_refresh_token

        command.login(None)

        mock_open.assert_called_with('%s/login' % command.get_registry_url(None))

        mock_login_with_token.assert_called_with(old_refresh_token, None)

    @patch('quilt.tools.command._open_url')
    @patch('quilt.tools.command.input')
    @patch('quilt.tools.command.login_with_token')
    def test_login_with_team(self, mock_login_with_token, mock_input, mock_open):
        old_refresh_token = "123"

        mock_input.return_value = old_refresh_token

        command.login('foo')

        mock_open.assert_called_with('%s/login' % command.get_registry_url('foo'))

        mock_login_with_token.assert_called_with(old_refresh_token, 'foo')

    @patch('quilt.tools.command._open_url')
    @patch('quilt.tools.command.input')
    @patch('quilt.tools.command.login_with_token')
    def test_login_invalid_team(self, mock_login_with_token, mock_input, mock_open):
        old_refresh_token = "123"

        mock_input.return_value = old_refresh_token

        with pytest.raises(command.CommandException, match='Invalid team name'):
            command.login('fo!o')

        mock_open.assert_not_called()
        mock_login_with_token.assert_not_called()

    def test_login_with_token_invalid_team(self):
        with pytest.raises(command.CommandException, match='Invalid team name'):
            command.login_with_token('123', 'fo!o')

    @patch('quilt.tools.command._save_auth')
    def test_login_token(self, mock_save):
        old_refresh_token = "123"
        refresh_token = "456"
        access_token = "abc"
        expires_at = 1000.0

        self.requests_mock.add(
            responses.POST,
            '%s/api/token' % command.get_registry_url(None),
            json=dict(
                status=200,
                refresh_token=refresh_token,
                access_token=access_token,
                expires_at=expires_at
            )
        )

        command.login_with_token(old_refresh_token, None)

        assert self.requests_mock.calls[0].request.body == "refresh_token=%s" % old_refresh_token

        mock_save.assert_called_with({
            command.get_registry_url(None): dict(
                team=None,
                refresh_token=refresh_token,
                access_token=access_token,
                expires_at=expires_at
            )
        })

    @patch('quilt.tools.command._save_auth')
    def test_login_token_server_error(self, mock_save):
        self.requests_mock.add(
            responses.POST,
            '%s/api/token' % command.get_registry_url(None),
            status=500
        )

        with self.assertRaises(command.CommandException):
            command.login_with_token("123", None)

        mock_save.assert_not_called()

    @patch('quilt.tools.command._save_auth')
    def test_login_token_auth_fail(self, mock_save):
        self.requests_mock.add(
            responses.POST,
            '%s/api/token' % command.get_registry_url(None),
            json=dict(
                status=200,
                error="Bad token!"
            )
        )

        with self.assertRaises(command.CommandException):
            command.login_with_token("123", None)

        mock_save.assert_not_called()

    @patch('quilt.tools.command._save_auth')
    @patch('quilt.tools.command._load_auth')
    @patch('quilt.tools.command._open_url')
    @patch('quilt.tools.command.input', lambda x: '')
    @patch('quilt.tools.command.login_with_token', lambda x, y: None)
    def test_login_not_allowed(self, mock_open, mock_load, mock_save):
        # Already logged is as a public user.
        mock_load.return_value = {
            command.get_registry_url(None): dict(
                team=None
            )
        }

        # Normal login is ok.
        command.login(None)
        mock_open.reset_mock()
        mock_save.reset_mock()

        # Team login is not allowed.
        with self.assertRaises(command.CommandException):
            command.login('foo')

        mock_open.assert_not_called()
        mock_save.assert_not_called()

        # Already logged is as a team user.
        mock_load.return_value = {
            command.get_registry_url('foo'): dict(
                team='foo'
            )
        }

        # Normal login is not allowed.
        with self.assertRaises(command.CommandException):
            command.login(None)

        # Login as 'foo' is ok.
        command.login('foo')
        mock_open.reset_mock()
        mock_save.reset_mock()

        # Login as a different team is not allowed.
        with self.assertRaises(command.CommandException):
            command.login('bar')

        mock_open.assert_not_called()
        mock_save.assert_not_called()

    def test_ls(self):
        mydir = os.path.dirname(__file__)
        build_path = os.path.join(mydir, './build_simple.yml')
        command.build('foo/bar', build_path)

        command.ls()

    def test_search(self):
        self.requests_mock.add(
            responses.GET,
            '%s/api/search/?q=asdf' % command.get_registry_url(None),
            status=200,
            json={
                "packages": [],
                "status": 200
                }
            )
        command.search("asdf")

    @patch('quilt.tools.command._find_logged_in_team', lambda: "teamname")
    def test_search_team(self):
        self.requests_mock.add(
            responses.GET,
            '%s/api/search/?q=asdf' % command.get_registry_url("teamname"),
            status=200,
            json={
                "packages": [],
                "status": 200
                }
            )
        self.requests_mock.add(
            responses.GET,
            '%s/api/search/?q=asdf' % command.get_registry_url(None),
            status=200,
            json={
                "packages": [],
                "status": 200
                }
            )
        command.search("asdf")

    def test_inspect_valid_package(self):
        mydir = os.path.dirname(__file__)
        build_path = os.path.join(mydir, './build_simple.yml')
        command.build('foo/bar', build_path)

        command.inspect('foo/bar')

    def test_user_list(self):
        self.requests_mock.add(
            responses.GET,
            '%s/api/users/list' % command.get_registry_url(None),
            status=200,
            json={
                'count':'1',
                'results':[{
                    'username':'admin',
                    'email':'admin@quiltdata.io',
                    'first_name':'',
                    'last_name':'',
                    'is_superuser':True,
                    'is_admin':True,
                    'is_staff':True
                }]
            }
        )
        command.list_users()

    def test_user_list_no_auth(self):
        self._mock_error('users/list', status=401, method=responses.GET)
        with self.assertRaises(command.CommandException):
            command.list_users()

    def test_user_list_not_found(self):
        self._mock_error('users/list', status=404, method=responses.GET)
        with self.assertRaises(command.CommandException):
            command.list_users()

    def test_user_list_server_error(self):
        self._mock_error('users/list', status=500, method=responses.GET)
        with self.assertRaises(command.CommandException):
            command.list_users()

    def test_user_list_detailed(self):
        self.requests_mock.add(
            responses.GET,
            '%s/api/users/list_detailed' % command.get_registry_url(None),
            status=200,
            json=json.dumps({
                'users': {
                    'admin': {
                        'packages': '1',
                        'installs': {'admin': '1'},
                        'previews': {'admin': '1'},
                        'pushes': {'admin': '1'},
                        'deletes': {'admin': '1'},
                        'status': 'active',
                        'last_seen': ''
                    }
                }
            }))
        command.list_users_detailed()

    def test_user_detailed_list_no_auth(self):
        self._mock_error('users/list_detailed', status=401, method=responses.GET)
        with self.assertRaises(command.CommandException):
            command.list_users_detailed()

    def test_user_detailed_list_no_admin(self):
        self._mock_error('users/list_detailed', status=403, method=responses.GET)
        with self.assertRaises(command.CommandException):
            command.list_users_detailed()

    def test_user_detailed_list_not_found(self):
        self._mock_error('users/list_detailed', status=404, method=responses.GET)
        with self.assertRaises(command.CommandException):
            command.list_users_detailed()

    def test_user_detailed_list_server_error(self):
        self._mock_error('users/list_detailed', status=500, method=responses.GET)
        with self.assertRaises(command.CommandException):
            command.list_users_detailed()

    def test_user_create(self):
        self.requests_mock.add(
            responses.POST,
            '%s/api/users/create' % command.get_registry_url(None),
            status=201,
            json={
                'count':'1',
                'username':'admin',
                'first_name':'',
                'last_name':'',
                'is_superuser':True,
                'is_admin':True,
                'is_staff':True,
            }
        )
        command.create_user('bob', 'bob@quiltdata.io', None)

    def test_user_create_no_auth(self):
        self._mock_error('users/create', status=401)
        with self.assertRaises(command.CommandException):
            command.create_user('bob', 'bob@quitdata.io', None)

    def test_user_disable(self):
        self.requests_mock.add(
            responses.POST,
            '%s/api/users/disable' % command.get_registry_url(None),
            status=201
            )
        command.disable_user('bob', None)

    def test_create_not_found(self):
        self._mock_error('users/create', team='qux', status=404)
        with self.assertRaises(command.CommandException):
            command.create_user('bob', 'bob@quiltdata.io', team='qux')

    def test_create_server_error(self):
        self._mock_error('users/create', team='qux', status=500)
        with self.assertRaises(command.CommandException):
            command.create_user('bob', 'bob@quiltdata.io', team='qux')

    def test_create_duplicate(self):
        self._mock_error('users/create', status=400, team='qux', message="Bad request. Maybe there's already")
        with assertRaisesRegex(self, command.CommandException, "Bad request. Maybe there's already"):
            command.create_user('bob', 'bob@quiltdata.io', team='qux')

    def test_user_create_bogus(self):
        self._mock_error('users/create', status=400, team='qux', message="Please enter a valid email address.")
        with assertRaisesRegex(self, command.CommandException, "Please enter a valid email address."):
            command.create_user('bob', 'wrongemail', 'qux')

    def test_user_create_empty_email_team(self):
        self._mock_error('users/create', status=400, team='qux', message="Please enter a valid email address.")
        with assertRaisesRegex(self, command.CommandException, "Please enter a valid email address."):
            command.create_user('bob', '', team='qux')

    def test_user_create_empty(self):
        self._mock_error('users/create', status=400, team='qux', message="Bad request. Maybe there's already")
        with assertRaisesRegex(self, command.CommandException, "Bad request. Maybe there's already"):
            command.create_user('', 'bob@quiltdata.io', team='qux')

    def test_user_create_bogus_team(self):
        self._mock_error('users/create', status=400, team='qux', message="Please enter a valid email address.")
        with assertRaisesRegex(self, command.CommandException, "Please enter a valid email address."):
            command.create_user('bob', 'wrongemail', team='qux')

    def test_user_create_empty_team(self):
        self._mock_error('users/create', status=400, team='qux', message="Bad request. Maybe there's already")
        with assertRaisesRegex(self, command.CommandException, "Bad request. Maybe there's already"):
            command.create_user('', 'bob@quiltdata.io', team='qux')

    def test_user_create_nonexisting_team(self):
        self._mock_error('users/create', status=404, team='nonexisting')
        with self.assertRaises(command.CommandException):
            command.create_user('bob', 'bob@quiltdata.io', team='nonexisting')

    def test_user_disable(self):
        self._mock_error('users/disable', team='qux', status=201)
        command.disable_user('bob', team='qux')

    def test_user_disable_not_found(self):
        self._mock_error('users/disable', status=404, team='qux')
        with self.assertRaises(command.CommandException):
            command.disable_user('bob', 'qux')

    def test_user_disable_server_error(self):
        self._mock_error('users/disable', team='qux', status=500)
        with self.assertRaises(command.CommandException):
            command.disable_user('bob', 'qux')

    def test_user_disable_already(self):
        self._mock_error('users/disable', status=404, team='qux')
        with self.assertRaises(command.CommandException):
            command.disable_user('bob', team='qux')

    def test_user_disable_deleted(self):
        self._mock_error('users/disable', status=404, team='qux')
        with self.assertRaises(command.CommandException):
            command.disable_user('deleted', team='qux')

    def test_user_disable_non_existing_team(self):
        self._mock_error('users/disable', status=404, team='nonexisting')
        with self.assertRaises(command.CommandException):
            command.disable_user('bob', team='nonexisting')

    def test_user_disable_non_existing(self):
        self._mock_error('users/disable', status=404, team='qux')
        with self.assertRaises(command.CommandException):
            command.disable_user('nonexisting', team='qux')

    def test_user_disable_empty(self):
        self._mock_error('users/disable', status=400, team='qux', message="Username is not valid")
        with assertRaisesRegex(self, command.CommandException, "Username is not valid"):
            command.disable_user('', team='qux')

    def test_user_disable_no_auth(self):
        self._mock_error('users/disable', status=401, team='qux')
        with self.assertRaises(command.CommandException):
            command.disable_user('bob', team='qux')

    def test_user_disable_unknown(self):
        self._mock_error('users/disable', status=404, team='qux')
        with self.assertRaises(command.CommandException):
            command.disable_user('unknown', team='qux')

    def test_user_delete(self):
        self._mock_error('users/delete', status=201, team='qux')
        command.delete_user('bob', force=True, team='qux')

    def test_user_delete_not_found(self):
        self._mock_error('users/delete', team='qux', status=404)
        with self.assertRaises(command.CommandException):
            command.delete_user('bob', team='qux', force=True)

    def test_user_delete_server_error(self):
        self._mock_error('users/delete', status=404, team='qux')
        with self.assertRaises(command.CommandException):
            command.delete_user('bob', 'qux', force=True)

    def test_user_delete_empty(self):
        self._mock_error('users/delete', status=400, team='qux', message="Username is not valid")
        with assertRaisesRegex(self, command.CommandException, "Username is not valid"):
            command.delete_user('', force=True, team='qux')

    def test_user_delete_no_auth(self):
        self._mock_error('users/delete', status=401, team='qux')
        with self.assertRaises(command.CommandException):
            command.delete_user('bob', force=True, team='qux')

    def test_user_delete_unknown(self):
        self._mock_error('users/delete', status=404, team='qux')
        with self.assertRaises(command.CommandException):
            command.delete_user('unknown', force=True, team='qux')

    def test_user_delete_already(self):
        self._mock_error('users/delete', status=404, team='qux')
        with self.assertRaises(command.CommandException):
            command.delete_user('deleted', team='qux', force=True)

    def test_user_delete_nonexisting_team(self):
        self._mock_error('users/delete', status=404, team='nonexisting')
        with self.assertRaises(command.CommandException):
            command.delete_user('bob', force=True, team='nonexisting')

    @patch('quilt.tools.command._find_logged_in_team', lambda: "someteam")
    def test_audit_user(self):
        self.requests_mock.add(
            responses.GET,
            '%s/api/audit/bob/' % command.get_registry_url("someteam"),
            status=201,
            json={
                'events': [{
                    'created': '',
                    'user': 'bob',
                    'type': 'user',
                    'package_owner': '',
                    'package_name': '',
                    'package_hash': '',
                    'extra': ''
                }]
            })
        command.audit('bob')

    @patch('quilt.tools.command._find_logged_in_team', lambda: "someteam")
    def test_audit_package(self):
        self.requests_mock.add(
            responses.GET,
            '%s/api/audit/foo/bar/' % command.get_registry_url("someteam"),
            status=201,
            json={
                'events': [{
                    'created': '',
                    'user': 'bob',
                    'type': 'package',
                    'package_owner': '',
                    'package_name': '',
                    'package_hash': '',
                    'extra': ''
                }]
            })
        command.audit('foo/bar')

    @patch('quilt.tools.command._find_logged_in_team', lambda: "someteam")
    def test_audit_no_auth_user(self):
        self._mock_error('audit/bob/', status=401, team='someteam', method=responses.GET)
        with self.assertRaises(command.CommandException):
            command.audit('bob')

    @patch('quilt.tools.command._find_logged_in_team', lambda: "someteam")
    def test_audit_no_auth_package(self):
        self._mock_error('audit/foo/bar/', status=401, team='someteam', method=responses.GET)
        with self.assertRaises(command.CommandException):
            command.audit('foo/bar')

    @patch('quilt.tools.command._find_logged_in_team', lambda: None)
    def test_audit_no_team(self):
        with assertRaisesRegex(self, command.CommandException, "Not logged in as a team user"):
            command.audit('bob')
            command.audit('foo/bar')

    @patch('quilt.tools.command._find_logged_in_team', lambda: "someteam")
    def test_audit_not_admin_user(self):
        self._mock_error('audit/bob/', status=403, team='someteam', method=responses.GET)
        with self.assertRaises(command.CommandException):
            command.audit('bob')

    @patch('quilt.tools.command._find_logged_in_team', lambda: "someteam")
    def test_audit_not_admin_package(self):
        self._mock_error('audit/foo/bar/', status=403, team='someteam', method=responses.GET)
        with self.assertRaises(command.CommandException):
            command.audit('foo/bar')

    @patch('quilt.tools.command._find_logged_in_team', lambda: None)
    @patch('sys.stdout', new_callable=StringIO)
    def test_access_list(self, mock_stdout):
        self.requests_mock.add(
            responses.GET,
            '%s/api/access/foo/bar' % command.get_registry_url(None),
            status=201,
            json={
                'users': ['foo', 'bob']
            }
        )
        command.access_list('foo/bar')
        assert mock_stdout.getvalue() == 'foo\nbob\n'

    @patch('quilt.tools.command._find_logged_in_team', lambda: None)
    def test_access_list_no_auth(self):
        self._mock_error('access/foo/bar', status=401, method=responses.GET)
        with self.assertRaises(command.CommandException):
            command.access_list('foo/bar')

    @patch('quilt.tools.command._find_logged_in_team', lambda: None)
    @patch('sys.stdout', new_callable=StringIO)
    def test_access_remove(self, mock_stdout):
        self.requests_mock.add(
            responses.DELETE,
            '%s/api/access/foo/bar/bob' % command.get_registry_url(None),
            status=201
        )
        command.access_remove('foo/bar', 'bob')
        assert mock_stdout.getvalue() == u'Access removed for bob\n'

    @patch('quilt.tools.command._find_logged_in_team', lambda: None)
    def test_access_remove_no_auth(self):
        self._mock_error('access/foo/bar/bob', status=401, method=responses.DELETE)
        with self.assertRaises(command.CommandException):
            command.access_remove('foo/bar', 'bob')

    @patch('quilt.tools.command._find_logged_in_team', lambda: None)
    def test_access_remove_not_owner(self):
        self._mock_error('access/foo/bar/bob', status=403, method=responses.DELETE,
                         message="Only the package owner can revoke access")
        with assertRaisesRegex(self, command.CommandException, "Only the package owner can revoke access"):
            command.access_remove('foo/bar', 'bob')

    @patch('quilt.tools.command._find_logged_in_team', lambda: None)
    def test_access_remove_owner(self):
        self._mock_error('access/foo/bar/foo', status=403, method=responses.DELETE,
                         message="Cannot revoke the owner's access")
        with assertRaisesRegex(self, command.CommandException, "Cannot revoke the owner's access"):
            command.access_remove('foo/bar', 'foo')

    @patch('quilt.tools.command._find_logged_in_team', lambda: None)
    def test_access_remove_free_plan(self):
        self._mock_error('access/foo/bar/foo', status=402, method=responses.DELETE,
                         message="Insufficient permissions.")
        with assertRaisesRegex(self, command.CommandException, "Insufficient permissions."):
            command.access_remove('foo/bar', 'foo')

    @patch('quilt.tools.command._find_logged_in_team', lambda: None)
    @patch('sys.stdout', new_callable=StringIO)
    def test_access_add(self, mock_stdout):
        self.requests_mock.add(
            responses.PUT,
            '%s/api/access/foo/bar/bob' % command.get_registry_url(None),
            status=201
        )
        command.access_add('foo/bar', 'bob')
        assert mock_stdout.getvalue() == u'Access added for bob\n'

    @patch('quilt.tools.command._find_logged_in_team', lambda: None)
    def test_access_add_no_auth(self):
        self._mock_error('access/foo/bar/bob', status=401, method=responses.PUT)
        with self.assertRaises(command.CommandException):
            command.access_add('foo/bar', 'bob')

    @patch('quilt.tools.command._find_logged_in_team', lambda: None)
    def test_access_add_not_owner(self):
        self._mock_error('access/foo/bar/bob', status=403, method=responses.PUT,
                         message="Only the package owner can revoke access")
        with assertRaisesRegex(self, command.CommandException, "Only the package owner can revoke access"):
            command.access_add('foo/bar', 'bob')

# TODO: work in progress
#    def test_find_node_by_name(self):
#        mydir = os.path.dirname(__file__)
#        build_path = os.path.join(mydir, './build.yml')
#        command.build('foo/bar', build_path)
#
#        owner, pkg = store.parse_package('foo/bar')
#        pkgobj = store.PackageStore.find_package(owner, pkg)
#        assert pkgobj is not None
#        assert pkgobj.find_node_by_name('') is None
#        assert pkgobj.find_node_by_name('bar') is None
#        assert pkgobj.find_node_by_name('foo') is None
#        assert pkgobj.find_node_by_name('README.md') is None
#        assert pkgobj.find_node_by_name('data/README') is None
#        assert pkgobj.find_node_by_name('data/README.md') is None
#        assert pkgobj.find_node_by_name('README') is not None
#        tsvnode = pkgobj.find_node_by_name('dataframes/tsv')
#        assert tsvnode is not None
#        tsvdf = pkgobj.get_obj(tsvnode)
#        assert tsvdf is not None
#        diff = command.diff_vs_dataframe('foo/bar', 'dataframes/tsv', tsvdf)
#        assert diff is None
#        diff = command.diff_vs_dataframe('foo/bar', 'dataframes/csv', tsvdf)
#        assert diff is None
#        import random
#        tsvdf['UID1'] = tsvdf['UID1'].apply(
#            lambda v: v if random.random()>0.01 else ('val'+str(random.random())))
#        diff = command.diff_vs_dataframe('foo/bar', 'dataframes/tsv', tsvdf)
#        assert diff is None

    def test_log(self):
        mydir = os.path.dirname(__file__)
        build_path = os.path.join(mydir, './build_simple.yml')
        owner = 'foo'
        package = 'bar'
        command.build('%s/%s' % (owner, package), build_path)

        pkg_obj = store.PackageStore.find_package(None, owner, package)
        self._mock_logs_list(owner, package, pkg_obj.get_hash())

        command.log("{owner}/{pkg}".format(owner=owner, pkg=package))

    def _mock_logs_list(self, owner, package, pkg_hash):
        logs_url = "%s/api/log/%s/%s/" % (command.get_registry_url(None), owner, package)
        resp = dict(logs=[dict(
            hash=pkg_hash,
            created=time.time(),
            author=owner)])
        print("MOCKING URL=%s" % logs_url)
        self.requests_mock.add(responses.GET, logs_url, json.dumps(resp))

    def test_generate_buildfile_wo_building(self):
        mydir = os.path.dirname(__file__)
        path = os.path.join(mydir, 'data')
        buildfilename = 'build_test_generate_buildfile_wo_building.yml'
        buildfilepath = os.path.join(path, buildfilename)
        assert not os.path.exists(buildfilepath), "%s already exists" % buildfilepath
        try:
            command.generate(path, outfilename=buildfilename)
            assert os.path.exists(buildfilepath), "failed to create %s" % buildfilepath
        finally:
            os.remove(buildfilepath)

    @patch('quilt.tools.command.input')
    def test_delete_not_confirmed(self, mock_input):
        mock_input.return_value = 'blah'

        command.delete('user/test')

    @patch('quilt.tools.command.input')
    def test_delete_confirmed(self, mock_input):
        owner = 'foo'
        package = 'bar'

        mock_input.return_value = '%s/%s' % (owner, package)

        delete_url = "%s/api/package/%s/%s/" % (command.get_registry_url(None), owner, package)
        self.requests_mock.add(responses.DELETE, delete_url, json.dumps(dict()))

        command.delete('%s/%s' % (owner, package))

    def test_build_from_git(self):
        git_url = 'https://github.com/quiltdata/testdata.git'
        def mock_git_clone(cmd):
            # test git command
            assert len(cmd) == 6
            assert cmd[:5] == ['git', 'clone', '-q', '--depth=1', git_url]

            # fake git clone by copying test files into destpath
            srcfile = 'foo.csv'
            mydir = os.path.dirname(__file__)
            srcpath = os.path.join(mydir, 'data', srcfile)
            destpath = os.path.join(cmd[-1], srcfile)
            shutil.copyfile(srcpath, destpath)

        with patch('subprocess.check_call', mock_git_clone):
            command.build('user/test', git_url)

        from quilt.data.user import test
        assert hasattr(test, 'foo')
        assert isinstance(test.foo(), pd.DataFrame)

    def test_build_from_git_branch(self):
        branch = 'notmaster'
        git_url = 'https://github.com/quiltdata/testdata.git'
        def mock_git_clone(cmd):
            # test git command
            assert len(cmd) == 8
            assert cmd[:7] == ['git', 'clone', '-q', '--depth=1', '-b', branch, git_url]

            # fake git clone by copying test files into destpath
            srcfile = 'foo.csv'
            mydir = os.path.dirname(__file__)
            srcpath = os.path.join(mydir, 'data', srcfile)
            destpath = os.path.join(cmd[-1], srcfile)
            shutil.copyfile(srcpath, destpath)

        with patch('subprocess.check_call', mock_git_clone):
            command.build('user/test', "{url}@{brch}".format(url=git_url, brch=branch))

        from quilt.data.user import test
        assert hasattr(test, 'foo')
        assert isinstance(test.foo(), pd.DataFrame)

    def test_build_yaml_syntax_error(self):
        path = os.path.dirname(__file__)
        buildfilepath = os.path.join(path, 'build_bad_syntax.yml')
        with assertRaisesRegex(self, command.CommandException, r'Bad yaml syntax.*build_bad_syntax\.yml'):
            command.build('user/test', buildfilepath)

    def test_build_checks_yaml_syntax_error(self):      # pylint: disable=C0103
        path = os.path.abspath(os.path.dirname(__file__))
        buildfilepath = os.path.join(path, 'build_checks_bad_syntax.yml')
        checksorigpath = os.path.join(path, 'checks_bad_syntax.yml')
        checksfilepath = os.path.join(path, 'checks.yml')

        try:
            origdir = os.curdir
            os.chdir(path)
            assert not os.path.exists(checksfilepath)
            shutil.copy(checksorigpath, checksfilepath)
            with assertRaisesRegex(self, command.CommandException, r'Bad yaml syntax.*checks\.yml'):
                command.build('user/test', buildfilepath)
        finally:
            os.remove(checksfilepath)
            os.chdir(origdir)

    def test_git_clone_fail(self):
        git_url = 'https://github.com/quiltdata/testdata.git'
        def mock_git_clone(cmd):
            # test git command
            assert len(cmd) == 6
            assert cmd[:5] == ['git', 'clone', '-q', '--depth=1', git_url]

            # fake git clone fail
            raise Exception()

        with patch('subprocess.check_call', mock_git_clone):
            with self.assertRaises(command.CommandException):
                command.build('user/pkg__test_git_clone_fail', git_url)

        # TODO: running -n (pytest-xdist) there's leaky state and can throw
        # either ImportError: cannot import name or ModuleNotFoundError
        with assertRaisesRegex(self, Exception, r'cannot import|not found|No module named|Could not find'):
            from quilt.data.user import pkg__test_git_clone_fail

    def test_logging(self):
        mydir = os.path.dirname(__file__)
        build_path = os.path.join(mydir, './build_simple.yml')

        log_url = '%s/api/log' % (command.get_registry_url(None),)

        # Successful logging response.
        with patch('quilt.tools.command._load_config', return_value={}):
            def callback(request):
                data = json.loads(request.body)
                assert data == [dict(
                    type='build',
                    package=hashlib.md5(b'foo/bar').hexdigest(),
                    dry_run=False,
                    env='default',
                )]
                return (200, {}, '')

            self.requests_mock.add_callback(responses.POST, log_url, callback)

            command.build('foo/bar', build_path)

        # Failed logging response.
        with patch('quilt.tools.command._load_config', return_value={}):
            self.requests_mock.add(responses.POST, log_url, status=500)
            command.build('foo/bar', build_path)

        # ConnectionError
        with patch('quilt.tools.command._load_config', return_value={}):
            self.requests_mock.add(responses.POST, log_url, body=requests.exceptions.ConnectionError())
            command.build('foo/bar', build_path)

        # Disabled logging.
        with patch('quilt.tools.command._load_config', return_value={'disable_analytics': True}):
            self.requests_mock.add(responses.POST, log_url, body=AssertionError('Unexpected logging!'))
            command.build('foo/bar', build_path)

            self.requests_mock.reset()  # Prevent the "not all requests ..." assert.

    def test_rm(self):
        """
        Test removing a package.
        """
        mydir = os.path.dirname(__file__)
        build_path = os.path.join(mydir, './build_simple.yml')
        command.build('foo/bar', build_path)

        command.rm('foo/bar', force=True)
        teststore = store.PackageStore(self._store_dir)
        assert not os.path.isdir(teststore.package_path(None, 'foo', 'bar'))

    def test_rm_non_existent_package(self):
        """
        Test removing a non-existent package.
        """
        teststore = store.PackageStore(self._store_dir)
        assert not os.path.isdir(teststore.package_path(None, 'foo', 'bar'))
        command.rm('foo/bar', force=True)

    def test_rm_package_w_shared_obj(self):
        """
        Test removing a package that shares an object with another. The
        other package should still remain.
        """
        mydir = os.path.dirname(__file__)
        build_path = os.path.join(mydir, './build_simple.yml')
        command.build('foo/bar', build_path)
        command.build('foo/bar2', build_path)

        command.rm('foo/bar', force=True)
        teststore = store.PackageStore(self._store_dir)
        assert not os.path.isdir(teststore.package_path(None, 'foo', 'bar'))

        from quilt.data.foo import bar2
        assert isinstance(bar2.foo(), pd.DataFrame)

    def test_rm_subpackage(self):
        """
        Test removing a sub-package (not supported).
        """
        with assertRaisesRegex(self, command.CommandException, "Specify package as"):
            command.rm('foo/bar/baz', force=True)

    def test_rm_doesnt_break_cache(self):
        """
        Test building, removing then rebuilding a package. The package
        should be correctly rebuilt.
        """
        mydir = os.path.dirname(__file__)
        build_path = os.path.join(mydir, './build_simple.yml')
        command.build('foo/bar', build_path)

        command.rm('foo/bar', force=True)
        teststore = store.PackageStore(self._store_dir)
        assert not os.path.isdir(teststore.package_path(None, 'foo', 'bar'))

        mydir = os.path.dirname(__file__)
        build_path = os.path.join(mydir, './build_simple.yml')
        command.build('foo/bar', build_path)

        from quilt.data.foo import bar
        assert isinstance(bar.foo(), pd.DataFrame)

    def test_parse_package_names(self):
        # good parse strings
        expected = (None, 'user', 'package')
        assert command.parse_package('user/package') == expected

        expected = ('team', 'user', 'package')
        assert command.parse_package('team:user/package') == expected

        expected = (None, 'user', 'package', ['foo', 'bar'])
        assert command.parse_package('user/package/foo/bar', True) == expected

        expected = ('team', 'user', 'package', ['foo', 'bar'])
        assert command.parse_package('team:user/package/foo/bar', True) == expected

        expected = ('team', 'user', 'package', [])
        assert command.parse_package('team:user/package', True) == expected

        # bad parse strings
        with pytest.raises(command.CommandException, message='subdir should be rejected'):
            command.parse_package('user/package/subdir', allow_subpath=False)

        with pytest.raises(command.CommandException, match="Invalid user name"):
            command.parse_package('9user/package')

        with pytest.raises(command.CommandException, match='Invalid package name'):
            command.parse_package('user/!package')

        with pytest.raises(command.CommandException, match='Invalid element in subpath'):
            command.parse_package('user/package/&subdir', True)

        with pytest.raises(command.CommandException, message='subdir should be rejected'):
            command.parse_package('team:user/package/subdir', allow_subpath=False)

        with pytest.raises(command.CommandException, match='Invalid team name'):
            command.parse_package('team%:user/package/subdir', allow_subpath=True)

        with pytest.raises(command.CommandException, match="Invalid user name"):
            command.parse_package('team:9user/package')

        with pytest.raises(command.CommandException, match='Invalid package name'):
            command.parse_package('team:user/!package')

        with pytest.raises(command.CommandException, match='Invalid element in subpath'):
            command.parse_package('team:user/package/&subdir', True)

        # XXX: in this case, should we just strip the trialing slash?
        with pytest.raises(command.CommandException, match='Invalid element in subpath'):
            command.parse_package('team:user/package/subdir/', True)

    def test_parse_package_extended_names(self):
        # good parse strings
        expected = ('user/package', None, 'user', 'package', [], None, None, None)
        assert command.parse_package_extended('user/package') == expected

        expected = ('user/package/sub/path', None, 'user', 'package', ['sub', 'path'], None, None, None)
        assert command.parse_package_extended('user/package/sub/path') == expected

        expected = ('team:user/package', 'team', 'user', 'package', [], None, None, None)
        assert command.parse_package_extended('team:user/package') == expected

        expected = ('team:user/package/sub/path',
                    'team', 'user', 'package', ['sub', 'path'], None, None, None)
        assert command.parse_package_extended('team:user/package/sub/path') == expected

        expected = ('user/package', None, 'user', 'package', [], 'abc123', None, None)
        assert command.parse_package_extended('user/package:h:abc123') == expected

        expected = ('user/package', None, 'user', 'package', [], 'abc123', None, None)
        assert command.parse_package_extended('user/package:hash:abc123') == expected

        expected = ('user/package', None, 'user', 'package', [], None, '123', None)
        assert command.parse_package_extended('user/package:v:123') == expected

        expected = ('user/package', None, 'user', 'package', [], None, '123', None)
        assert command.parse_package_extended('user/package:version:123') == expected

        expected = ('user/package', None, 'user', 'package', [], None, None, 'some')
        assert command.parse_package_extended('user/package:t:some') == expected

        expected = ('user/package', None, 'user', 'package', [],  None, None, 'some')
        assert command.parse_package_extended('user/package:tag:some') == expected

        expected = ('user/package/sub/path', None, 'user', 'package', ['sub', 'path'], 'abc123', None, None)
        assert command.parse_package_extended('user/package/sub/path:h:abc123') == expected

        expected = ('user/package/sub/path', None, 'user', 'package', ['sub', 'path'], 'abc123', None, None)
        assert command.parse_package_extended('user/package/sub/path:hash:abc123') == expected

        expected = ('user/package/sub/path', None, 'user', 'package', ['sub', 'path'], None, '123', None)
        assert command.parse_package_extended('user/package/sub/path:v:123') == expected

        expected = ('user/package/sub/path', None, 'user', 'package', ['sub', 'path'], None, '123', None)
        assert command.parse_package_extended('user/package/sub/path:version:123') == expected

        expected = ('user/package/sub/path', None, 'user', 'package', ['sub', 'path'], None, None, 'some')
        assert command.parse_package_extended('user/package/sub/path:t:some') == expected

        expected = ('user/package/sub/path', None, 'user', 'package', ['sub', 'path'],  None, None, 'some')
        assert command.parse_package_extended('user/package/sub/path:tag:some') == expected

        expected = ('team:user/package', 'team', 'user', 'package', [], 'abc123', None, None)
        assert command.parse_package_extended('team:user/package:h:abc123') == expected

        expected = ('team:user/package', 'team', 'user', 'package', [], 'abc123', None, None)
        assert command.parse_package_extended('team:user/package:hash:abc123') == expected

        expected = ('team:user/package', 'team', 'user', 'package', [], None, '123', None)
        assert command.parse_package_extended('team:user/package:v:123') == expected

        expected = ('team:user/package', 'team', 'user', 'package', [], None, '123', None)
        assert command.parse_package_extended('team:user/package:version:123') == expected

        expected = ('team:user/package', 'team', 'user', 'package', [], None, None, 'some')
        assert command.parse_package_extended('team:user/package:t:some') == expected

        expected = ('team:user/package', 'team', 'user', 'package', [], None, None, 'some')
        assert command.parse_package_extended('team:user/package:tag:some') == expected

        expected = ('team:user/package/sub/path',
                    'team', 'user', 'package', ['sub', 'path'], 'abc123', None, None)
        assert command.parse_package_extended('team:user/package/sub/path:h:abc123') == expected

        expected = ('team:user/package/sub/path',
                    'team', 'user', 'package', ['sub', 'path'], 'abc123', None, None)
        assert command.parse_package_extended('team:user/package/sub/path:hash:abc123') == expected

        expected = ('team:user/package/sub/path',
                    'team', 'user', 'package', ['sub', 'path'], None, '123', None)
        assert command.parse_package_extended('team:user/package/sub/path:v:123') == expected

        expected = ('team:user/package/sub/path',
                    'team', 'user', 'package', ['sub', 'path'], None, '123', None)
        assert command.parse_package_extended('team:user/package/sub/path:version:123') == expected

        expected = ('team:user/package/sub/path',
                    'team', 'user', 'package', ['sub', 'path'], None, None, 'some')
        assert command.parse_package_extended('team:user/package/sub/path:t:some') == expected

        expected = ('team:user/package/sub/path',
                    'team', 'user', 'package', ['sub', 'path'], None, None, 'some')
        assert command.parse_package_extended('team:user/package/sub/path:tag:some') == expected

        # bad parse strings
        with pytest.raises(command.CommandException):
            command.parse_package_extended('user/package:a:aaa111')

        with pytest.raises(command.CommandException):
            command.parse_package_extended('team:user/package:a:aaa111')

        with pytest.raises(command.CommandException):
            command.parse_package_extended('foo:bar:baz')<|MERGE_RESOLUTION|>--- conflicted
+++ resolved
@@ -42,28 +42,25 @@
         - no auth
         - no team
         - not admin
-<<<<<<< HEAD
     6. users/list_detailed
         - OK
         - no auth
         - no admin
         - not found
         - server error
-=======
-    6. access list
+    7. access list
         - OK
         - no auth
-    7. access remove
+    8. access remove
         - OK
         - no auth
         - not owner
         - revoke owner
         - free plan
-    8. access add
+    9. access add
         - OK
         - no auth
         - not owner
->>>>>>> 62368dcf
 """
 # Disable no-self-use, protected-access, too-many-public-methods
 # pylint: disable=R0201, W0212, R0904
