--- conflicted
+++ resolved
@@ -82,12 +82,9 @@
 
 from .utils import QuiltTestCase, patch
 from ..tools import command, store
-<<<<<<< HEAD
 from ..tools.compat import pathlib
-
-=======
 from ..tools.const import TEAM_ID_ERROR
->>>>>>> 12e6e623
+
 
 class CommandTest(QuiltTestCase):
     def _mock_error(self, endpoint, status, team=None, message="",
@@ -287,8 +284,7 @@
 
         mock_input.return_value = old_refresh_token
 
-        with pytest.raises(command.CommandException,
-                match=TEAM_ID_ERROR):
+        with pytest.raises(command.CommandException, match=TEAM_ID_ERROR):
             command.login('fo!o')
 
         mock_open.assert_not_called()
@@ -318,8 +314,7 @@
         mock_login_with_token.assert_not_called()
 
     def test_login_with_token_invalid_team(self):
-        with pytest.raises(command.CommandException,
-                match=TEAM_ID_ERROR):
+        with pytest.raises(command.CommandException, match=TEAM_ID_ERROR):
             command.login_with_token('123', 'fo!o')
 
     @patch('quilt.tools.command._save_auth')
@@ -1140,17 +1135,18 @@
         from quilt.data.foo import bar
         assert isinstance(bar.foo(), pd.DataFrame)
 
-    def test_export_invalid(self):
+    def test_export_nonexistent(self):
+        # Ensure export raises correct error when user doesn't exist
         with pytest.raises(command.CommandException, match="Package .* not found"):
-            command.export("zzznonexistentuserzzz/package")
-
-        # create a blank package so the user definitely exists
-        command.build_package_from_contents(None, 'testuser', 'testpackage', '', {'contents': {}})
-
-        from quilt.data.testuser import testpackage
+            command.export("export_nonexistent_user/package")
+
+        # Ensure export raises correct error when user does exist
+        command.build_package_from_contents(None, 'existent_user', 'testpackage', '', {'contents': {}})
+
+        from quilt.data.existent_user import testpackage
 
         with pytest.raises(command.CommandException, match="Package .* not found"):
-            command.export("testuser/nonexistentpackage")
+            command.export("existent_user/nonexistent_package")
 
     def test_export_dir_file_conflict(self):
         # This tests how export handles a conflict between a filename and a dirname,
