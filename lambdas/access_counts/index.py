"""
Lambda function that runs Athena queries over CloudTrail logs and .quilt/named_packages/
and creates summaries of object and package access events.
"""

from datetime import datetime, timedelta, timezone
import os
import textwrap
import time

import boto3

ATHENA_DATABASE = os.environ['ATHENA_DATABASE']
# Bucket where CloudTrail logs are located.
CLOUDTRAIL_BUCKET = os.environ['CLOUDTRAIL_BUCKET']
# Bucket where query results will be stored.
QUERY_RESULT_BUCKET = os.environ['QUERY_RESULT_BUCKET']
# Directory where the summary files will be stored.
ACCESS_COUNTS_OUTPUT_DIR = os.environ['ACCESS_COUNTS_OUTPUT_DIR']

# A temporary directory where Athena query results will be written.
QUERY_TEMP_DIR = 'AthenaQueryResults'

# Pre-processed CloudTrail logs, persistent across different runs of the lambda.
OBJECT_ACCESS_LOG_DIR = 'ObjectAccessLog'

# Timestamp for the dir above.
LAST_UPDATE_KEY = f'{OBJECT_ACCESS_LOG_DIR}.last_updated_ts.txt'

# Athena does not allow us to write more than 100 partitions at once.
MAX_OPEN_PARTITIONS = 100


def sql_escape(s):
    return s.replace("'", "''")


DROP_CLOUDTRAIL = """DROP TABLE IF EXISTS cloudtrail"""
DROP_OBJECT_ACCESS_LOG = """DROP TABLE IF EXISTS object_access_log"""
DROP_PACKAGE_HASHES = """DROP TABLE IF EXISTS package_hashes"""

CREATE_CLOUDTRAIL = textwrap.dedent(f"""\
    CREATE EXTERNAL TABLE cloudtrail (
        eventVersion STRING,
        userIdentity STRUCT<
            type: STRING,
            principalId: STRING,
            arn: STRING,
            accountId: STRING,
            invokedBy: STRING,
            accessKeyId: STRING,
            userName: STRING,
            sessionContext: STRUCT<
                attributes: STRUCT<
                    mfaAuthenticated: STRING,
                    creationDate: STRING>,
                sessionIssuer: STRUCT<
                    type: STRING,
                    principalId: STRING,
                    arn: STRING,
                    accountId: STRING,
                    userName: STRING>>>,
        eventTime STRING,
        eventSource STRING,
        eventName STRING,
        awsRegion STRING,
        sourceIpAddress STRING,
        userAgent STRING,
        errorCode STRING,
        errorMessage STRING,
        requestParameters STRING,
        responseElements STRING,
        additionalEventData STRING,
        requestId STRING,
        eventId STRING,
        resources ARRAY<STRUCT<
            arn: STRING,
            accountId: STRING,
            type: STRING>>,
        eventType STRING,
        apiVersion STRING,
        readOnly STRING,
        recipientAccountId STRING,
        serviceEventDetails STRING,
        sharedEventID STRING,
        vpcEndpointId STRING
    )
    PARTITIONED BY (account STRING, region STRING, year STRING, month STRING, day STRING)
    ROW FORMAT SERDE 'com.amazon.emr.hive.serde.CloudTrailSerde'
    STORED AS INPUTFORMAT 'com.amazon.emr.cloudtrail.CloudTrailInputFormat'
    OUTPUTFORMAT 'org.apache.hadoop.hive.ql.io.HiveIgnoreKeyTextOutputFormat'
    LOCATION 's3://{sql_escape(CLOUDTRAIL_BUCKET)}/AWSLogs/'
    TBLPROPERTIES ('classification'='cloudtrail')
""")

ADD_CLOUDTRAIL_PARTITION = textwrap.dedent(f"""\
    ALTER TABLE cloudtrail
    ADD PARTITION (account = '{{account}}', region = '{{region}}', year = '{{year:04d}}', month = '{{month:02d}}', day = '{{day:02d}}')
    LOCATION 's3://{sql_escape(CLOUDTRAIL_BUCKET)}/AWSLogs/{{account}}/CloudTrail/{{region}}/{{year:04d}}/{{month:02d}}/{{day:02d}}/'
""")  # noqa: E501

CREATE_OBJECT_ACCESS_LOG = textwrap.dedent(f"""\
    CREATE EXTERNAL TABLE object_access_log (
        eventname STRING,
        bucket  STRING,
        key STRING
    )
    PARTITIONED BY (date STRING)
    ROW FORMAT SERDE 'org.apache.hadoop.hive.ql.io.parquet.serde.ParquetHiveSerDe'
    STORED AS INPUTFORMAT 'org.apache.hadoop.hive.ql.io.parquet.MapredParquetInputFormat'
    OUTPUTFORMAT 'org.apache.hadoop.hive.ql.io.parquet.MapredParquetOutputFormat'
    LOCATION 's3://{sql_escape(QUERY_RESULT_BUCKET)}/{sql_escape(OBJECT_ACCESS_LOG_DIR)}/'
    TBLPROPERTIES ('parquet.compression'='SNAPPY')
""")

REPAIR_OBJECT_ACCESS_LOG = textwrap.dedent("""
    MSCK REPAIR TABLE object_access_log
""")

INSERT_INTO_OBJECT_ACCESS_LOG = textwrap.dedent("""\
    INSERT INTO object_access_log
    SELECT eventname, bucket, key, date_format(eventtime, '%Y-%m-%d') AS date
    FROM (
        SELECT
            eventname,
            from_iso8601_timestamp(eventtime) AS eventtime,
            json_extract_scalar(requestparameters, '$.bucketName') AS bucket,
            json_extract_scalar(requestparameters, '$.key') AS key
        FROM cloudtrail
        WHERE useragent != 'athena.amazonaws.com' AND useragent NOT LIKE '%quilt3-lambdas-es-indexer%'
    )
    -- Filter out non-S3 events, or S3 events like ListBucket that have no object
    -- Select the correct time range
    WHERE bucket IS NOT NULL AND key IS NOT NULL AND
          eventtime >= from_unixtime({{start_ts:f}}) AND eventtime < from_unixtime({{end_ts:f}})
""")

CREATE_PACKAGE_HASHES = textwrap.dedent(f"""\
    CREATE TABLE package_hashes
    WITH (
        format = 'Parquet',
        parquet_compression = 'SNAPPY',
        external_location = 's3://{sql_escape(QUERY_RESULT_BUCKET)}/{sql_escape(QUERY_TEMP_DIR)}/package_hashes/'
    )
    AS
    SELECT DISTINCT
        -- Parse a file path like `s3://BUCKET/.quilt/named_packages/USER_NAME/PACKAGE_NAME/VERSION`.
        -- Only take package names and hashes, without versions, to avoid duplicates.
        split_part("$path", '/', 3) AS bucket,
        concat(split_part("$path", '/', 6), '/', split_part("$path", '/', 7)) AS name,
        hash
    FROM named_packages
""")

# All GROUP BY statements are supposed to be:
# - in the order from most unique values to least unique
# - integers rather than strings

OBJECT_ACCESS_COUNTS = textwrap.dedent("""\
    SELECT
        eventname,
        bucket,
        key,
        CAST(histogram(date) AS JSON) AS counts
    FROM object_access_log
    GROUP BY 3, 2, 1
""")

PACKAGE_ACCESS_COUNTS = textwrap.dedent("""\
    SELECT
        eventname,
        package_hashes.bucket AS bucket,
        name,
        CAST(histogram(date) AS JSON) AS counts
    FROM object_access_log JOIN package_hashes
    ON object_access_log.bucket = package_hashes.bucket AND key = concat('.quilt/packages/', hash)
    GROUP BY 3, 2, 1
""")

PACKAGE_VERSION_ACCESS_COUNTS = textwrap.dedent("""\
    SELECT
        eventname,
        package_hashes.bucket AS bucket,
        name,
        hash,
        CAST(histogram(date) AS JSON) AS counts
    FROM object_access_log JOIN package_hashes
    ON object_access_log.bucket = package_hashes.bucket AND key = concat('.quilt/packages/', hash)
    GROUP BY 4, 3, 2, 1
""")

BUCKET_ACCESS_COUNTS = textwrap.dedent("""\
    SELECT
        eventname,
        bucket,
        CAST(histogram(date) AS JSON) AS counts
    FROM object_access_log
    GROUP BY 2, 1
""")


EXTS_ACCESS_COUNTS = textwrap.dedent("""\
    SELECT
        eventname,
        bucket,
        ext,
        CAST(histogram(date) AS JSON) AS counts
    FROM (
        SELECT
            eventname,
            bucket,
            lower(CASE
<<<<<<< HEAD
                WHEN cardinality(parts) > 2
                    AND lower(element_at(parts, -1)) = 'gz' THEN concat(element_at(parts, -2), '.', element_at(parts, -1))
                WHEN cardinality(parts) = 2 THEN element_at(parts, -1)
=======
                WHEN cardinality(parts) > 2 AND lower(element_at(parts, -1)) = 'gz' THEN concat(element_at(parts, -2), '.', element_at(parts, -1))
                WHEN cardinality(parts) >= 2 THEN element_at(parts, -1)
>>>>>>> 85275c70
                ELSE ''
                END
            ) AS ext,
            date
        FROM (
            SELECT
                eventname,
                bucket,
                split(substr(element_at(split(key, '/'), -1), 2), '.') AS parts,
                date
            FROM object_access_log
        )
    )
    GROUP BY 3, 2, 1
""")


athena = boto3.client('athena')
s3 = boto3.client('s3')


def start_query(query_string):
    output = 's3://%s/%s/' % (QUERY_RESULT_BUCKET, QUERY_TEMP_DIR)

    response = athena.start_query_execution(
        QueryString=query_string,
        QueryExecutionContext=dict(Database=ATHENA_DATABASE),
        ResultConfiguration=dict(OutputLocation=output)
    )
    print("Started query:", response)

    execution_id = response['QueryExecutionId']

    return execution_id


def query_finished(execution_id):
    response = athena.get_query_execution(QueryExecutionId=execution_id)
    print("Query status:", response)
    state = response['QueryExecution']['Status']['State']

    if state == 'RUNNING' or state == 'QUEUED':
        return False
    elif state == 'SUCCEEDED':
        return True
    elif state == 'FAILED':
        raise Exception("Query failed! QueryExecutionId=%r" % execution_id)
    elif state == 'CANCELLED':
        raise Exception("Query cancelled! QueryExecutionId=%r" % execution_id)
    else:
        assert False, "Unexpected state: %s" % state


# Athena limitation for DDL queries.
MAX_CONCURRENT_QUERIES = 20


def run_multiple_queries(query_list):
    results = [None] * len(query_list)

    remaining_queries = list(enumerate(query_list))
    remaining_queries.reverse()  # Just to make unit tests more sane: we use pop() later, so keep the order the same.
    pending_execution_ids = set()

    while remaining_queries or pending_execution_ids:
        # Remove completed queries. Make a copy of the set before iterating over it.
        for execution_id in list(pending_execution_ids):
            if query_finished(execution_id):
                pending_execution_ids.remove(execution_id)

        # Start new queries.
        while remaining_queries and len(pending_execution_ids) < MAX_CONCURRENT_QUERIES:
            idx, query = remaining_queries.pop()
            execution_id = start_query(query)
            results[idx] = execution_id
            pending_execution_ids.add(execution_id)

        time.sleep(5)

    assert all(results)

    return results


def delete_dir(bucket, prefix):
    params = dict(
        Bucket=bucket,
        Prefix=prefix,
        MaxKeys=1000,  # The max we're allowed to delete at once.
    )
    paginator = s3.get_paginator('list_objects_v2')
    for list_response in paginator.paginate(**params):
        contents = list_response.get('Contents')
        if not contents:
            break

        delete_response = s3.delete_objects(
            Bucket=QUERY_RESULT_BUCKET,
            Delete=dict(
                Objects=[dict(
                    Key=obj['Key']
                ) for obj in contents]
            )
        )
        errors = delete_response.get('Errors')
        if errors:
            print(errors)
            raise Exception(f"Failed to delete dir: bucket={bucket!r}, prefix={prefix!r}")


def now():
    """Only exists for unit testing, cause patching datetime.utcnow() is pretty much impossible."""
    return datetime.now(timezone.utc)


def handler(event, context):
    # End of the CloudTrail time range we're going to look at. Subtract 15min
    # because events can be delayed by that much.
    end_ts = now() - timedelta(minutes=15)

    # Start of the CloudTrail time range: the end timestamp from the previous run, or a year ago if it's the first run.
    try:
        timestamp_str = s3.get_object(Bucket=QUERY_RESULT_BUCKET, Key=LAST_UPDATE_KEY)['Body'].read()
        start_ts = datetime.fromtimestamp(float(timestamp_str), timezone.utc)
    except s3.exceptions.NoSuchKey as ex:
        start_ts = end_ts - timedelta(days=365)
        # We start from scratch, so make sure we don't have any old data.
        delete_dir(QUERY_RESULT_BUCKET, OBJECT_ACCESS_LOG_DIR)

    # We can't write more than 100 days worth of data at a time due to Athena's partitioning limitations.
    # Moreover, we don't want the lambda to time out, so just process 100 days
    # and let the next invocation handle the rest.
    end_ts = min(end_ts, start_ts + timedelta(days=MAX_OPEN_PARTITIONS-1))

    # Delete the temporary directory where Athena query results are written to.
    delete_dir(QUERY_RESULT_BUCKET, QUERY_TEMP_DIR)

    # Create a CloudTrail table, but only with partitions for the last N days, to avoid scanning all of the data.
    # A bucket can have data for multiple accounts and multiple regions, so those need to be handled first.
    partition_queries = []
    for account_response in s3.list_objects_v2(
            Bucket=CLOUDTRAIL_BUCKET, Prefix='AWSLogs/', Delimiter='/').get('CommonPrefixes') or []:
        account = account_response['Prefix'].split('/')[1]
        for region_response in s3.list_objects_v2(
                Bucket=CLOUDTRAIL_BUCKET,
                Prefix=f'AWSLogs/{account}/CloudTrail/', Delimiter='/').get('CommonPrefixes') or []:
            region = region_response['Prefix'].split('/')[3]
            date = start_ts.date()
            while date <= end_ts.date():
                query = ADD_CLOUDTRAIL_PARTITION.format(
                    account=sql_escape(account),
                    region=sql_escape(region),
                    year=date.year,
                    month=date.month,
                    day=date.day
                )
                partition_queries.append(query)
                date += timedelta(days=1)

    # Drop old Athena tables from previous runs.
    # (They're in the DB owned by the stack, so safe to do.)
    run_multiple_queries([DROP_CLOUDTRAIL, DROP_OBJECT_ACCESS_LOG, DROP_PACKAGE_HASHES])

    # Create new Athena tables.
    run_multiple_queries([CREATE_CLOUDTRAIL, CREATE_OBJECT_ACCESS_LOG, CREATE_PACKAGE_HASHES])

    # Load object access log partitions, after the object access log table is created.
    # Create CloudTrail partitions, after the CloudTrail table is created.
    run_multiple_queries([REPAIR_OBJECT_ACCESS_LOG] + partition_queries)

    # Delete the old timestamp: if the INSERT query or put_object fail, make sure we regenerate everything next time,
    # instead of ending up with duplicate logs.
    s3.delete_object(Bucket=QUERY_RESULT_BUCKET, Key=LAST_UPDATE_KEY)

    # Scan CloudTrail and insert new data into "object_access_log".
    insert_query = INSERT_INTO_OBJECT_ACCESS_LOG.format(start_ts=start_ts.timestamp(), end_ts=end_ts.timestamp())
    run_multiple_queries([insert_query])

    # Save the end timestamp.
    s3.put_object(
        Bucket=QUERY_RESULT_BUCKET, Key=LAST_UPDATE_KEY, Body=str(end_ts.timestamp()), ContentType='text/plain')

    queries = [
        ('Objects', OBJECT_ACCESS_COUNTS),
        ('Packages', PACKAGE_ACCESS_COUNTS),
        ('PackageVersions', PACKAGE_VERSION_ACCESS_COUNTS),
        ('Bucket', BUCKET_ACCESS_COUNTS),
        ('Exts', EXTS_ACCESS_COUNTS)
    ]

    execution_ids = run_multiple_queries([query for _, query in queries])

    for (filename, _), execution_id in zip(queries, execution_ids):
        src_key = f'{QUERY_TEMP_DIR}/{execution_id}.csv'
        dest_key = f'{ACCESS_COUNTS_OUTPUT_DIR}/{filename}.csv'

        s3.copy(
            CopySource=dict(
                Bucket=QUERY_RESULT_BUCKET,
                Key=src_key
            ),
            Bucket=QUERY_RESULT_BUCKET,
            Key=dest_key
        )<|MERGE_RESOLUTION|>--- conflicted
+++ resolved
@@ -210,14 +210,9 @@
             eventname,
             bucket,
             lower(CASE
-<<<<<<< HEAD
                 WHEN cardinality(parts) > 2
                     AND lower(element_at(parts, -1)) = 'gz' THEN concat(element_at(parts, -2), '.', element_at(parts, -1))
-                WHEN cardinality(parts) = 2 THEN element_at(parts, -1)
-=======
-                WHEN cardinality(parts) > 2 AND lower(element_at(parts, -1)) = 'gz' THEN concat(element_at(parts, -2), '.', element_at(parts, -1))
                 WHEN cardinality(parts) >= 2 THEN element_at(parts, -1)
->>>>>>> 85275c70
                 ELSE ''
                 END
             ) AS ext,
