--- conflicted
+++ resolved
@@ -693,7 +693,6 @@
         with patch.object(self.s3_client, 'select_object_content') as mock_select:
             mock_select.return_value = {
                 "ResponseMetadata": ANY,
-<<<<<<< HEAD
                 "Payload": [
                     {
                         "Stats": {}
@@ -707,15 +706,6 @@
                         "End": {}
                     },
                 ]
-=======
-                "Payload": [{
-                    "Records": {
-                        "Payload": json.dumps(MANIFEST_DATA).encode()
-                    },
-                    "Stats": {},
-                    "End": {}
-                }]
->>>>>>> 7cd84d84
             }
 
             self._test_index_events(
@@ -737,17 +727,12 @@
                 Key=manifest_key,
                 Expression=index.SELECT_PACKAGE_META,
                 ExpressionType="SQL",
-<<<<<<< HEAD
                 # copied from t4_lambda_shared > utils.py > query_manifest_content
                 InputSerialization={
                     'JSON': {'Type': 'LINES'},
                     'CompressionType': 'NONE'
                 },
                 OutputSerialization={'JSON': {'RecordDelimiter': '\n'}}
-=======
-                InputSerialization={"JSON": {"Type": "LINES"}},
-                OutputSerialization={"JSON": {}}
->>>>>>> 7cd84d84
             )
 
         append_mock.assert_any_call(
@@ -779,137 +764,6 @@
 
         assert append_mock.call_count == 2, "Expected: .append(as_manifest) .append(as_file)"
 
-<<<<<<< HEAD
-    @pytest.mark.xfail(
-        raises=ParamValidationError,
-        reason="boto bug https://github.com/boto/botocore/issues/1621"
-    )
-    def test_index_if_manifest_boto(self):
-        """Demonstrate that mocking S3 select with boto3 is broken"""
-        sha_hash = "50f4d0fc2c22a70893a7f356a4929046ce529b53c1ef87e28378d92b884691a5"
-=======
-    @pytest.mark.xfail(reason="boto bug https://github.com/boto/botocore/issues/1621")
-    @patch.object(index.DocumentQueue, 'append')
-    def test_index_if_manifest_positive_boto(self, append_mock):
-        """test manifest file and its indexing; same as above but uses boto stubber"""
-        timestamp = 1595616294
-        pointer_key = f"{POINTER_PREFIX_V1}author/semantic/{timestamp}"
-        # first, handler() will head the object
-        self.s3_stubber.add_response(
-            method="head_object",
-            service_response={
-                **OBJECT_RESPONSE,
-                "ContentLength": 64
-            },
-            expected_params={
-                "Bucket": "test-bucket",
-                "Key": pointer_key,
-                "VersionId": "1313131313131.Vier50HdNbi7ZirO65"
-            }
-        )
-
-        sha_hash = "50f4d0fc2c22a70893a7f356a4929046ce529b53c1ef87e28378d92b884691a5"
-        # next, handler() calls index_if_manifest which gets the hash from pointer_file
-        self.s3_stubber.add_response(
-            method="get_object",
-            service_response={
-                **OBJECT_RESPONSE,
-                "ContentLength": 64,
-                "Body": BytesIO(sha_hash.encode())
-            },
-            expected_params={
-                "Bucket": "test-bucket",
-                "Key": pointer_key,
-                "VersionId": "1313131313131.Vier50HdNbi7ZirO65",
-                'Range': "bytes=0-64"
-            }
-        )
-
->>>>>>> 7cd84d84
-        manifest_key = f"{MANIFEST_PREFIX_V1}{sha_hash}"
-        # this SHOULD work, but due to botocore bugs it does not
-        self.s3_stubber.add_response(
-            method="select_object_content",
-            service_response={
-                "ResponseMetadata": ANY,
-                # it is sadly not possible to mock S3 select responses because
-                # boto incorrectly believes "Payload"'s value should be a dict
-                # but it's really an iterable in realworld code
-                # see https://github.com/boto/botocore/issues/1621
-<<<<<<< HEAD
-                "Payload": [
-                    {
-                        "Stats": {}
-                    },
-                    {
-                        "Records": {
-                            "Payload": json.dumps(MANIFEST_DATA).encode(),
-                        },
-                    },
-                    {
-                        "End": {}
-                    },
-                ]
-=======
-                "Payload": [{
-                    "Records": {
-                        "Payload": json.dumps(MANIFEST_DATA).encode()
-                    },
-                    "Stats": {},
-                    "End": {}
-                }]
->>>>>>> 7cd84d84
-            },
-            expected_params={
-                "Bucket": "test-bucket",
-                "Key": manifest_key,
-                "Expression": index.SELECT_PACKAGE_META,
-                "ExpressionType": "SQL",
-<<<<<<< HEAD
-                "InputSerialization": {
-                    'JSON': {'Type': 'LINES'},
-                    'CompressionType': 'NONE'
-                },
-                "OutputSerialization": {'JSON': {'RecordDelimiter': '\n'}}
-            }
-        )
-
-=======
-                "InputSerialization": {"JSON": {"Type": "LINES"}},
-                "OutputSerialization": {"JSON": {}}
-            }
-        )
-
-        append_mock.assert_any_call(
-            "ObjectCreated:Put",
-            DocTypes.PACKAGE,
-            bucket="test-bucket",
-            etag="123456",
-            ext="",
-            handle="author/semantic",
-            key=f".quilt/packages/{sha_hash}",
-            last_modified=ANY,
-            package_hash=sha_hash,
-            comment=MANIFEST_DATA["message"],
-            metadata=json.dumps(MANIFEST_DATA["user_meta"])
-        )
-
-        append_mock.assert_any_call(
-            "ObjectCreated:Put",
-            DocTypes.OBJECT,
-            bucket="test-bucket",
-            key=pointer_key,
-            ext="",
-            etag="123456",
-            version_id="1313131313131.Vier50HdNbi7ZirO65",
-            last_modified=ANY,
-            size=64,
-            text=""
-        )
-
-        assert append_mock.call_count == 2, "Expected: .append(as_manifest) .append(as_file)"
-
->>>>>>> 7cd84d84
     def test_infer_extensions(self):
         """ensure we are guessing file types well"""
         # parquet
@@ -1008,6 +862,50 @@
                 assert '.parquet' in exts
                 assert '.csv' not in exts
 
+    @pytest.mark.xfail(
+        raises=ParamValidationError,
+        reason="boto bug https://github.com/boto/botocore/issues/1621"
+    )
+    def test_stub_select_object_content(self):
+        """Demonstrate that mocking S3 select with boto3 is broken"""
+        sha_hash = "50f4d0fc2c22a70893a7f356a4929046ce529b53c1ef87e28378d92b884691a5"
+        manifest_key = f"{MANIFEST_PREFIX_V1}{sha_hash}"
+        # this SHOULD work, but due to botocore bugs it does not
+        self.s3_stubber.add_response(
+            method="select_object_content",
+            service_response={
+                "ResponseMetadata": ANY,
+                # it is sadly not possible to mock S3 select responses because
+                # boto incorrectly believes "Payload"'s value should be a dict
+                # but it's really an iterable in realworld code
+                # see https://github.com/boto/botocore/issues/1621
+                "Payload": [
+                    {
+                        "Stats": {}
+                    },
+                    {
+                        "Records": {
+                            "Payload": json.dumps(MANIFEST_DATA).encode(),
+                        },
+                    },
+                    {
+                        "End": {}
+                    },
+                ]
+            },
+            expected_params={
+                "Bucket": "test-bucket",
+                "Key": manifest_key,
+                "Expression": index.SELECT_PACKAGE_META,
+                "ExpressionType": "SQL",
+                "InputSerialization": {
+                    'JSON': {'Type': 'LINES'},
+                    'CompressionType': 'NONE'
+                },
+                "OutputSerialization": {'JSON': {'RecordDelimiter': '\n'}}
+            }
+        )
+
     def test_synthetic_copy_event(self):
         """check synthetic ObjectCreated:Copy event vs organic obtained on 26-May-2020
         (bucket versioning on)
