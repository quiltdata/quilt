"""
Sends the request to ElasticSearch.

TODO: Implement a higher-level search API.
"""
from copy import deepcopy
import os
from itertools import filterfalse, tee

from aws_requests_auth.boto_utils import BotoAWSRequestsAuth
from elasticsearch import Elasticsearch, RequestsHttpConnection

from t4_lambda_shared.decorator import api
from t4_lambda_shared.utils import get_default_origins, make_json_response

DEFAULT_SIZE = 1_000
MAX_QUERY_DURATION = '27s'  # Just shy of 29s API Gateway limit
NUM_PREVIEW_IMAGES = 100
NUM_PREVIEW_FILES = 20
COMPRESSION_EXTS = ['.gz']
IMG_EXTS = [
    '.jpg',
    '.jpeg',
    '.png',
    '.gif',
    '.webp',
    '.bmp',
    '.tiff',
    '.tif',
]
SAMPLE_EXTS = [
    '.parquet',
    '.csv',
    '.tsv',
    '.txt',
    '.vcf',
    '.xls',
    '.xlsx',
    '.ipynb',
    '.md',
    '.json',
]
README_KEYS = ['README.md', 'README.txt', 'README.ipynb']
SUMMARIZE_KEY = 'quilt_summarize.json'


@api(cors_origins=get_default_origins())
def lambda_handler(request):
    """
    Proxy the request to the elastic search.
    """

    action = request.args.get('action')
    user_body = request.args.get('body', {})
    user_fields = request.args.get('fields', [])
    user_indexes = request.args.get('index', "")
    user_size = request.args.get('size', DEFAULT_SIZE)
    user_source = request.args.get('_source', [])
    terminate_after = None  # see if we can skip os.getenv('MAX_DOCUMENTS_PER_SHARD')

    if not user_indexes or not isinstance(user_indexes, str):
        raise ValueError("Request must include index=<comma-separated string of indices>")

    if action == 'packages':
        query = request.args.get('query', '')
        body = user_body or {
            "query": {
                "query_string": {
                    "analyze_wildcard": True,
                    "lenient": True,
                    "query": query,
                    # see enterprise/**/bucket.py for mappings
                    "fields": user_fields or [
                        # package
                        'comment', 'handle', 'handle_text^2', 'metadata_string', 'tags'
                    ]
                }
            }
        }
        if not all(i.endswith('_packages') for i in user_indexes.split(',')):
            raise ValueError("'packages' action searching indexes that don't end in '_packages'")
        _source = user_source
        size = user_size
    elif action == 'search':
        query = request.args.get('query', '')
        body = {
            "query": {
<<<<<<< HEAD
                "simple_query_string": {
                    "analyze_wildcard": True,
=======
                "query_string": {
                    "analyze_wildcard": True,
                    "lenient": True,
>>>>>>> 16810c52
                    "query": query,
                    # see enterprise/**/bucket.py for mappings
                    "fields": [
                        # object
                        'content', 'comment', 'key_text^2', 'meta_text',
                        # package, and boost the fields
                        'comment^2', 'handle^2', 'handle_text^2', 'metadata_string^2', 'tags^2'
                    ]
                }
            }
        }
        _source = [
            'key', 'version_id', 'updated', 'last_modified', 'size', 'user_meta',
            'comment', 'handle', 'hash', 'tags', 'metadata_string', 'pointer_file'
        ]
        size = DEFAULT_SIZE
    elif action == 'stats':
        body = {
            "query": {"match_all": {}},
            "aggs": {
                "totalBytes": {"sum": {"field": 'size'}},
                "exts": {
                    "terms": {"field": 'ext'},
                    "aggs": {"size": {"sum": {"field": 'size'}}},
                },
            }
        }
        size = 0  # We still get all aggregates, just don't need the results
        _source = False
        # Consider all documents when computing counts, etc.
        terminate_after = None
    elif action == 'images':
        body = {
            'query': {'terms': {'ext': IMG_EXTS}},
            'collapse': {
                'field': 'key',
                'inner_hits': {
                    'name': 'latest',
                    'size': 1,
                    'sort': [{'last_modified': 'desc'}],
                    '_source': ['key', 'version_id'],
                },
            },
        }
        size = NUM_PREVIEW_IMAGES
        _source = False
    elif action == 'sample':
        body = {
            'query': {
                'bool': {
                    'must': [{'terms': {'ext': SAMPLE_EXTS}}],
                    'must_not': [
                        {'terms': {'key': README_KEYS + [SUMMARIZE_KEY]}},
                        {'wildcard': {'key': '*/' + SUMMARIZE_KEY}},
                    ],
                },
            },
            'collapse': {
                'field': 'key',
                'inner_hits': {
                    'name': 'latest',
                    'size': 1,
                    'sort': [{'last_modified': 'desc'}],
                    '_source': ['key', 'version_id'],
                },
            },
        }
        size = NUM_PREVIEW_FILES
        _source = False
    else:
        return make_json_response(400, {"title": "Invalid action"})

    es_host = os.environ['ES_HOST']
    region = os.environ['AWS_REGION']
    index_overrides = os.getenv('INDEX_OVERRIDES', '')

    auth = BotoAWSRequestsAuth(
        aws_host=es_host,
        aws_region=region,
        aws_service='es'
    )

    es_client = Elasticsearch(
        hosts=[{'host': es_host, 'port': 443}],
        http_auth=auth,
        use_ssl=True,
        verify_certs=True,
        connection_class=RequestsHttpConnection
    )

    to_search = f"{user_indexes},{index_overrides}" if index_overrides else user_indexes

    result = es_client.search(
        index=to_search,
        body=body,
        _source=_source,
        size=size,
        # try turning this off to consider all documents
        terminate_after=terminate_after,
        timeout=MAX_QUERY_DURATION
    )

    return make_json_response(200, post_process(result, action))


def post_process(result: dict, action: str) -> dict:
    """post process result from elastic conditional on action
    """
    if action == "stats":
        # don't modify the original to avoid side-effects
        result = deepcopy(result)
        counts = result["aggregations"]["exts"]["buckets"]
        non_gz, gz = partition(
            lambda c: any(c.get("key", "").lower().endswith(ext) for ext in COMPRESSION_EXTS),
            counts
        )
        ext_counts = {}
        # ES reports double extensions e.g. file.foo.ext, get down to just .ext
        # for any .ext that is not .gz
        # populate ext_counts
        for record in non_gz:
            _, ext = os.path.splitext(f"fakename{record['key']}")
            if ext not in ext_counts:
                ext_counts[ext] = {'doc_count': 0, 'size': 0}
            ext_counts[ext]['doc_count'] += record.get('doc_count', 0)
            ext_counts[ext]['size'] += record.get('size', {}).get('value', 0)

        corrected = [
            {
                'key': ext,
                'doc_count': val['doc_count'],
                'size': {'value': val['size']}
            }
            for ext, val in ext_counts.items()
        ]
        # rewrite aggregation buckets so gz aggregates use two-level extensions
        # and all other extensions are single-level
        corrected.extend(gz)
        result["aggregations"]["exts"]["buckets"] = corrected

    return result


def partition(pred, iterable):
    """Use a predicate to partition entries into false entries and true entries
    partition(is_odd, range(10)) --> 0 2 4 6 8   and  1 3 5 7 9
    from https://docs.python.org/dev/library/itertools.html#itertools-recipes
    """
    t1, t2 = tee(iterable)
    return filterfalse(pred, t1), filter(pred, t2)<|MERGE_RESOLUTION|>--- conflicted
+++ resolved
@@ -85,14 +85,9 @@
         query = request.args.get('query', '')
         body = {
             "query": {
-<<<<<<< HEAD
-                "simple_query_string": {
-                    "analyze_wildcard": True,
-=======
                 "query_string": {
                     "analyze_wildcard": True,
                     "lenient": True,
->>>>>>> 16810c52
                     "query": query,
                     # see enterprise/**/bucket.py for mappings
                     "fields": [
