--- conflicted
+++ resolved
@@ -34,15 +34,13 @@
         'url': {
             'type': 'string'
         },
-<<<<<<< HEAD
         # separator for CSV files
         'sep': {
             'minLength': 1,
             'maxLength': 1
-=======
+        },
         'max_bytes' : {
             'type': 'string',
->>>>>>> 2f4b3649
         },
         # line_count used to be an integer with a max and min, which is more correct
         # nevertheless, request.args has it as a string, even if
@@ -77,12 +75,9 @@
     url = request.args['url']
     input_type = request.args.get('input')
     compression = request.args.get('compression')
-<<<<<<< HEAD
     separator = request.args.get('sep') or ','
-=======
     exclude_output = request.args.get('exclude_output') == 'true'
     max_bytes = request.args.get('max_bytes', MAX_BYTES)
->>>>>>> 2f4b3649
 
     parsed_url = urlparse(url, allow_fragments=False)
     if not (parsed_url.scheme == 'https' and
@@ -106,11 +101,7 @@
     resp = requests.get(url, stream=True)
     if resp.ok:
         if input_type == 'csv':
-<<<<<<< HEAD
-            html, info = extract_csv(_from_stream(resp, compression, line_count), separator)
-=======
-            html, info = extract_csv(_from_stream(resp, compression, line_count, max_bytes))
->>>>>>> 2f4b3649
+            html, info = extract_csv(_from_stream(resp, compression, line_count, max_bytes), separator)
         elif input_type == 'excel':
             html, info = extract_excel(_to_memory(resp, compression))
         elif input_type == 'ipynb':
