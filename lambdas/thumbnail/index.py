--- conflicted
+++ resolved
@@ -293,17 +293,12 @@
     if input_ == "pdf":
         try:
             pages = convert_from_bytes(
-<<<<<<< HEAD
-                src_bytes,
-                **kwargs,
-=======
                 resp.content,
                 # respect width but not necessarily height to preserve aspect ratio
                 size=(size[0], None),
                 fmt="JPEG",
                 first_page=page,
                 last_page=page,
->>>>>>> f2f9ddb4
             )
             preview = pages[0]
         except (
